/* SPDX-License-Identifier: GPL-2.0-only */
/*
 * Copyright (C) 2012,2013 - ARM Ltd
 * Author: Marc Zyngier <marc.zyngier@arm.com>
 *
 * Derived from arch/arm/include/asm/kvm_host.h:
 * Copyright (C) 2012 - Virtual Open Systems and Columbia University
 * Author: Christoffer Dall <c.dall@virtualopensystems.com>
 */

#ifndef __ARM64_KVM_HOST_H__
#define __ARM64_KVM_HOST_H__

#include <linux/arm-smccc.h>
#include <linux/bitmap.h>
#include <linux/types.h>
#include <linux/jump_label.h>
#include <linux/kvm_types.h>
#include <linux/maple_tree.h>
#include <linux/percpu.h>
#include <linux/psci.h>
#include <asm/arch_gicv3.h>
#include <asm/barrier.h>
#include <asm/cpufeature.h>
#include <asm/cputype.h>
#include <asm/daifflags.h>
#include <asm/fpsimd.h>
#include <asm/kvm.h>
#include <asm/kvm_asm.h>
#include <asm/vncr_mapping.h>

#define __KVM_HAVE_ARCH_INTC_INITIALIZED

#define KVM_HALT_POLL_NS_DEFAULT 500000

#include <kvm/arm_vgic.h>
#include <kvm/arm_arch_timer.h>
#include <kvm/arm_pmu.h>

#define KVM_MAX_VCPUS VGIC_V3_MAX_CPUS

#define KVM_VCPU_MAX_FEATURES 7
#define KVM_VCPU_VALID_FEATURES	(BIT(KVM_VCPU_MAX_FEATURES) - 1)

#define KVM_REQ_SLEEP \
	KVM_ARCH_REQ_FLAGS(0, KVM_REQUEST_WAIT | KVM_REQUEST_NO_WAKEUP)
#define KVM_REQ_IRQ_PENDING		KVM_ARCH_REQ(1)
#define KVM_REQ_VCPU_RESET		KVM_ARCH_REQ(2)
#define KVM_REQ_RECORD_STEAL		KVM_ARCH_REQ(3)
#define KVM_REQ_RELOAD_GICv4		KVM_ARCH_REQ(4)
#define KVM_REQ_RELOAD_PMU		KVM_ARCH_REQ(5)
#define KVM_REQ_SUSPEND			KVM_ARCH_REQ(6)
#define KVM_REQ_RESYNC_PMU_EL0		KVM_ARCH_REQ(7)
#define KVM_REQ_NESTED_S2_UNMAP		KVM_ARCH_REQ(8)
#define KVM_REQ_GUEST_HYP_IRQ_PENDING	KVM_ARCH_REQ(9)

#define KVM_DIRTY_LOG_MANUAL_CAPS   (KVM_DIRTY_LOG_MANUAL_PROTECT_ENABLE | \
				     KVM_DIRTY_LOG_INITIALLY_SET)

#define KVM_HAVE_MMU_RWLOCK

/*
 * Mode of operation configurable with kvm-arm.mode early param.
 * See Documentation/admin-guide/kernel-parameters.txt for more information.
 */
enum kvm_mode {
	KVM_MODE_DEFAULT,
	KVM_MODE_PROTECTED,
	KVM_MODE_NV,
	KVM_MODE_NONE,
};
#ifdef CONFIG_KVM
enum kvm_mode kvm_get_mode(void);
#else
static inline enum kvm_mode kvm_get_mode(void) { return KVM_MODE_NONE; };
#endif

extern unsigned int __ro_after_init kvm_sve_max_vl;
extern unsigned int __ro_after_init kvm_host_sve_max_vl;
int __init kvm_arm_init_sve(void);

u32 __attribute_const__ kvm_target_cpu(void);
void kvm_reset_vcpu(struct kvm_vcpu *vcpu);
void kvm_arm_vcpu_destroy(struct kvm_vcpu *vcpu);

struct kvm_hyp_memcache {
	phys_addr_t head;
	unsigned long nr_pages;
	struct pkvm_mapping *mapping; /* only used from EL1 */

#define	HYP_MEMCACHE_ACCOUNT_STAGE2	BIT(1)
	unsigned long flags;
};

static inline void push_hyp_memcache(struct kvm_hyp_memcache *mc,
				     phys_addr_t *p,
				     phys_addr_t (*to_pa)(void *virt))
{
	*p = mc->head;
	mc->head = to_pa(p);
	mc->nr_pages++;
}

static inline void *pop_hyp_memcache(struct kvm_hyp_memcache *mc,
				     void *(*to_va)(phys_addr_t phys))
{
	phys_addr_t *p = to_va(mc->head & PAGE_MASK);

	if (!mc->nr_pages)
		return NULL;

	mc->head = *p;
	mc->nr_pages--;

	return p;
}

static inline int __topup_hyp_memcache(struct kvm_hyp_memcache *mc,
				       unsigned long min_pages,
				       void *(*alloc_fn)(void *arg),
				       phys_addr_t (*to_pa)(void *virt),
				       void *arg)
{
	while (mc->nr_pages < min_pages) {
		phys_addr_t *p = alloc_fn(arg);

		if (!p)
			return -ENOMEM;
		push_hyp_memcache(mc, p, to_pa);
	}

	return 0;
}

static inline void __free_hyp_memcache(struct kvm_hyp_memcache *mc,
				       void (*free_fn)(void *virt, void *arg),
				       void *(*to_va)(phys_addr_t phys),
				       void *arg)
{
	while (mc->nr_pages)
		free_fn(pop_hyp_memcache(mc, to_va), arg);
}

void free_hyp_memcache(struct kvm_hyp_memcache *mc);
int topup_hyp_memcache(struct kvm_hyp_memcache *mc, unsigned long min_pages);

struct kvm_vmid {
	atomic64_t id;
};

struct kvm_s2_mmu {
	struct kvm_vmid vmid;

	/*
	 * stage2 entry level table
	 *
	 * Two kvm_s2_mmu structures in the same VM can point to the same
	 * pgd here.  This happens when running a guest using a
	 * translation regime that isn't affected by its own stage-2
	 * translation, such as a non-VHE hypervisor running at vEL2, or
	 * for vEL1/EL0 with vHCR_EL2.VM == 0.  In that case, we use the
	 * canonical stage-2 page tables.
	 */
	phys_addr_t	pgd_phys;
	struct kvm_pgtable *pgt;

	/*
	 * VTCR value used on the host. For a non-NV guest (or a NV
	 * guest that runs in a context where its own S2 doesn't
	 * apply), its T0SZ value reflects that of the IPA size.
	 *
	 * For a shadow S2 MMU, T0SZ reflects the PARange exposed to
	 * the guest.
	 */
	u64	vtcr;

	/* The last vcpu id that ran on each physical CPU */
	int __percpu *last_vcpu_ran;

#define KVM_ARM_EAGER_SPLIT_CHUNK_SIZE_DEFAULT 0
	/*
	 * Memory cache used to split
	 * KVM_CAP_ARM_EAGER_SPLIT_CHUNK_SIZE worth of huge pages. It
	 * is used to allocate stage2 page tables while splitting huge
	 * pages. The choice of KVM_CAP_ARM_EAGER_SPLIT_CHUNK_SIZE
	 * influences both the capacity of the split page cache, and
	 * how often KVM reschedules. Be wary of raising CHUNK_SIZE
	 * too high.
	 *
	 * Protected by kvm->slots_lock.
	 */
	struct kvm_mmu_memory_cache split_page_cache;
	uint64_t split_page_chunk_size;

	struct kvm_arch *arch;

	/*
	 * For a shadow stage-2 MMU, the virtual vttbr used by the
	 * host to parse the guest S2.
	 * This either contains:
	 * - the virtual VTTBR programmed by the guest hypervisor with
         *   CnP cleared
	 * - The value 1 (VMID=0, BADDR=0, CnP=1) if invalid
	 *
	 * We also cache the full VTCR which gets used for TLB invalidation,
	 * taking the ARM ARM's "Any of the bits in VTCR_EL2 are permitted
	 * to be cached in a TLB" to the letter.
	 */
	u64	tlb_vttbr;
	u64	tlb_vtcr;

	/*
	 * true when this represents a nested context where virtual
	 * HCR_EL2.VM == 1
	 */
	bool	nested_stage2_enabled;

	/*
	 * true when this MMU needs to be unmapped before being used for a new
	 * purpose.
	 */
	bool	pending_unmap;

	/*
	 *  0: Nobody is currently using this, check vttbr for validity
	 * >0: Somebody is actively using this.
	 */
	atomic_t refcnt;
};

struct kvm_arch_memory_slot {
};

/**
 * struct kvm_smccc_features: Descriptor of the hypercall services exposed to the guests
 *
 * @std_bmap: Bitmap of standard secure service calls
 * @std_hyp_bmap: Bitmap of standard hypervisor service calls
 * @vendor_hyp_bmap: Bitmap of vendor specific hypervisor service calls
 */
struct kvm_smccc_features {
	unsigned long std_bmap;
	unsigned long std_hyp_bmap;
	unsigned long vendor_hyp_bmap; /* Function numbers 0-63 */
	unsigned long vendor_hyp_bmap_2; /* Function numbers 64-127 */
};

typedef unsigned int pkvm_handle_t;

struct kvm_protected_vm {
	pkvm_handle_t handle;
	struct kvm_hyp_memcache teardown_mc;
	struct kvm_hyp_memcache stage2_teardown_mc;
	bool enabled;
};

struct kvm_mpidr_data {
	u64			mpidr_mask;
	DECLARE_FLEX_ARRAY(u16, cmpidr_to_idx);
};

static inline u16 kvm_mpidr_index(struct kvm_mpidr_data *data, u64 mpidr)
{
	unsigned long index = 0, mask = data->mpidr_mask;
	unsigned long aff = mpidr & MPIDR_HWID_BITMASK;

	bitmap_gather(&index, &aff, &mask, fls(mask));

	return index;
}

struct kvm_sysreg_masks;

enum fgt_group_id {
	__NO_FGT_GROUP__,
	HFGRTR_GROUP,
	HFGWTR_GROUP = HFGRTR_GROUP,
	HDFGRTR_GROUP,
	HDFGWTR_GROUP = HDFGRTR_GROUP,
	HFGITR_GROUP,
	HAFGRTR_GROUP,
	HFGRTR2_GROUP,
	HFGWTR2_GROUP = HFGRTR2_GROUP,
	HDFGRTR2_GROUP,
	HDFGWTR2_GROUP = HDFGRTR2_GROUP,
	HFGITR2_GROUP,

	/* Must be last */
	__NR_FGT_GROUP_IDS__
};

struct kvm_arch {
	struct kvm_s2_mmu mmu;

	/*
	 * Fine-Grained UNDEF, mimicking the FGT layout defined by the
	 * architecture. We track them globally, as we present the
	 * same feature-set to all vcpus.
	 *
	 * Index 0 is currently spare.
	 */
	u64 fgu[__NR_FGT_GROUP_IDS__];

	/*
	 * Stage 2 paging state for VMs with nested S2 using a virtual
	 * VMID.
	 */
	struct kvm_s2_mmu *nested_mmus;
	size_t nested_mmus_size;
	int nested_mmus_next;

	/* Interrupt controller */
	struct vgic_dist	vgic;

	/* Timers */
	struct arch_timer_vm_data timer_data;

	/* Mandated version of PSCI */
	u32 psci_version;

	/* Protects VM-scoped configuration data */
	struct mutex config_lock;

	/*
	 * If we encounter a data abort without valid instruction syndrome
	 * information, report this to user space.  User space can (and
	 * should) opt in to this feature if KVM_CAP_ARM_NISV_TO_USER is
	 * supported.
	 */
#define KVM_ARCH_FLAG_RETURN_NISV_IO_ABORT_TO_USER	0
	/* Memory Tagging Extension enabled for the guest */
#define KVM_ARCH_FLAG_MTE_ENABLED			1
	/* At least one vCPU has ran in the VM */
#define KVM_ARCH_FLAG_HAS_RAN_ONCE			2
	/* The vCPU feature set for the VM is configured */
#define KVM_ARCH_FLAG_VCPU_FEATURES_CONFIGURED		3
	/* PSCI SYSTEM_SUSPEND enabled for the guest */
#define KVM_ARCH_FLAG_SYSTEM_SUSPEND_ENABLED		4
	/* VM counter offset */
#define KVM_ARCH_FLAG_VM_COUNTER_OFFSET			5
	/* Timer PPIs made immutable */
#define KVM_ARCH_FLAG_TIMER_PPIS_IMMUTABLE		6
	/* Initial ID reg values loaded */
#define KVM_ARCH_FLAG_ID_REGS_INITIALIZED		7
	/* Fine-Grained UNDEF initialised */
#define KVM_ARCH_FLAG_FGU_INITIALIZED			8
	/* SVE exposed to guest */
#define KVM_ARCH_FLAG_GUEST_HAS_SVE			9
	/* MIDR_EL1, REVIDR_EL1, and AIDR_EL1 are writable from userspace */
#define KVM_ARCH_FLAG_WRITABLE_IMP_ID_REGS		10
	unsigned long flags;

	/* VM-wide vCPU feature set */
	DECLARE_BITMAP(vcpu_features, KVM_VCPU_MAX_FEATURES);

	/* MPIDR to vcpu index mapping, optional */
	struct kvm_mpidr_data *mpidr_data;

	/*
	 * VM-wide PMU filter, implemented as a bitmap and big enough for
	 * up to 2^10 events (ARMv8.0) or 2^16 events (ARMv8.1+).
	 */
	unsigned long *pmu_filter;
	struct arm_pmu *arm_pmu;

	cpumask_var_t supported_cpus;

	/* Maximum number of counters for the guest */
	u8 nr_pmu_counters;

	/* Iterator for idreg debugfs */
	u8	idreg_debugfs_iter;

	/* Hypercall features firmware registers' descriptor */
	struct kvm_smccc_features smccc_feat;
	struct maple_tree smccc_filter;

	/*
	 * Emulated CPU ID registers per VM
	 * (Op0, Op1, CRn, CRm, Op2) of the ID registers to be saved in it
	 * is (3, 0, 0, crm, op2), where 1<=crm<8, 0<=op2<8.
	 *
	 * These emulated idregs are VM-wide, but accessed from the context of a vCPU.
	 * Atomic access to multiple idregs are guarded by kvm_arch.config_lock.
	 */
#define IDREG_IDX(id)		(((sys_reg_CRm(id) - 1) << 3) | sys_reg_Op2(id))
#define KVM_ARM_ID_REG_NUM	(IDREG_IDX(sys_reg(3, 0, 0, 7, 7)) + 1)
	u64 id_regs[KVM_ARM_ID_REG_NUM];

	u64 midr_el1;
	u64 revidr_el1;
	u64 aidr_el1;
	u64 ctr_el0;

	/* Masks for VNCR-backed and general EL2 sysregs */
	struct kvm_sysreg_masks	*sysreg_masks;

	/*
	 * For an untrusted host VM, 'pkvm.handle' is used to lookup
	 * the associated pKVM instance in the hypervisor.
	 */
	struct kvm_protected_vm pkvm;
};

struct kvm_vcpu_fault_info {
	u64 esr_el2;		/* Hyp Syndrom Register */
	u64 far_el2;		/* Hyp Fault Address Register */
	u64 hpfar_el2;		/* Hyp IPA Fault Address Register */
	u64 disr_el1;		/* Deferred [SError] Status Register */
};

/*
 * VNCR() just places the VNCR_capable registers in the enum after
 * __VNCR_START__, and the value (after correction) to be an 8-byte offset
 * from the VNCR base. As we don't require the enum to be otherwise ordered,
 * we need the terrible hack below to ensure that we correctly size the
 * sys_regs array, no matter what.
 *
 * The __MAX__ macro has been lifted from Sean Eron Anderson's wonderful
 * treasure trove of bit hacks:
 * https://graphics.stanford.edu/~seander/bithacks.html#IntegerMinOrMax
 */
#define __MAX__(x,y)	((x) ^ (((x) ^ (y)) & -((x) < (y))))
#define VNCR(r)						\
	__before_##r,					\
	r = __VNCR_START__ + ((VNCR_ ## r) / 8),	\
	__after_##r = __MAX__(__before_##r - 1, r)

#define MARKER(m)				\
	m, __after_##m = m - 1

enum vcpu_sysreg {
	__INVALID_SYSREG__,   /* 0 is reserved as an invalid value */
	MPIDR_EL1,	/* MultiProcessor Affinity Register */
	CLIDR_EL1,	/* Cache Level ID Register */
	CSSELR_EL1,	/* Cache Size Selection Register */
	TPIDR_EL0,	/* Thread ID, User R/W */
	TPIDRRO_EL0,	/* Thread ID, User R/O */
	TPIDR_EL1,	/* Thread ID, Privileged */
	CNTKCTL_EL1,	/* Timer Control Register (EL1) */
	PAR_EL1,	/* Physical Address Register */
	MDCCINT_EL1,	/* Monitor Debug Comms Channel Interrupt Enable Reg */
	OSLSR_EL1,	/* OS Lock Status Register */
	DISR_EL1,	/* Deferred Interrupt Status Register */

	/* Performance Monitors Registers */
	PMCR_EL0,	/* Control Register */
	PMSELR_EL0,	/* Event Counter Selection Register */
	PMEVCNTR0_EL0,	/* Event Counter Register (0-30) */
	PMEVCNTR30_EL0 = PMEVCNTR0_EL0 + 30,
	PMCCNTR_EL0,	/* Cycle Counter Register */
	PMEVTYPER0_EL0,	/* Event Type Register (0-30) */
	PMEVTYPER30_EL0 = PMEVTYPER0_EL0 + 30,
	PMCCFILTR_EL0,	/* Cycle Count Filter Register */
	PMCNTENSET_EL0,	/* Count Enable Set Register */
	PMINTENSET_EL1,	/* Interrupt Enable Set Register */
	PMOVSSET_EL0,	/* Overflow Flag Status Set Register */
	PMUSERENR_EL0,	/* User Enable Register */

	/* Pointer Authentication Registers in a strict increasing order. */
	APIAKEYLO_EL1,
	APIAKEYHI_EL1,
	APIBKEYLO_EL1,
	APIBKEYHI_EL1,
	APDAKEYLO_EL1,
	APDAKEYHI_EL1,
	APDBKEYLO_EL1,
	APDBKEYHI_EL1,
	APGAKEYLO_EL1,
	APGAKEYHI_EL1,

	/* Memory Tagging Extension registers */
	RGSR_EL1,	/* Random Allocation Tag Seed Register */
	GCR_EL1,	/* Tag Control Register */
	TFSRE0_EL1,	/* Tag Fault Status Register (EL0) */

	POR_EL0,	/* Permission Overlay Register 0 (EL0) */

	/* FP/SIMD/SVE */
	SVCR,
	FPMR,

	/* 32bit specific registers. */
	DACR32_EL2,	/* Domain Access Control Register */
	IFSR32_EL2,	/* Instruction Fault Status Register */
	FPEXC32_EL2,	/* Floating-Point Exception Control Register */
	DBGVCR32_EL2,	/* Debug Vector Catch Register */

	/* EL2 registers */
	SCTLR_EL2,	/* System Control Register (EL2) */
	ACTLR_EL2,	/* Auxiliary Control Register (EL2) */
	CPTR_EL2,	/* Architectural Feature Trap Register (EL2) */
	HACR_EL2,	/* Hypervisor Auxiliary Control Register */
	ZCR_EL2,	/* SVE Control Register (EL2) */
	TTBR0_EL2,	/* Translation Table Base Register 0 (EL2) */
	TTBR1_EL2,	/* Translation Table Base Register 1 (EL2) */
	TCR_EL2,	/* Translation Control Register (EL2) */
	PIRE0_EL2,	/* Permission Indirection Register 0 (EL2) */
	PIR_EL2,	/* Permission Indirection Register 1 (EL2) */
	POR_EL2,	/* Permission Overlay Register 2 (EL2) */
	SPSR_EL2,	/* EL2 saved program status register */
	ELR_EL2,	/* EL2 exception link register */
	AFSR0_EL2,	/* Auxiliary Fault Status Register 0 (EL2) */
	AFSR1_EL2,	/* Auxiliary Fault Status Register 1 (EL2) */
	ESR_EL2,	/* Exception Syndrome Register (EL2) */
	FAR_EL2,	/* Fault Address Register (EL2) */
	HPFAR_EL2,	/* Hypervisor IPA Fault Address Register */
	MAIR_EL2,	/* Memory Attribute Indirection Register (EL2) */
	AMAIR_EL2,	/* Auxiliary Memory Attribute Indirection Register (EL2) */
	VBAR_EL2,	/* Vector Base Address Register (EL2) */
	RVBAR_EL2,	/* Reset Vector Base Address Register */
	CONTEXTIDR_EL2,	/* Context ID Register (EL2) */
	SP_EL2,		/* EL2 Stack Pointer */
	CNTHP_CTL_EL2,
	CNTHP_CVAL_EL2,
	CNTHV_CTL_EL2,
	CNTHV_CVAL_EL2,

	/* Anything from this can be RES0/RES1 sanitised */
	MARKER(__SANITISED_REG_START__),
	TCR2_EL2,	/* Extended Translation Control Register (EL2) */
	MDCR_EL2,	/* Monitor Debug Configuration Register (EL2) */
	CNTHCTL_EL2,	/* Counter-timer Hypervisor Control register */

	/* Any VNCR-capable reg goes after this point */
	MARKER(__VNCR_START__),

	VNCR(SCTLR_EL1),/* System Control Register */
	VNCR(ACTLR_EL1),/* Auxiliary Control Register */
	VNCR(CPACR_EL1),/* Coprocessor Access Control */
	VNCR(ZCR_EL1),	/* SVE Control */
	VNCR(TTBR0_EL1),/* Translation Table Base Register 0 */
	VNCR(TTBR1_EL1),/* Translation Table Base Register 1 */
	VNCR(TCR_EL1),	/* Translation Control Register */
	VNCR(TCR2_EL1),	/* Extended Translation Control Register */
	VNCR(ESR_EL1),	/* Exception Syndrome Register */
	VNCR(AFSR0_EL1),/* Auxiliary Fault Status Register 0 */
	VNCR(AFSR1_EL1),/* Auxiliary Fault Status Register 1 */
	VNCR(FAR_EL1),	/* Fault Address Register */
	VNCR(MAIR_EL1),	/* Memory Attribute Indirection Register */
	VNCR(VBAR_EL1),	/* Vector Base Address Register */
	VNCR(CONTEXTIDR_EL1),	/* Context ID Register */
	VNCR(AMAIR_EL1),/* Aux Memory Attribute Indirection Register */
	VNCR(MDSCR_EL1),/* Monitor Debug System Control Register */
	VNCR(ELR_EL1),
	VNCR(SP_EL1),
	VNCR(SPSR_EL1),
	VNCR(TFSR_EL1),	/* Tag Fault Status Register (EL1) */
	VNCR(VPIDR_EL2),/* Virtualization Processor ID Register */
	VNCR(VMPIDR_EL2),/* Virtualization Multiprocessor ID Register */
	VNCR(HCR_EL2),	/* Hypervisor Configuration Register */
	VNCR(HSTR_EL2),	/* Hypervisor System Trap Register */
	VNCR(VTTBR_EL2),/* Virtualization Translation Table Base Register */
	VNCR(VTCR_EL2),	/* Virtualization Translation Control Register */
	VNCR(TPIDR_EL2),/* EL2 Software Thread ID Register */
	VNCR(HCRX_EL2),	/* Extended Hypervisor Configuration Register */

	/* Permission Indirection Extension registers */
	VNCR(PIR_EL1),	 /* Permission Indirection Register 1 (EL1) */
	VNCR(PIRE0_EL1), /*  Permission Indirection Register 0 (EL1) */

	VNCR(POR_EL1),	/* Permission Overlay Register 1 (EL1) */

	VNCR(HFGRTR_EL2),
	VNCR(HFGWTR_EL2),
	VNCR(HFGITR_EL2),
	VNCR(HDFGRTR_EL2),
	VNCR(HDFGWTR_EL2),
	VNCR(HAFGRTR_EL2),
	VNCR(HFGRTR2_EL2),
	VNCR(HFGWTR2_EL2),
	VNCR(HFGITR2_EL2),
	VNCR(HDFGRTR2_EL2),
	VNCR(HDFGWTR2_EL2),

	VNCR(CNTVOFF_EL2),
	VNCR(CNTV_CVAL_EL0),
	VNCR(CNTV_CTL_EL0),
	VNCR(CNTP_CVAL_EL0),
	VNCR(CNTP_CTL_EL0),

	VNCR(ICH_LR0_EL2),
	VNCR(ICH_LR1_EL2),
	VNCR(ICH_LR2_EL2),
	VNCR(ICH_LR3_EL2),
	VNCR(ICH_LR4_EL2),
	VNCR(ICH_LR5_EL2),
	VNCR(ICH_LR6_EL2),
	VNCR(ICH_LR7_EL2),
	VNCR(ICH_LR8_EL2),
	VNCR(ICH_LR9_EL2),
	VNCR(ICH_LR10_EL2),
	VNCR(ICH_LR11_EL2),
	VNCR(ICH_LR12_EL2),
	VNCR(ICH_LR13_EL2),
	VNCR(ICH_LR14_EL2),
	VNCR(ICH_LR15_EL2),

	VNCR(ICH_AP0R0_EL2),
	VNCR(ICH_AP0R1_EL2),
	VNCR(ICH_AP0R2_EL2),
	VNCR(ICH_AP0R3_EL2),
	VNCR(ICH_AP1R0_EL2),
	VNCR(ICH_AP1R1_EL2),
	VNCR(ICH_AP1R2_EL2),
	VNCR(ICH_AP1R3_EL2),
	VNCR(ICH_HCR_EL2),
	VNCR(ICH_VMCR_EL2),

	NR_SYS_REGS	/* Nothing after this line! */
};

struct kvm_sysreg_masks {
	struct {
		u64	res0;
		u64	res1;
	} mask[NR_SYS_REGS - __SANITISED_REG_START__];
};

struct fgt_masks {
	const char	*str;
	u64		mask;
	u64		nmask;
	u64		res0;
};

extern struct fgt_masks hfgrtr_masks;
extern struct fgt_masks hfgwtr_masks;
extern struct fgt_masks hfgitr_masks;
extern struct fgt_masks hdfgrtr_masks;
extern struct fgt_masks hdfgwtr_masks;
extern struct fgt_masks hafgrtr_masks;
extern struct fgt_masks hfgrtr2_masks;
extern struct fgt_masks hfgwtr2_masks;
extern struct fgt_masks hfgitr2_masks;
extern struct fgt_masks hdfgrtr2_masks;
extern struct fgt_masks hdfgwtr2_masks;

extern struct fgt_masks kvm_nvhe_sym(hfgrtr_masks);
extern struct fgt_masks kvm_nvhe_sym(hfgwtr_masks);
extern struct fgt_masks kvm_nvhe_sym(hfgitr_masks);
extern struct fgt_masks kvm_nvhe_sym(hdfgrtr_masks);
extern struct fgt_masks kvm_nvhe_sym(hdfgwtr_masks);
extern struct fgt_masks kvm_nvhe_sym(hafgrtr_masks);
extern struct fgt_masks kvm_nvhe_sym(hfgrtr2_masks);
extern struct fgt_masks kvm_nvhe_sym(hfgwtr2_masks);
extern struct fgt_masks kvm_nvhe_sym(hfgitr2_masks);
extern struct fgt_masks kvm_nvhe_sym(hdfgrtr2_masks);
extern struct fgt_masks kvm_nvhe_sym(hdfgwtr2_masks);

struct kvm_cpu_context {
	struct user_pt_regs regs;	/* sp = sp_el0 */

	u64	spsr_abt;
	u64	spsr_und;
	u64	spsr_irq;
	u64	spsr_fiq;

	struct user_fpsimd_state fp_regs;

	u64 sys_regs[NR_SYS_REGS];

	struct kvm_vcpu *__hyp_running_vcpu;

	/* This pointer has to be 4kB aligned. */
	u64 *vncr_array;
};

struct cpu_sve_state {
	__u64 zcr_el1;

	/*
	 * Ordering is important since __sve_save_state/__sve_restore_state
	 * relies on it.
	 */
	__u32 fpsr;
	__u32 fpcr;

	/* Must be SVE_VQ_BYTES (128 bit) aligned. */
	__u8 sve_regs[];
};

/*
 * This structure is instantiated on a per-CPU basis, and contains
 * data that is:
 *
 * - tied to a single physical CPU, and
 * - either have a lifetime that does not extend past vcpu_put()
 * - or is an invariant for the lifetime of the system
 *
 * Use host_data_ptr(field) as a way to access a pointer to such a
 * field.
 */
struct kvm_host_data {
#define KVM_HOST_DATA_FLAG_HAS_SPE			0
#define KVM_HOST_DATA_FLAG_HAS_TRBE			1
#define KVM_HOST_DATA_FLAG_TRBE_ENABLED			4
#define KVM_HOST_DATA_FLAG_EL1_TRACING_CONFIGURED	5
	unsigned long flags;

	struct kvm_cpu_context host_ctxt;

	/*
	 * Hyp VA.
	 * sve_state is only used in pKVM and if system_supports_sve().
	 */
	struct cpu_sve_state *sve_state;

	/* Used by pKVM only. */
	u64	fpmr;

	/* Ownership of the FP regs */
	enum {
		FP_STATE_FREE,
		FP_STATE_HOST_OWNED,
		FP_STATE_GUEST_OWNED,
	} fp_owner;

	/*
	 * host_debug_state contains the host registers which are
	 * saved and restored during world switches.
	 */
	struct {
		/* {Break,watch}point registers */
		struct kvm_guest_debug_arch regs;
		/* Statistical profiling extension */
		u64 pmscr_el1;
		/* Self-hosted trace */
		u64 trfcr_el1;
		/* Values of trap registers for the host before guest entry. */
		u64 mdcr_el2;
	} host_debug_state;

	/* Guest trace filter value */
	u64 trfcr_while_in_guest;

	/* Number of programmable event counters (PMCR_EL0.N) for this CPU */
	unsigned int nr_event_counters;

	/* Number of debug breakpoints/watchpoints for this CPU (minus 1) */
	unsigned int debug_brps;
	unsigned int debug_wrps;
};

struct kvm_host_psci_config {
	/* PSCI version used by host. */
	u32 version;
	u32 smccc_version;

	/* Function IDs used by host if version is v0.1. */
	struct psci_0_1_function_ids function_ids_0_1;

	bool psci_0_1_cpu_suspend_implemented;
	bool psci_0_1_cpu_on_implemented;
	bool psci_0_1_cpu_off_implemented;
	bool psci_0_1_migrate_implemented;
};

extern struct kvm_host_psci_config kvm_nvhe_sym(kvm_host_psci_config);
#define kvm_host_psci_config CHOOSE_NVHE_SYM(kvm_host_psci_config)

extern s64 kvm_nvhe_sym(hyp_physvirt_offset);
#define hyp_physvirt_offset CHOOSE_NVHE_SYM(hyp_physvirt_offset)

extern u64 kvm_nvhe_sym(hyp_cpu_logical_map)[NR_CPUS];
#define hyp_cpu_logical_map CHOOSE_NVHE_SYM(hyp_cpu_logical_map)

struct vcpu_reset_state {
	unsigned long	pc;
	unsigned long	r0;
	bool		be;
	bool		reset;
};

struct kvm_vcpu_arch {
	struct kvm_cpu_context ctxt;

	/*
	 * Guest floating point state
	 *
	 * The architecture has two main floating point extensions,
	 * the original FPSIMD and SVE.  These have overlapping
	 * register views, with the FPSIMD V registers occupying the
	 * low 128 bits of the SVE Z registers.  When the core
	 * floating point code saves the register state of a task it
	 * records which view it saved in fp_type.
	 */
	void *sve_state;
	enum fp_type fp_type;
	unsigned int sve_max_vl;

	/* Stage 2 paging state used by the hardware on next switch */
	struct kvm_s2_mmu *hw_mmu;

	/* Values of trap registers for the guest. */
	u64 hcr_el2;
	u64 hcrx_el2;
	u64 mdcr_el2;

	/* Exception Information */
	struct kvm_vcpu_fault_info fault;

	/* Configuration flags, set once and for all before the vcpu can run */
	u8 cflags;

	/* Input flags to the hypervisor code, potentially cleared after use */
	u8 iflags;

	/* State flags for kernel bookkeeping, unused by the hypervisor code */
	u8 sflags;

	/*
	 * Don't run the guest (internal implementation need).
	 *
	 * Contrary to the flags above, this is set/cleared outside of
	 * a vcpu context, and thus cannot be mixed with the flags
	 * themselves (or the flag accesses need to be made atomic).
	 */
	bool pause;

	/*
	 * We maintain more than a single set of debug registers to support
	 * debugging the guest from the host and to maintain separate host and
	 * guest state during world switches. vcpu_debug_state are the debug
	 * registers of the vcpu as the guest sees them.
	 *
	 * external_debug_state contains the debug values we want to debug the
	 * guest. This is set via the KVM_SET_GUEST_DEBUG ioctl.
	 */
	struct kvm_guest_debug_arch vcpu_debug_state;
	struct kvm_guest_debug_arch external_debug_state;
	u64 external_mdscr_el1;

	enum {
		VCPU_DEBUG_FREE,
		VCPU_DEBUG_HOST_OWNED,
		VCPU_DEBUG_GUEST_OWNED,
	} debug_owner;

	/* VGIC state */
	struct vgic_cpu vgic_cpu;
	struct arch_timer_cpu timer_cpu;
	struct kvm_pmu pmu;

	/* vcpu power state */
	struct kvm_mp_state mp_state;
	spinlock_t mp_state_lock;

	/* Cache some mmu pages needed inside spinlock regions */
	struct kvm_mmu_memory_cache mmu_page_cache;

	/* Pages to top-up the pKVM/EL2 guest pool */
	struct kvm_hyp_memcache pkvm_memcache;

	/* Virtual SError ESR to restore when HCR_EL2.VSE is set */
	u64 vsesr_el2;

	/* Additional reset state */
	struct vcpu_reset_state	reset_state;

	/* Guest PV state */
	struct {
		u64 last_steal;
		gpa_t base;
	} steal;

	/* Per-vcpu CCSIDR override or NULL */
	u32 *ccsidr;
};

/*
 * Each 'flag' is composed of a comma-separated triplet:
 *
 * - the flag-set it belongs to in the vcpu->arch structure
 * - the value for that flag
 * - the mask for that flag
 *
 *  __vcpu_single_flag() builds such a triplet for a single-bit flag.
 * unpack_vcpu_flag() extract the flag value from the triplet for
 * direct use outside of the flag accessors.
 */
#define __vcpu_single_flag(_set, _f)	_set, (_f), (_f)

#define __unpack_flag(_set, _f, _m)	_f
#define unpack_vcpu_flag(...)		__unpack_flag(__VA_ARGS__)

#define __build_check_flag(v, flagset, f, m)			\
	do {							\
		typeof(v->arch.flagset) *_fset;			\
								\
		/* Check that the flags fit in the mask */	\
		BUILD_BUG_ON(HWEIGHT(m) != HWEIGHT((f) | (m)));	\
		/* Check that the flags fit in the type */	\
		BUILD_BUG_ON((sizeof(*_fset) * 8) <= __fls(m));	\
	} while (0)

#define __vcpu_get_flag(v, flagset, f, m)			\
	({							\
		__build_check_flag(v, flagset, f, m);		\
								\
		READ_ONCE(v->arch.flagset) & (m);		\
	})

/*
 * Note that the set/clear accessors must be preempt-safe in order to
 * avoid nesting them with load/put which also manipulate flags...
 */
#ifdef __KVM_NVHE_HYPERVISOR__
/* the nVHE hypervisor is always non-preemptible */
#define __vcpu_flags_preempt_disable()
#define __vcpu_flags_preempt_enable()
#else
#define __vcpu_flags_preempt_disable()	preempt_disable()
#define __vcpu_flags_preempt_enable()	preempt_enable()
#endif

#define __vcpu_set_flag(v, flagset, f, m)			\
	do {							\
		typeof(v->arch.flagset) *fset;			\
								\
		__build_check_flag(v, flagset, f, m);		\
								\
		fset = &v->arch.flagset;			\
		__vcpu_flags_preempt_disable();			\
		if (HWEIGHT(m) > 1)				\
			*fset &= ~(m);				\
		*fset |= (f);					\
		__vcpu_flags_preempt_enable();			\
	} while (0)

#define __vcpu_clear_flag(v, flagset, f, m)			\
	do {							\
		typeof(v->arch.flagset) *fset;			\
								\
		__build_check_flag(v, flagset, f, m);		\
								\
		fset = &v->arch.flagset;			\
		__vcpu_flags_preempt_disable();			\
		*fset &= ~(m);					\
		__vcpu_flags_preempt_enable();			\
	} while (0)

#define vcpu_get_flag(v, ...)	__vcpu_get_flag((v), __VA_ARGS__)
#define vcpu_set_flag(v, ...)	__vcpu_set_flag((v), __VA_ARGS__)
#define vcpu_clear_flag(v, ...)	__vcpu_clear_flag((v), __VA_ARGS__)

/* KVM_ARM_VCPU_INIT completed */
#define VCPU_INITIALIZED	__vcpu_single_flag(cflags, BIT(0))
/* SVE config completed */
#define VCPU_SVE_FINALIZED	__vcpu_single_flag(cflags, BIT(1))
/* pKVM VCPU setup completed */
#define VCPU_PKVM_FINALIZED	__vcpu_single_flag(cflags, BIT(2))

/* Exception pending */
#define PENDING_EXCEPTION	__vcpu_single_flag(iflags, BIT(0))
/*
 * PC increment. Overlaps with EXCEPT_MASK on purpose so that it can't
 * be set together with an exception...
 */
#define INCREMENT_PC		__vcpu_single_flag(iflags, BIT(1))
/* Target EL/MODE (not a single flag, but let's abuse the macro) */
#define EXCEPT_MASK		__vcpu_single_flag(iflags, GENMASK(3, 1))

/* Helpers to encode exceptions with minimum fuss */
#define __EXCEPT_MASK_VAL	unpack_vcpu_flag(EXCEPT_MASK)
#define __EXCEPT_SHIFT		__builtin_ctzl(__EXCEPT_MASK_VAL)
#define __vcpu_except_flags(_f)	iflags, (_f << __EXCEPT_SHIFT), __EXCEPT_MASK_VAL

/*
 * When PENDING_EXCEPTION is set, EXCEPT_MASK can take the following
 * values:
 *
 * For AArch32 EL1:
 */
#define EXCEPT_AA32_UND		__vcpu_except_flags(0)
#define EXCEPT_AA32_IABT	__vcpu_except_flags(1)
#define EXCEPT_AA32_DABT	__vcpu_except_flags(2)
/* For AArch64: */
#define EXCEPT_AA64_EL1_SYNC	__vcpu_except_flags(0)
#define EXCEPT_AA64_EL1_IRQ	__vcpu_except_flags(1)
#define EXCEPT_AA64_EL1_FIQ	__vcpu_except_flags(2)
#define EXCEPT_AA64_EL1_SERR	__vcpu_except_flags(3)
/* For AArch64 with NV: */
#define EXCEPT_AA64_EL2_SYNC	__vcpu_except_flags(4)
#define EXCEPT_AA64_EL2_IRQ	__vcpu_except_flags(5)
#define EXCEPT_AA64_EL2_FIQ	__vcpu_except_flags(6)
#define EXCEPT_AA64_EL2_SERR	__vcpu_except_flags(7)

/* Physical CPU not in supported_cpus */
#define ON_UNSUPPORTED_CPU	__vcpu_single_flag(sflags, BIT(0))
/* WFIT instruction trapped */
#define IN_WFIT			__vcpu_single_flag(sflags, BIT(1))
/* vcpu system registers loaded on physical CPU */
#define SYSREGS_ON_CPU		__vcpu_single_flag(sflags, BIT(2))
/* Software step state is Active-pending for external debug */
#define HOST_SS_ACTIVE_PENDING	__vcpu_single_flag(sflags, BIT(3))
/* Software step state is Active pending for guest debug */
#define GUEST_SS_ACTIVE_PENDING __vcpu_single_flag(sflags, BIT(4))
/* PMUSERENR for the guest EL0 is on physical CPU */
#define PMUSERENR_ON_CPU	__vcpu_single_flag(sflags, BIT(5))
/* WFI instruction trapped */
#define IN_WFI			__vcpu_single_flag(sflags, BIT(6))
/* KVM is currently emulating a nested ERET */
#define IN_NESTED_ERET		__vcpu_single_flag(sflags, BIT(7))


/* Pointer to the vcpu's SVE FFR for sve_{save,load}_state() */
#define vcpu_sve_pffr(vcpu) (kern_hyp_va((vcpu)->arch.sve_state) +	\
			     sve_ffr_offset((vcpu)->arch.sve_max_vl))

#define vcpu_sve_max_vq(vcpu)	sve_vq_from_vl((vcpu)->arch.sve_max_vl)

#define vcpu_sve_zcr_elx(vcpu)						\
	(unlikely(is_hyp_ctxt(vcpu)) ? ZCR_EL2 : ZCR_EL1)

#define sve_state_size_from_vl(sve_max_vl) ({				\
	size_t __size_ret;						\
	unsigned int __vq;						\
									\
	if (WARN_ON(!sve_vl_valid(sve_max_vl))) {			\
		__size_ret = 0;						\
	} else {							\
		__vq = sve_vq_from_vl(sve_max_vl);			\
		__size_ret = SVE_SIG_REGS_SIZE(__vq);			\
	}								\
									\
	__size_ret;							\
})

#define vcpu_sve_state_size(vcpu) sve_state_size_from_vl((vcpu)->arch.sve_max_vl)

#define KVM_GUESTDBG_VALID_MASK (KVM_GUESTDBG_ENABLE | \
				 KVM_GUESTDBG_USE_SW_BP | \
				 KVM_GUESTDBG_USE_HW | \
				 KVM_GUESTDBG_SINGLESTEP)

#define kvm_has_sve(kvm)	(system_supports_sve() &&		\
				 test_bit(KVM_ARCH_FLAG_GUEST_HAS_SVE, &(kvm)->arch.flags))

#ifdef __KVM_NVHE_HYPERVISOR__
#define vcpu_has_sve(vcpu)	kvm_has_sve(kern_hyp_va((vcpu)->kvm))
#else
#define vcpu_has_sve(vcpu)	kvm_has_sve((vcpu)->kvm)
#endif

#ifdef CONFIG_ARM64_PTR_AUTH
#define vcpu_has_ptrauth(vcpu)						\
	((cpus_have_final_cap(ARM64_HAS_ADDRESS_AUTH) ||		\
	  cpus_have_final_cap(ARM64_HAS_GENERIC_AUTH)) &&		\
	 (vcpu_has_feature(vcpu, KVM_ARM_VCPU_PTRAUTH_ADDRESS) ||       \
	  vcpu_has_feature(vcpu, KVM_ARM_VCPU_PTRAUTH_GENERIC)))
#else
#define vcpu_has_ptrauth(vcpu)		false
#endif

#define vcpu_on_unsupported_cpu(vcpu)					\
	vcpu_get_flag(vcpu, ON_UNSUPPORTED_CPU)

#define vcpu_set_on_unsupported_cpu(vcpu)				\
	vcpu_set_flag(vcpu, ON_UNSUPPORTED_CPU)

#define vcpu_clear_on_unsupported_cpu(vcpu)				\
	vcpu_clear_flag(vcpu, ON_UNSUPPORTED_CPU)

#define vcpu_gp_regs(v)		(&(v)->arch.ctxt.regs)

/*
 * Only use __vcpu_sys_reg/ctxt_sys_reg if you know you want the
 * memory backed version of a register, and not the one most recently
 * accessed by a running VCPU.  For example, for userspace access or
 * for system registers that are never context switched, but only
 * emulated.
 *
 * Don't bother with VNCR-based accesses in the nVHE code, it has no
 * business dealing with NV.
 */
static inline u64 *___ctxt_sys_reg(const struct kvm_cpu_context *ctxt, int r)
{
#if !defined (__KVM_NVHE_HYPERVISOR__)
	if (unlikely(cpus_have_final_cap(ARM64_HAS_NESTED_VIRT) &&
		     r >= __VNCR_START__ && ctxt->vncr_array))
		return &ctxt->vncr_array[r - __VNCR_START__];
#endif
	return (u64 *)&ctxt->sys_regs[r];
}

#define __ctxt_sys_reg(c,r)						\
	({								\
		BUILD_BUG_ON(__builtin_constant_p(r) &&			\
			     (r) >= NR_SYS_REGS);			\
		___ctxt_sys_reg(c, r);					\
	})

#define ctxt_sys_reg(c,r)	(*__ctxt_sys_reg(c,r))

u64 kvm_vcpu_apply_reg_masks(const struct kvm_vcpu *, enum vcpu_sysreg, u64);
#define __vcpu_sys_reg(v,r)						\
	(*({								\
		const struct kvm_cpu_context *ctxt = &(v)->arch.ctxt;	\
		u64 *__r = __ctxt_sys_reg(ctxt, (r));			\
		if (vcpu_has_nv((v)) && (r) >= __SANITISED_REG_START__)	\
			*__r = kvm_vcpu_apply_reg_masks((v), (r), *__r);\
		__r;							\
	}))

u64 vcpu_read_sys_reg(const struct kvm_vcpu *vcpu, int reg);
void vcpu_write_sys_reg(struct kvm_vcpu *vcpu, u64 val, int reg);

static inline bool __vcpu_read_sys_reg_from_cpu(int reg, u64 *val)
{
	/*
	 * *** VHE ONLY ***
	 *
	 * System registers listed in the switch are not saved on every
	 * exit from the guest but are only saved on vcpu_put.
	 *
	 * Note that MPIDR_EL1 for the guest is set by KVM via VMPIDR_EL2 but
	 * should never be listed below, because the guest cannot modify its
	 * own MPIDR_EL1 and MPIDR_EL1 is accessed for VCPU A from VCPU B's
	 * thread when emulating cross-VCPU communication.
	 */
	if (!has_vhe())
		return false;

	switch (reg) {
	case SCTLR_EL1:		*val = read_sysreg_s(SYS_SCTLR_EL12);	break;
	case CPACR_EL1:		*val = read_sysreg_s(SYS_CPACR_EL12);	break;
	case TTBR0_EL1:		*val = read_sysreg_s(SYS_TTBR0_EL12);	break;
	case TTBR1_EL1:		*val = read_sysreg_s(SYS_TTBR1_EL12);	break;
	case TCR_EL1:		*val = read_sysreg_s(SYS_TCR_EL12);	break;
	case TCR2_EL1:		*val = read_sysreg_s(SYS_TCR2_EL12);	break;
	case PIR_EL1:		*val = read_sysreg_s(SYS_PIR_EL12);	break;
	case PIRE0_EL1:		*val = read_sysreg_s(SYS_PIRE0_EL12);	break;
	case POR_EL1:		*val = read_sysreg_s(SYS_POR_EL12);	break;
	case ESR_EL1:		*val = read_sysreg_s(SYS_ESR_EL12);	break;
	case AFSR0_EL1:		*val = read_sysreg_s(SYS_AFSR0_EL12);	break;
	case AFSR1_EL1:		*val = read_sysreg_s(SYS_AFSR1_EL12);	break;
	case FAR_EL1:		*val = read_sysreg_s(SYS_FAR_EL12);	break;
	case MAIR_EL1:		*val = read_sysreg_s(SYS_MAIR_EL12);	break;
	case VBAR_EL1:		*val = read_sysreg_s(SYS_VBAR_EL12);	break;
	case CONTEXTIDR_EL1:	*val = read_sysreg_s(SYS_CONTEXTIDR_EL12);break;
	case TPIDR_EL0:		*val = read_sysreg_s(SYS_TPIDR_EL0);	break;
	case TPIDRRO_EL0:	*val = read_sysreg_s(SYS_TPIDRRO_EL0);	break;
	case TPIDR_EL1:		*val = read_sysreg_s(SYS_TPIDR_EL1);	break;
	case AMAIR_EL1:		*val = read_sysreg_s(SYS_AMAIR_EL12);	break;
	case CNTKCTL_EL1:	*val = read_sysreg_s(SYS_CNTKCTL_EL12);	break;
	case ELR_EL1:		*val = read_sysreg_s(SYS_ELR_EL12);	break;
	case SPSR_EL1:		*val = read_sysreg_s(SYS_SPSR_EL12);	break;
	case PAR_EL1:		*val = read_sysreg_par();		break;
	case DACR32_EL2:	*val = read_sysreg_s(SYS_DACR32_EL2);	break;
	case IFSR32_EL2:	*val = read_sysreg_s(SYS_IFSR32_EL2);	break;
	case DBGVCR32_EL2:	*val = read_sysreg_s(SYS_DBGVCR32_EL2);	break;
	case ZCR_EL1:		*val = read_sysreg_s(SYS_ZCR_EL12);	break;
	default:		return false;
	}

	return true;
}

static inline bool __vcpu_write_sys_reg_to_cpu(u64 val, int reg)
{
	/*
	 * *** VHE ONLY ***
	 *
	 * System registers listed in the switch are not restored on every
	 * entry to the guest but are only restored on vcpu_load.
	 *
	 * Note that MPIDR_EL1 for the guest is set by KVM via VMPIDR_EL2 but
	 * should never be listed below, because the MPIDR should only be set
	 * once, before running the VCPU, and never changed later.
	 */
	if (!has_vhe())
		return false;

	switch (reg) {
	case SCTLR_EL1:		write_sysreg_s(val, SYS_SCTLR_EL12);	break;
	case CPACR_EL1:		write_sysreg_s(val, SYS_CPACR_EL12);	break;
	case TTBR0_EL1:		write_sysreg_s(val, SYS_TTBR0_EL12);	break;
	case TTBR1_EL1:		write_sysreg_s(val, SYS_TTBR1_EL12);	break;
	case TCR_EL1:		write_sysreg_s(val, SYS_TCR_EL12);	break;
	case TCR2_EL1:		write_sysreg_s(val, SYS_TCR2_EL12);	break;
	case PIR_EL1:		write_sysreg_s(val, SYS_PIR_EL12);	break;
	case PIRE0_EL1:		write_sysreg_s(val, SYS_PIRE0_EL12);	break;
	case POR_EL1:		write_sysreg_s(val, SYS_POR_EL12);	break;
	case ESR_EL1:		write_sysreg_s(val, SYS_ESR_EL12);	break;
	case AFSR0_EL1:		write_sysreg_s(val, SYS_AFSR0_EL12);	break;
	case AFSR1_EL1:		write_sysreg_s(val, SYS_AFSR1_EL12);	break;
	case FAR_EL1:		write_sysreg_s(val, SYS_FAR_EL12);	break;
	case MAIR_EL1:		write_sysreg_s(val, SYS_MAIR_EL12);	break;
	case VBAR_EL1:		write_sysreg_s(val, SYS_VBAR_EL12);	break;
	case CONTEXTIDR_EL1:	write_sysreg_s(val, SYS_CONTEXTIDR_EL12);break;
	case TPIDR_EL0:		write_sysreg_s(val, SYS_TPIDR_EL0);	break;
	case TPIDRRO_EL0:	write_sysreg_s(val, SYS_TPIDRRO_EL0);	break;
	case TPIDR_EL1:		write_sysreg_s(val, SYS_TPIDR_EL1);	break;
	case AMAIR_EL1:		write_sysreg_s(val, SYS_AMAIR_EL12);	break;
	case CNTKCTL_EL1:	write_sysreg_s(val, SYS_CNTKCTL_EL12);	break;
	case ELR_EL1:		write_sysreg_s(val, SYS_ELR_EL12);	break;
	case SPSR_EL1:		write_sysreg_s(val, SYS_SPSR_EL12);	break;
	case PAR_EL1:		write_sysreg_s(val, SYS_PAR_EL1);	break;
	case DACR32_EL2:	write_sysreg_s(val, SYS_DACR32_EL2);	break;
	case IFSR32_EL2:	write_sysreg_s(val, SYS_IFSR32_EL2);	break;
	case DBGVCR32_EL2:	write_sysreg_s(val, SYS_DBGVCR32_EL2);	break;
	case ZCR_EL1:		write_sysreg_s(val, SYS_ZCR_EL12);	break;
	default:		return false;
	}

	return true;
}

struct kvm_vm_stat {
	struct kvm_vm_stat_generic generic;
};

struct kvm_vcpu_stat {
	struct kvm_vcpu_stat_generic generic;
	u64 hvc_exit_stat;
	u64 wfe_exit_stat;
	u64 wfi_exit_stat;
	u64 mmio_exit_user;
	u64 mmio_exit_kernel;
	u64 signal_exits;
	u64 exits;
};

unsigned long kvm_arm_num_regs(struct kvm_vcpu *vcpu);
int kvm_arm_copy_reg_indices(struct kvm_vcpu *vcpu, u64 __user *indices);
int kvm_arm_get_reg(struct kvm_vcpu *vcpu, const struct kvm_one_reg *reg);
int kvm_arm_set_reg(struct kvm_vcpu *vcpu, const struct kvm_one_reg *reg);

unsigned long kvm_arm_num_sys_reg_descs(struct kvm_vcpu *vcpu);
int kvm_arm_copy_sys_reg_indices(struct kvm_vcpu *vcpu, u64 __user *uindices);

int __kvm_arm_vcpu_get_events(struct kvm_vcpu *vcpu,
			      struct kvm_vcpu_events *events);

int __kvm_arm_vcpu_set_events(struct kvm_vcpu *vcpu,
			      struct kvm_vcpu_events *events);

void kvm_arm_halt_guest(struct kvm *kvm);
void kvm_arm_resume_guest(struct kvm *kvm);

#define vcpu_has_run_once(vcpu)	(!!READ_ONCE((vcpu)->pid))

#ifndef __KVM_NVHE_HYPERVISOR__
#define kvm_call_hyp_nvhe(f, ...)						\
	({								\
		struct arm_smccc_res res;				\
									\
		arm_smccc_1_1_hvc(KVM_HOST_SMCCC_FUNC(f),		\
				  ##__VA_ARGS__, &res);			\
		WARN_ON(res.a0 != SMCCC_RET_SUCCESS);			\
									\
		res.a1;							\
	})

/*
 * The couple of isb() below are there to guarantee the same behaviour
 * on VHE as on !VHE, where the eret to EL1 acts as a context
 * synchronization event.
 */
#define kvm_call_hyp(f, ...)						\
	do {								\
		if (has_vhe()) {					\
			f(__VA_ARGS__);					\
			isb();						\
		} else {						\
			kvm_call_hyp_nvhe(f, ##__VA_ARGS__);		\
		}							\
	} while(0)

#define kvm_call_hyp_ret(f, ...)					\
	({								\
		typeof(f(__VA_ARGS__)) ret;				\
									\
		if (has_vhe()) {					\
			ret = f(__VA_ARGS__);				\
			isb();						\
		} else {						\
			ret = kvm_call_hyp_nvhe(f, ##__VA_ARGS__);	\
		}							\
									\
		ret;							\
	})
#else /* __KVM_NVHE_HYPERVISOR__ */
#define kvm_call_hyp(f, ...) f(__VA_ARGS__)
#define kvm_call_hyp_ret(f, ...) f(__VA_ARGS__)
#define kvm_call_hyp_nvhe(f, ...) f(__VA_ARGS__)
#endif /* __KVM_NVHE_HYPERVISOR__ */

int handle_exit(struct kvm_vcpu *vcpu, int exception_index);
void handle_exit_early(struct kvm_vcpu *vcpu, int exception_index);

int kvm_handle_cp14_load_store(struct kvm_vcpu *vcpu);
int kvm_handle_cp14_32(struct kvm_vcpu *vcpu);
int kvm_handle_cp14_64(struct kvm_vcpu *vcpu);
int kvm_handle_cp15_32(struct kvm_vcpu *vcpu);
int kvm_handle_cp15_64(struct kvm_vcpu *vcpu);
int kvm_handle_sys_reg(struct kvm_vcpu *vcpu);
int kvm_handle_cp10_id(struct kvm_vcpu *vcpu);

void kvm_sys_regs_create_debugfs(struct kvm *kvm);
void kvm_reset_sys_regs(struct kvm_vcpu *vcpu);

int __init kvm_sys_reg_table_init(void);
struct sys_reg_desc;
int __init populate_sysreg_config(const struct sys_reg_desc *sr,
				  unsigned int idx);
int __init populate_nv_trap_config(void);

bool lock_all_vcpus(struct kvm *kvm);
void unlock_all_vcpus(struct kvm *kvm);

void kvm_calculate_traps(struct kvm_vcpu *vcpu);

/* MMIO helpers */
void kvm_mmio_write_buf(void *buf, unsigned int len, unsigned long data);
unsigned long kvm_mmio_read_buf(const void *buf, unsigned int len);

int kvm_handle_mmio_return(struct kvm_vcpu *vcpu);
int io_mem_abort(struct kvm_vcpu *vcpu, phys_addr_t fault_ipa);

/*
 * Returns true if a Performance Monitoring Interrupt (PMI), a.k.a. perf event,
 * arrived in guest context.  For arm64, any event that arrives while a vCPU is
 * loaded is considered to be "in guest".
 */
static inline bool kvm_arch_pmi_in_guest(struct kvm_vcpu *vcpu)
{
	return IS_ENABLED(CONFIG_GUEST_PERF_EVENTS) && !!vcpu;
}

long kvm_hypercall_pv_features(struct kvm_vcpu *vcpu);
gpa_t kvm_init_stolen_time(struct kvm_vcpu *vcpu);
void kvm_update_stolen_time(struct kvm_vcpu *vcpu);

bool kvm_arm_pvtime_supported(void);
int kvm_arm_pvtime_set_attr(struct kvm_vcpu *vcpu,
			    struct kvm_device_attr *attr);
int kvm_arm_pvtime_get_attr(struct kvm_vcpu *vcpu,
			    struct kvm_device_attr *attr);
int kvm_arm_pvtime_has_attr(struct kvm_vcpu *vcpu,
			    struct kvm_device_attr *attr);

extern unsigned int __ro_after_init kvm_arm_vmid_bits;
int __init kvm_arm_vmid_alloc_init(void);
void __init kvm_arm_vmid_alloc_free(void);
void kvm_arm_vmid_update(struct kvm_vmid *kvm_vmid);
void kvm_arm_vmid_clear_active(void);

static inline void kvm_arm_pvtime_vcpu_init(struct kvm_vcpu_arch *vcpu_arch)
{
	vcpu_arch->steal.base = INVALID_GPA;
}

static inline bool kvm_arm_is_pvtime_enabled(struct kvm_vcpu_arch *vcpu_arch)
{
	return (vcpu_arch->steal.base != INVALID_GPA);
}

void kvm_set_sei_esr(struct kvm_vcpu *vcpu, u64 syndrome);

struct kvm_vcpu *kvm_mpidr_to_vcpu(struct kvm *kvm, unsigned long mpidr);

DECLARE_KVM_HYP_PER_CPU(struct kvm_host_data, kvm_host_data);

/*
 * How we access per-CPU host data depends on the where we access it from,
 * and the mode we're in:
 *
 * - VHE and nVHE hypervisor bits use their locally defined instance
 *
 * - the rest of the kernel use either the VHE or nVHE one, depending on
 *   the mode we're running in.
 *
 *   Unless we're in protected mode, fully deprivileged, and the nVHE
 *   per-CPU stuff is exclusively accessible to the protected EL2 code.
 *   In this case, the EL1 code uses the *VHE* data as its private state
 *   (which makes sense in a way as there shouldn't be any shared state
 *   between the host and the hypervisor).
 *
 * Yes, this is all totally trivial. Shoot me now.
 */
#if defined(__KVM_NVHE_HYPERVISOR__) || defined(__KVM_VHE_HYPERVISOR__)
#define host_data_ptr(f)	(&this_cpu_ptr(&kvm_host_data)->f)
#else
#define host_data_ptr(f)						\
	(static_branch_unlikely(&kvm_protected_mode_initialized) ?	\
	 &this_cpu_ptr(&kvm_host_data)->f :				\
	 &this_cpu_ptr_hyp_sym(kvm_host_data)->f)
#endif

#define host_data_test_flag(flag)					\
	(test_bit(KVM_HOST_DATA_FLAG_##flag, host_data_ptr(flags)))
#define host_data_set_flag(flag)					\
	set_bit(KVM_HOST_DATA_FLAG_##flag, host_data_ptr(flags))
#define host_data_clear_flag(flag)					\
	clear_bit(KVM_HOST_DATA_FLAG_##flag, host_data_ptr(flags))

/* Check whether the FP regs are owned by the guest */
static inline bool guest_owns_fp_regs(void)
{
	return *host_data_ptr(fp_owner) == FP_STATE_GUEST_OWNED;
}

/* Check whether the FP regs are owned by the host */
static inline bool host_owns_fp_regs(void)
{
	return *host_data_ptr(fp_owner) == FP_STATE_HOST_OWNED;
}

static inline void kvm_init_host_cpu_context(struct kvm_cpu_context *cpu_ctxt)
{
	/* The host's MPIDR is immutable, so let's set it up at boot time */
	ctxt_sys_reg(cpu_ctxt, MPIDR_EL1) = read_cpuid_mpidr();
}

static inline bool kvm_system_needs_idmapped_vectors(void)
{
	return cpus_have_final_cap(ARM64_SPECTRE_V3A);
}

void kvm_init_host_debug_data(void);
void kvm_vcpu_load_debug(struct kvm_vcpu *vcpu);
void kvm_vcpu_put_debug(struct kvm_vcpu *vcpu);
void kvm_debug_set_guest_ownership(struct kvm_vcpu *vcpu);
void kvm_debug_handle_oslar(struct kvm_vcpu *vcpu, u64 val);

#define kvm_vcpu_os_lock_enabled(vcpu)		\
	(!!(__vcpu_sys_reg(vcpu, OSLSR_EL1) & OSLSR_EL1_OSLK))

#define kvm_debug_regs_in_use(vcpu)		\
	((vcpu)->arch.debug_owner != VCPU_DEBUG_FREE)
#define kvm_host_owns_debug_regs(vcpu)		\
	((vcpu)->arch.debug_owner == VCPU_DEBUG_HOST_OWNED)
#define kvm_guest_owns_debug_regs(vcpu)		\
	((vcpu)->arch.debug_owner == VCPU_DEBUG_GUEST_OWNED)

int kvm_arm_vcpu_arch_set_attr(struct kvm_vcpu *vcpu,
			       struct kvm_device_attr *attr);
int kvm_arm_vcpu_arch_get_attr(struct kvm_vcpu *vcpu,
			       struct kvm_device_attr *attr);
int kvm_arm_vcpu_arch_has_attr(struct kvm_vcpu *vcpu,
			       struct kvm_device_attr *attr);

int kvm_vm_ioctl_mte_copy_tags(struct kvm *kvm,
			       struct kvm_arm_copy_mte_tags *copy_tags);
int kvm_vm_ioctl_set_counter_offset(struct kvm *kvm,
				    struct kvm_arm_counter_offset *offset);
int kvm_vm_ioctl_get_reg_writable_masks(struct kvm *kvm,
					struct reg_mask_range *range);

/* Guest/host FPSIMD coordination helpers */
int kvm_arch_vcpu_run_map_fp(struct kvm_vcpu *vcpu);
void kvm_arch_vcpu_load_fp(struct kvm_vcpu *vcpu);
void kvm_arch_vcpu_ctxflush_fp(struct kvm_vcpu *vcpu);
void kvm_arch_vcpu_ctxsync_fp(struct kvm_vcpu *vcpu);
void kvm_arch_vcpu_put_fp(struct kvm_vcpu *vcpu);

static inline bool kvm_pmu_counter_deferred(struct perf_event_attr *attr)
{
	return (!has_vhe() && attr->exclude_host);
}

#ifdef CONFIG_KVM
void kvm_set_pmu_events(u64 set, struct perf_event_attr *attr);
void kvm_clr_pmu_events(u64 clr);
bool kvm_set_pmuserenr(u64 val);
void kvm_enable_trbe(void);
void kvm_disable_trbe(void);
void kvm_tracing_set_el1_configuration(u64 trfcr_while_in_guest);
#else
static inline void kvm_set_pmu_events(u64 set, struct perf_event_attr *attr) {}
static inline void kvm_clr_pmu_events(u64 clr) {}
static inline bool kvm_set_pmuserenr(u64 val)
{
	return false;
}
static inline void kvm_enable_trbe(void) {}
static inline void kvm_disable_trbe(void) {}
static inline void kvm_tracing_set_el1_configuration(u64 trfcr_while_in_guest) {}
#endif

void kvm_vcpu_load_vhe(struct kvm_vcpu *vcpu);
void kvm_vcpu_put_vhe(struct kvm_vcpu *vcpu);

int __init kvm_set_ipa_limit(void);
u32 kvm_get_pa_bits(struct kvm *kvm);

#define __KVM_HAVE_ARCH_VM_ALLOC
struct kvm *kvm_arch_alloc_vm(void);

#define __KVM_HAVE_ARCH_FLUSH_REMOTE_TLBS

#define __KVM_HAVE_ARCH_FLUSH_REMOTE_TLBS_RANGE

#define kvm_vm_is_protected(kvm)	(is_protected_kvm_enabled() && (kvm)->arch.pkvm.enabled)

#define vcpu_is_protected(vcpu)		kvm_vm_is_protected((vcpu)->kvm)

int kvm_arm_vcpu_finalize(struct kvm_vcpu *vcpu, int feature);
bool kvm_arm_vcpu_is_finalized(struct kvm_vcpu *vcpu);

#define kvm_arm_vcpu_sve_finalized(vcpu) vcpu_get_flag(vcpu, VCPU_SVE_FINALIZED)

#define kvm_has_mte(kvm)					\
	(system_supports_mte() &&				\
	 test_bit(KVM_ARCH_FLAG_MTE_ENABLED, &(kvm)->arch.flags))

#define kvm_supports_32bit_el0()				\
	(system_supports_32bit_el0() &&				\
	 !static_branch_unlikely(&arm64_mismatched_32bit_el0))

#define kvm_vm_has_ran_once(kvm)					\
	(test_bit(KVM_ARCH_FLAG_HAS_RAN_ONCE, &(kvm)->arch.flags))

static inline bool __vcpu_has_feature(const struct kvm_arch *ka, int feature)
{
	return test_bit(feature, ka->vcpu_features);
}

#define kvm_vcpu_has_feature(k, f)	__vcpu_has_feature(&(k)->arch, (f))
#define vcpu_has_feature(v, f)	__vcpu_has_feature(&(v)->kvm->arch, (f))

#define kvm_vcpu_initialized(v) vcpu_get_flag(vcpu, VCPU_INITIALIZED)

int kvm_trng_call(struct kvm_vcpu *vcpu);
#ifdef CONFIG_KVM
extern phys_addr_t hyp_mem_base;
extern phys_addr_t hyp_mem_size;
void __init kvm_hyp_reserve(void);
#else
static inline void kvm_hyp_reserve(void) { }
#endif

void kvm_arm_vcpu_power_off(struct kvm_vcpu *vcpu);
bool kvm_arm_vcpu_stopped(struct kvm_vcpu *vcpu);

static inline u64 *__vm_id_reg(struct kvm_arch *ka, u32 reg)
{
	switch (reg) {
	case sys_reg(3, 0, 0, 1, 0) ... sys_reg(3, 0, 0, 7, 7):
		return &ka->id_regs[IDREG_IDX(reg)];
	case SYS_CTR_EL0:
		return &ka->ctr_el0;
	case SYS_MIDR_EL1:
		return &ka->midr_el1;
	case SYS_REVIDR_EL1:
		return &ka->revidr_el1;
	case SYS_AIDR_EL1:
		return &ka->aidr_el1;
	default:
		WARN_ON_ONCE(1);
		return NULL;
	}
}

#define kvm_read_vm_id_reg(kvm, reg)					\
	({ u64 __val = *__vm_id_reg(&(kvm)->arch, reg); __val; })

void kvm_set_vm_id_reg(struct kvm *kvm, u32 reg, u64 val);

#define __expand_field_sign_unsigned(id, fld, val)			\
	((u64)SYS_FIELD_VALUE(id, fld, val))

#define __expand_field_sign_signed(id, fld, val)			\
	({								\
		u64 __val = SYS_FIELD_VALUE(id, fld, val);		\
		sign_extend64(__val, id##_##fld##_WIDTH - 1);		\
	})

#define get_idreg_field_unsigned(kvm, id, fld)				\
	({								\
		u64 __val = kvm_read_vm_id_reg((kvm), SYS_##id);	\
		FIELD_GET(id##_##fld##_MASK, __val);			\
	})

#define get_idreg_field_signed(kvm, id, fld)				\
	({								\
		u64 __val = get_idreg_field_unsigned(kvm, id, fld);	\
		sign_extend64(__val, id##_##fld##_WIDTH - 1);		\
	})

#define get_idreg_field_enum(kvm, id, fld)				\
	get_idreg_field_unsigned(kvm, id, fld)

#define kvm_cmp_feat_signed(kvm, id, fld, op, limit)			\
	(get_idreg_field_signed((kvm), id, fld) op __expand_field_sign_signed(id, fld, limit))

#define kvm_cmp_feat_unsigned(kvm, id, fld, op, limit)			\
	(get_idreg_field_unsigned((kvm), id, fld) op __expand_field_sign_unsigned(id, fld, limit))

#define kvm_cmp_feat(kvm, id, fld, op, limit)				\
	(id##_##fld##_SIGNED ?						\
	 kvm_cmp_feat_signed(kvm, id, fld, op, limit) :			\
	 kvm_cmp_feat_unsigned(kvm, id, fld, op, limit))

#define __kvm_has_feat(kvm, id, fld, limit)				\
	kvm_cmp_feat(kvm, id, fld, >=, limit)

#define kvm_has_feat(kvm, ...) __kvm_has_feat(kvm, __VA_ARGS__)

#define __kvm_has_feat_enum(kvm, id, fld, val)				\
	kvm_cmp_feat_unsigned(kvm, id, fld, ==, val)

#define kvm_has_feat_enum(kvm, ...) __kvm_has_feat_enum(kvm, __VA_ARGS__)

#define kvm_has_feat_range(kvm, id, fld, min, max)			\
	(kvm_cmp_feat(kvm, id, fld, >=, min) &&				\
	kvm_cmp_feat(kvm, id, fld, <=, max))

/* Check for a given level of PAuth support */
#define kvm_has_pauth(k, l)						\
	({								\
		bool pa, pi, pa3;					\
									\
		pa  = kvm_has_feat((k), ID_AA64ISAR1_EL1, APA, l);	\
		pa &= kvm_has_feat((k), ID_AA64ISAR1_EL1, GPA, IMP);	\
		pi  = kvm_has_feat((k), ID_AA64ISAR1_EL1, API, l);	\
		pi &= kvm_has_feat((k), ID_AA64ISAR1_EL1, GPI, IMP);	\
		pa3  = kvm_has_feat((k), ID_AA64ISAR2_EL1, APA3, l);	\
		pa3 &= kvm_has_feat((k), ID_AA64ISAR2_EL1, GPA3, IMP);	\
									\
		(pa + pi + pa3) == 1;					\
	})

#define kvm_has_fpmr(k)					\
	(system_supports_fpmr() &&			\
	 kvm_has_feat((k), ID_AA64PFR2_EL1, FPMR, IMP))

#define kvm_has_tcr2(k)				\
	(kvm_has_feat((k), ID_AA64MMFR3_EL1, TCRX, IMP))

#define kvm_has_s1pie(k)				\
	(kvm_has_feat((k), ID_AA64MMFR3_EL1, S1PIE, IMP))

#define kvm_has_s1poe(k)				\
	(kvm_has_feat((k), ID_AA64MMFR3_EL1, S1POE, IMP))

<<<<<<< HEAD
static inline bool kvm_arch_has_irq_bypass(void)
{
	return true;
}
=======
void compute_fgu(struct kvm *kvm, enum fgt_group_id fgt);
void get_reg_fixed_bits(struct kvm *kvm, enum vcpu_sysreg reg, u64 *res0, u64 *res1);
void check_feature_map(void);
>>>>>>> 98dbe56a

#endif /* __ARM64_KVM_HOST_H__ */<|MERGE_RESOLUTION|>--- conflicted
+++ resolved
@@ -1636,15 +1636,14 @@
 #define kvm_has_s1poe(k)				\
 	(kvm_has_feat((k), ID_AA64MMFR3_EL1, S1POE, IMP))
 
-<<<<<<< HEAD
 static inline bool kvm_arch_has_irq_bypass(void)
 {
 	return true;
 }
-=======
+
 void compute_fgu(struct kvm *kvm, enum fgt_group_id fgt);
 void get_reg_fixed_bits(struct kvm *kvm, enum vcpu_sysreg reg, u64 *res0, u64 *res1);
 void check_feature_map(void);
->>>>>>> 98dbe56a
+
 
 #endif /* __ARM64_KVM_HOST_H__ */