	This is at least a partial credits-file of people that have
	contributed to the Linux project.  It is sorted by name and
	formatted to allow easy grepping and beautification by
	scripts.  The fields are: name (N), email (E), web-address
	(W), PGP key ID and fingerprint (P), description (D), and
	snail-mail address (S).
	Thanks,

			Linus
----------

N: Matti Aarnio
E: mea@nic.funet.fi
D: Alpha systems hacking, IPv6 and other network related stuff
D: One of assisting postmasters for vger.kernel.org's lists
S: (ask for current address)
S: Finland

N: Thomas Abraham
E: thomas.ab@samsung.com
D: Samsung pin controller driver

N: Dragos Acostachioaie
E: dragos@iname.com
W: http://www.arbornet.org/~dragos
D: /proc/sysvipc
S: C. Negri 6, bl. D3
S: Iasi 6600
S: Romania

N: Mark Adler
E: madler@alumni.caltech.edu
W: https://alumnus.caltech.edu/~madler/
D: zlib decompression

N: Monalisa Agrawal
E: magrawal@nortelnetworks.com
D: Basic Interphase 5575 driver with UBR and ABR support.
S: 75 Donald St, Apt 42
S: Weymouth, MA 02188
S: USA

N: Dave Airlie
E: airlied@linux.ie
W: http://www.csn.ul.ie/~airlied
D: NFS over TCP patches
D: in-kernel DRM Maintainer
S: Longford, Ireland
S: Sydney, Australia

N: Tigran A. Aivazian
E: tigran@aivazian.fsnet.co.uk
W: http://www.moses.uklinux.net/patches
D: BFS filesystem
D: Intel IA32 CPU microcode update support
D: Various kernel patches
S: United Kingdom

N: Werner Almesberger
E: werner@almesberger.net
W: https://www.almesberger.net/
D: dosfs, LILO, some fd features, ATM, various other hacks here and there
S: Buenos Aires
S: Argentina

NTFS FILESYSTEM
N: Anton Altaparmakov
E: anton@tuxera.com
D: NTFS filesystem

N: Tim Alpaerts
E: tim_alpaerts@toyota-motor-europe.com
D: 802.2 class II logical link control layer,
D: the humble start of an opening towards the IBM SNA protocols
S: Klaproosstraat 72 c 10
S: B-2610 Wilrijk-Antwerpen
S: Belgium

N: Anton Altaparmakov
E: aia21@cantab.net
W: http://www-stu.christs.cam.ac.uk/~aia21/
D: Author of new NTFS driver, various other kernel hacks.
S: Christ's College
S: Cambridge CB2 3BU
S: United Kingdom

N: C. Scott Ananian
E: cananian@alumni.princeton.edu
W: http://www.pdos.lcs.mit.edu/~cananian
P: 1024/85AD9EED AD C0 49 08 91 67 DF D7  FA 04 1A EE 09 E8 44 B0
D: Unix98 pty support.
D: APM update to 1.2 spec.
D: /devfs hacking.
S: 7 Kiwi Loop
S: Howell, NJ 07731
S: USA

N: Erik Andersen
E: andersen@codepoet.org
W: https://www.codepoet.org/
P: 1024D/30D39057 1BC4 2742 E885 E4DE 9301  0C82 5F9B 643E 30D3 9057
D: Maintainer of ide-cd and Uniform CD-ROM driver,
D: ATAPI CD-Changer support, Major 2.1.x CD-ROM update.
S: 352 North 525 East
S: Springville, Utah 84663
S: USA

N: Michael Ang
E: mang@subcarrier.org
W: http://www.subcarrier.org/mang
D: Linux/PA-RISC hacker
S: 85 Frank St.
S: Ottawa, Ontario
S: Canada K2P 0X3

N: H. Peter Anvin
E: hpa@zytor.com
W: https://www.zytor.com/~hpa/
P: 2047/2A960705 BA 03 D3 2C 14 A8 A8 BD  1E DF FE 69 EE 35 BD 74
D: Author of the SYSLINUX boot loader, maintainer of the linux.* news
D: hierarchy and the Linux Device List; various kernel hacks
S: 4390 Albany Drive #46
S: San Jose, California 95129
S: USA

N: Andrea Arcangeli
E: andrea@suse.de
W: https://www.kernel.org/pub/linux/kernel/people/andrea/
P: 1024D/68B9CB43 13D9 8355 295F 4823 7C49  C012 DFA1 686E 68B9 CB43
P: 1024R/CB4660B9 CC A0 71 81 F4 A0 63 AC  C0 4B 81 1D 8C 15 C8 E5
D: Parport hacker
D: Implemented a workaround for some interrupt buggy printers
D: Author of pscan that helps to fix lp/parport bugs
D: Author of lil (Linux Interrupt Latency benchmark)
D: Fixed the shm swap deallocation at swapoff time (try_to_unuse message)
D: VM hacker
D: Various other kernel hacks
S: Imola 40026
S: Italy

N: Derek Atkins
E: warlord@MIT.EDU
D: Linux-AFS Port, random kernel hacker,
D: VFS fixes (new notify_change in particular)
D: Moving all VFS access checks into the file systems
S: MIT Room E15-341
S: 20 Ames Street
S: Cambridge, Massachusetts 02139
S: USA

N: Michel Aubry
E: giovanni <giovanni@sudfr.com>
D: Aladdin 1533/1543(C) chipset IDE
D: VIA MVP-3/TX Pro III chipset IDE

N: Jens Axboe
E: axboe@suse.de
D: Linux CD-ROM maintainer, DVD support
D: elevator + block layer rewrites
D: highmem I/O support
D: misc hacking on IDE, SCSI, block drivers, etc
S: Peter Bangs Vej 258, 2TH
S: 2500 Valby
S: Denmark

N: John Aycock
E: aycock@cpsc.ucalgary.ca
D: Adaptec 274x driver
S: Department of Computer Science
S: University of Calgary
S: Calgary, Alberta
S: Canada

N: Miles Bader
E: miles@gnu.org
D: v850 port (uClinux)
S: NEC Corporation
S: 1753 Shimonumabe, Nakahara-ku
S: Kawasaki 211-8666
S: Japan

N: Ralf Baechle
E: ralf@gnu.org
P: 1024/AF7B30C1 CF 97 C2 CC 6D AE A7 FE  C8 BA 9C FC 88 DE 32 C3
D: Linux/MIPS port
D: Linux/68k hacker
D: AX25 maintainer
S: Hauptstrasse 19
S: 79837 St. Blasien
S: Germany

N: Krishna Balasubramanian
E: balasub@cis.ohio-state.edu
D: Wrote SYS V IPC (part of standard kernel since 0.99.10)

B: Robert Baldyga
E: r.baldyga@hackerion.com
D: Samsung S3FWRN5 NCI NFC Controller

N: Chris Ball
E: chris@printf.net
D: Former maintainer of the MMC/SD/SDIO subsystem.

N: Dario Ballabio
E: ballabio_dario@emc.com
E: dario.ballabio@tiscalinet.it
E: dario.ballabio@inwind.it
D: Author and maintainer of the Ultrastor 14F/34F SCSI driver
D: Author and maintainer of the EATA ISA/EISA/PCI SCSI driver
S: EMC Corporation
S: Milano
S: Italy

N: Paul Bame
E: bame@debian.org
E: bame@puffin.external.hp.com
E: paul_bame@hp.com
W: http://www.parisc-linux.org
D: PA-RISC 32 and 64-bit early boot, firmware interface, interrupts, misc
S: MS42
S: Hewlett-Packard
S: 3404 E Harmony Rd
S: Fort Collins, CO 80525
S: USA

N: Arindam Banerji
E: axb@cse.nd.edu
D: Contributed ESDI driver routines needed to port LINUX to the PS/2 MCA.
S: Department of Computer Science & Eng.
S: University of Notre Dame
S: Notre Dame, Indiana
S: USA

N: Kai Bankett
E: chaosman@ontika.net
D: QNX6 filesystem

N: Greg Banks
E: gnb@alphalink.com.au
D: IDT77105 ATM network driver
D: some SuperH port work
D: some trivial futzing with kconfig

N: James Banks
E: james@sovereign.org
D: TLAN network driver
D: Logitech Busmouse driver

N: Krzysztof G. Baranowski
E: kgb@manjak.knm.org.pl
P: 1024/FA6F16D1 96 D1 1A CF 5F CA 69 EC  F9 4F 36 1F 6D 60 7B DA
D: Maintainer of the System V file system.
D: System V fs update for 2.1.x dcache.
D: Forward ported a couple of SCSI drivers.
D: Various bugfixes.
S: ul. Koscielna 12a
S: 62-300 Wrzesnia
S: Poland

N: Fred Barnes
E: frmb2@ukc.ac.uk
D: Various parport/ppdev hacks and fixes
S: Computing Lab, The University
S: Canterbury, KENT
S: CT2 7NF
S: England

N: Paul Barton-Davis
E: pbd@op.net
D: Driver for WaveFront soundcards (Turtle Beach Maui, Tropez, Tropez+)
D: Various bugfixes and changes to sound drivers
S: USA

N: Carlos Henrique Bauer
E: chbauer@acm.org
E: bauer@atlas.unisinos.br
D: Some new sysctl entries for the parport driver.
D: New sysctl function for handling unsigned longs
S: Universidade do Vale do Rio dos Sinos - UNISINOS
S: DSI/IDASI
S: Av. Unisinos, 950
S: 93022000 Sao Leopoldo RS
S: Brazil

N: Peter Bauer
E: 100136.3530@compuserve.com
D: Driver for depca-ethernet-board
S: 69259 Wilhemsfeld
S: Rainweg 15
S: Germany

N: Fred Baumgarten
E: dc6iq@insl1.etec.uni-karlsruhe.de
E: dc6iq@adacom.org
E: dc6iq@db0ais.#hes.deu.eu (packet radio)
D: NET-2 & netstat(8)
S: Soevener Strasse 11
S: 53773 Hennef
S: Germany

N: Donald Becker
E: becker@cesdis.gsfc.nasa.gov
D: General low-level networking hacker
D: Most of the ethercard drivers
D: Original author of the NFS server
S: USRA Center of Excellence in Space Data and Information Sciences
S: Code 930.5, Goddard Space Flight Center
S: Greenbelt, Maryland 20771
S: USA

N: Adam Belay
E: ambx1@neo.rr.com
D: Linux Plug and Play Support
S: USA

N: Daniele Bellucci
E: bellucda@tiscali.it
D: Various Janitor work.
W: http://web.tiscali.it/bellucda
S: Via Delle Palme, 9
S: Terni 05100
S: Italy

N: Ohad Ben Cohen
E: ohad@wizery.com
D: Remote Processor (remoteproc) subsystem
D: Remote Processor Messaging (rpmsg) subsystem
D: Hardware spinlock (hwspinlock) subsystem
D: OMAP hwspinlock driver
D: OMAP remoteproc driver

N: Krzysztof Benedyczak
E: golbi@mat.uni.torun.pl
W: http://www.mat.uni.torun.pl/~golbi
D: POSIX message queues fs (with M. Wronski)
S: ul. Podmiejska 52
S: Radunica
S: 83-000 Pruszcz Gdanski
S: Poland

N: Randolph Bentson
E: bentson@grieg.seaslug.org
W: http://www.aa.net/~bentson/
P: 1024/39ED5729 5C A8 7A F4 B2 7A D1 3E  B5 3B 81 CF 47 30 11 71
D: Author of driver for Cyclom-Y and Cyclades-Z async mux
S: 2322 37th Ave SW
S: Seattle, Washington 98126-2010
S: USA

N: Muli Ben-Yehuda
E: mulix@mulix.org
E: muli@il.ibm.com
W: http://www.mulix.org
D: trident OSS sound driver, x86-64 dma-ops and Calgary IOMMU,
D: KVM and Xen bits and other misc. hackery.
S: Haifa, Israel

N: Johannes Berg
E: johannes@sipsolutions.net
W: https://johannes.sipsolutions.net/
P: 4096R/7BF9099A C0EB C440 F6DA 091C 884D  8532 E0F3 73F3 7BF9 099A
D: powerpc & 802.11 hacker

N: Stephen R. van den Berg (AKA BuGless)
E: berg@pool.informatik.rwth-aachen.de
D: General kernel, gcc, and libc hacker
D: Specialisation: tweaking, ensuring portability, tweaking, cleaning,
D: tweaking and occasionally debugging :-)
S: Bouwensstraat 22
S: 6369 BG Simpelveld
S: The Netherlands

N: Peter Berger
E: pberger@brimson.com
W: http://www.brimson.com
D: Author/maintainer of Digi AccelePort USB driver
S: 1549 Hiironen Rd.
S: Brimson, MN  55602
S: USA

N: Hennus Bergman
P: 1024/77D50909 76 99 FD 31 91 E1 96 1C  90 BB 22 80 62 F6 BD 63
D: Author and maintainer of the QIC-02 tape driver
S: The Netherlands

N: Tomas Berndtsson
E: tomas@nocrew.org
W: http://tomas.nocrew.org/
D: dsp56k device driver

N: Srivatsa S. Bhat
E: srivatsa@csail.mit.edu
D: Maintainer of Generic Paravirt-Ops subsystem
D: Maintainer of VMware hypervisor interface
D: Maintainer of VMware virtual PTP clock driver (ptp_vmw)

N: Ross Biro
E: ross.biro@gmail.com
D: Original author of the Linux networking code

N: Anton Blanchard
E: anton@samba.org
W: https://samba.org/~anton/
P: 1024/8462A731 4C 55 86 34 44 59 A7 99  2B 97 88 4A 88 9A 0D 97
D: sun4 port, Sparc hacker

N: Hugh Blemings
E: hugh@blemings.org
W: http://blemings.org/hugh
D: Original author of the Keyspan USB to serial drivers, random PowerPC hacker
S: PO Box 234
S: Belconnen ACT 2616
S: Australia

N: Philip Blundell
E: philb@gnu.org
D: Linux/ARM hacker
D: Device driver hacker (eexpress, 3c505, c-qcam, ...)
D: m68k port to HP9000/300
D: AUN network protocols
D: Co-architect of the parallel port sharing system
D: IPv6 netfilter
S: FutureTV Labs Ltd
S: Brunswick House, 61-69 Newmarket Rd, Cambridge CB5 8EG
S: United Kingdom

N: Thomas Bogendörfer
E: tsbogend@alpha.franken.de
D: PCnet32 driver, SONIC driver, JAZZ_ESP driver
D: newport abscon driver, g364 framebuffer driver
D: strace for Linux/Alpha
D: Linux/MIPS hacker
S: Schafhofstr. 40
S: 90556 Cadolzburg
S: Germany

N: Bill Bogstad
E: bogstad@pobox.com
D: wrote /proc/self hack, minor samba & dosemu patches

N: Axel Boldt
E: axel@uni-paderborn.de
W: http://math-www.uni-paderborn.de/~axel/
D: Configuration help text support
D: Linux CD and Support Giveaway List

N: Erik Inge Bolsø
E: knan@mo.himolde.no
D: Misc kernel hacks
D: Updated PC speaker driver for 2.3
S: Norway

N: Andreas E. Bombe
E: andreas.bombe@munich.netsurf.de
W: http://home.pages.de/~andreas.bombe/
P: 1024/04880A44 72E5 7031 4414 2EB6 F6B4  4CBD 1181 7032 0488 0A44
D: IEEE 1394 subsystem rewrite and maintainer
D: Texas Instruments PCILynx IEEE 1394 driver

N: Al Borchers
E: alborchers@steinerpoint.com
D: Author/maintainer of Digi AccelePort USB driver
D: work on usbserial and keyspan_pda drivers
S: 4912 Zenith Ave. S.
S: Minneapolis, MN  55410
S: USA

N: Marc Boucher
E: marc@mbsi.ca
P: CA 67 A5 1A 38 CE B6 F2  D5 83 51 03 D2 9C 30 9E  CE D2 DD 65
D: Netfilter core
D: IP policy routing by mark
D: Various fixes (mostly networking)
S: Montreal, Quebec
S: Canada

N: Zoltán Böszörményi
E: zboszor@mail.externet.hu
D: MTRR emulation with Cyrix style ARR registers, Athlon MTRR support

N: John Boyd
E: boyd@cis.ohio-state.edu
D: Co-author of wd7000 SCSI driver
S: 101 Curl Drive #591
S: Columbus, Ohio 43210
S: USA

N: Peter Braam
E: braam@clusterfs.com
W: http://www.clusterfs.com/
D: Coda & InterMezzo filesystems
S: 181 McNeil
S: Canmore, AB
S: Canada, T1W 2R9

N: Ryan Bradetich
E: rbradetich@uswest.net
D: Linux/PA-RISC hacker
S: 1200 Goldenrod Dr.
S: Nampa, Idaho 83686
S: USA

N: Dirk J. Brandewie
E: dirk.j.brandewie@intel.com
E: linux-wimax@intel.com
D: Intel Wireless WiMAX Connection 2400 SDIO driver

N: Derrick J. Brashear
E: shadow@dementia.org
W: http://www.dementia.org/~shadow
P: 512/71EC9367 C5 29 0F BC 83 51 B9 F0  BC 05 89 A0 4F 1F 30 05
D: Author of Sparc CS4231 audio driver, random Sparc work
S: 403 Gilmore Avenue
S: Trafford, Pennsylvania 15085
S: USA

N: Dag Brattli
E: dagb@cs.uit.no
W: http://www.cs.uit.no/~dagb
D: IrDA Subsystem
S: 19. Wellington Road
S: Lancaster, LA1 4DN
S: UK, England

N: Lars Brinkhoff
E: lars@nocrew.org
W: http://lars.nocrew.org/
D: dsp56k device driver
D: ptrace proxy in user mode kernel port
S: Kopmansg 2
S: 411 13  Goteborg
S: Sweden

N: Paul Bristow
E: paul@paulbristow.net
W: https://paulbristow.net/linux/idefloppy.html
D: Maintainer of IDE/ATAPI floppy driver

N: Stefano Brivio
E: stefano.brivio@polimi.it
D: Broadcom B43 driver

N: Dominik Brodowski
E: linux@brodo.de
W: https://www.brodo.de/
P: 1024D/725B37C6  190F 3E77 9C89 3B6D BECD  46EE 67C3 0308 725B 37C6
D: parts of CPUFreq code, ACPI bugfixes, PCMCIA rewrite, cpufrequtils
S: Tuebingen, Germany

N: Andries Brouwer
E: aeb@cwi.nl
D: random Linux hacker
S: Bessemerstraat 21
S: Amsterdam
S: The Netherlands

N: NeilBrown
E: neil@brown.name
P: 4096R/566281B9 1BC6 29EB D390 D870 7B5F  497A 39EC 9EDD 5662 81B9
D: NFSD Maintainer 2000-2007
D: MD Maintainer 2001-2016

N: Zach Brown
E: zab@zabbo.net
D: maestro pci sound

N: David Brownell
D: Kernel engineer, mentor, and friend.  Maintained USB EHCI and
D: gadget layers, SPI subsystem, GPIO subsystem, and more than a few
D: device drivers.  His encouragement also helped many engineers get
D: started working on the Linux kernel.  David passed away in early
D: 2011, and will be greatly missed.
W: https://lore.kernel.org/lkml/20110405034819.GA7872@kroah.com

N: Gary Brubaker
E: xavyer@ix.netcom.com
D: USB Serial Empeg Empeg-car Mark I/II Driver

N: Matthias Bruestle
E: m@mbsks.franken.de
D: REINER SCT cyberJack pinpad/e-com USB chipcard reader driver
S: Germany

N: Adrian Bunk
P: 1024D/4F12B400  B29C E71E FE19 6755 5C8A  84D4 99FC EA98 4F12 B400
D: misc kernel hacking and testing

N: Ray Burr
E: ryb@nightmare.com
D: Original author of Amiga FFS filesystem
S: Orlando, Florida
S: USA

N: Paul Burton
E: paulburton@kernel.org
W: https://pburton.com
D: MIPS maintainer 2018-2020

N: Lennert Buytenhek
E: kernel@wantstofly.org
D: Original (2.4) rewrite of the ethernet bridging code
D: Various ARM bits and pieces
S: Ravenhorst 58
S: 2317 AK Leiden
S: The Netherlands

N: Michael Callahan
E: callahan@maths.ox.ac.uk
D: PPP for Linux
S: The Mathematical Institute
S: 25-29 St Giles
S: Oxford
S: United Kingdom

N: Luiz Fernando N. Capitulino
E: lcapitulino@mandriva.com.br
E: lcapitulino@gmail.com
W: http://www.cpu.eti.br
D: misc kernel hacking
S: Mandriva
S: Brazil

N: Remy Card
E: Remy.Card@masi.ibp.fr
E: Remy.Card@linux.org
D: Extended file system [defunct] designer and developer
D: Second extended file system designer and developer
S: Institut Blaise Pascal
S: 4 Place Jussieu
S: 75252 Paris Cedex 05
S: France

N: Ulf Carlsson
D: SGI Indy audio (HAL2) drivers
E: ulfc@bun.falkenberg.se

N: Ed Carp
E: ecarp@netcom.com
D: uucp, elm, pine, pico port
D: cron, at(1) developer
S: 48287 Sawleaf
S: Fremont, California 94539
S: USA

N: Tomas Cech
E: sleep_walker@suse.com
D: arm/palm treo support

N: Florent Chabaud
E: florent.chabaud@polytechnique.org
D: software suspend
S: SGDN/DCSSI/SDS/LTI
S: 58, Bd Latour-Maubourg
S: 75700 Paris 07 SP
S: France

N: Gordon Chaffee
E: chaffee@cs.berkeley.edu
W: http://bmrc.berkeley.edu/people/chaffee/
D: vfat, fat32, joliet, native language support
S: 3700 Warwick Road
S: Fremont, California 94555
S: USA

N: Chih-Jen Chang
E: chihjenc@scf.usc.edu
E: chihjen@iis.sinica.edu.tw
D: IGMP(Internet Group Management Protocol) version 2
S: 3F, 65 Tajen street
S: Tamsui town, Taipei county,
S: Taiwan 251
S: Republic of China

N: Michael Elizabeth Chastain
E: mec@shout.net
D: Configure, Menuconfig, xconfig

N: Mauro Carvalho Chehab
E: m.chehab@samsung.org
E: mchehab@osg.samsung.com
E: mchehab@infradead.org
D: Media subsystem (V4L/DVB) drivers and core
D: EDAC drivers and EDAC 3.0 core rework
S: Brazil

N: Landen Chao
E: Landen.Chao@mediatek.com
D: MT7531 Ethernet switch support

N: Raymond Chen
E: raymondc@microsoft.com
D: Author of Configure script
S: 14509 NE 39th Street #1096
S: Bellevue, Washington 98007
S: USA

N: Chris Cheney
E: chris.cheney@gmail.com
E: ccheney@redhat.com
P: 1024D/8E384AF2 2D31 1927 87D7 1F24 9FF9  1BC5 D106 5AB3 8E38 4AF2
D: Vista Imaging usb webcam driver
S: 2308 Therrell Way
S: McKinney, TX 75070
S: USA

N: Stuart Cheshire
E: cheshire@cs.stanford.edu
D: Author of Starmode Radio IP (STRIP) driver
D: Originator of design for new combined interrupt handlers
S: William Gates Department
S: Stanford University
S: Stanford, California 94305
S: USA

N: Carlos Chinea
E: carlos.chinea@nokia.com
E: cch.devel@gmail.com
D: Author of HSI Subsystem

N: Randolph Chung
E: tausq@debian.org
D: Linux/PA-RISC hacker
S: Hong Kong

N: Juan Jose Ciarlante
W: http://juanjox.kernelnotes.org/
E: jjciarla@raiz.uncu.edu.ar
E: jjo@mendoza.gov.ar
D: Network driver alias support
D: IP masq hashing and app modules
D: IP masq 2.1 features and bugs
S: Las Cuevas 2385 - Bo Guemes
S: Las Heras, Mendoza CP 5539
S: Argentina

N: Jay Cliburn
E: jcliburn@gmail.com
D: ATLX Ethernet drivers

N: Steven P. Cole
E: scole@lanl.gov
E: elenstev@mesatop.com
D: Various build fixes and kernel documentation.
S: Los Alamos, New Mexico
S: USA

N: Hamish Coleman
E: hamish@zot.apana.org.au
D: SEEQ8005 network driver
S: 98 Paxton Street
S: East Malvern, Victoria, 3145
S: Australia

N: Neil Conway
E: nconway.list@ukaea.org.uk
D: Assorted sched/mm titbits
S: Oxfordshire, UK.

N: Kees Cook
E: kees@outflux.net
E: kees@ubuntu.com
E: keescook@chromium.org
W: http://outflux.net/blog/
P: 4096R/DC6DC026 A5C3 F68F 229D D60F 723E  6E13 8972 F4DF DC6D C026
D: Various security things, bug fixes, and documentation.
S: (ask for current address)
S: Portland, Oregon
S: USA

N: Jason Cooper
D: ARM/Marvell SOC co-maintainer
D: irqchip co-maintainer
D: MVEBU PCI DRIVER co-maintainer

N: Robin Cornelius
E: robincornelius@users.sourceforge.net
D: Ralink rt2x00 WLAN driver
S: Cornwall, U.K.

N: Mark Corner
E: mcorner@umich.edu
W: http://www.eecs.umich.edu/~mcorner/
D: USB Bluetooth Driver
S: University of Michigan
S: Ann Arbor, MI

N: Michael Cornwell
E: cornwell@acm.org
D: Original designer and co-author of ATA Taskfile
D: Kernel module SMART utilities
S: Santa Cruz, California
S: USA

N: Luis Correia
E: luisfcorreia@gmail.com
D: Ralink rt2x00 WLAN driver
S: Belas, Portugal

N: Alan Cox
W: http://www.linux.org.uk/diary/
D: Linux Networking (0.99.10->2.0.29)
D: Original Appletalk, AX.25, and IPX code
D: 3c501 hacker
D: Watchdog timer drivers
D: Linux/SMP x86 (up to 2.0 only)
D: Initial Mac68K port
D: Video4Linux design, bw-qcam and PMS driver ports.
D: IDE modularisation work
D: Z85230 driver
D: Former security contact point (please use vendor-sec@lst.de)
D: ex 2.2 maintainer
D: 2.1.x modular sound
D: Assigned major/minor numbers maintainer at lanana.org
S: c/o Red Hat UK Ltd
S: Alexandra House
S: Alexandra Terrace
S: Guildford, GU1 3DA
S: United Kingdom

N: Cristian Mihail Craciunescu
W: http://www.dnt.ro/~cristi/
E: cristi@dnt.ro
D: Support for Xircom PGSDB9 (firmware and host driver)
S: Bucharest
S: Romania

N: John Crispin
E: john@phrozen.org
D: MediaTek MT7623 Gigabit ethernet support

N: Laurence Culhane
E: loz@holmes.demon.co.uk
D: Wrote the initial alpha SLIP code
S: 81 Hood Street
S: Northampton
S: NN1 3QT
S: United Kingdom

N: Massimo Dal Zotto
E: dz@debian.org
D: i8k Dell laptop SMM driver

N: Uwe Dannowski
E: Uwe.Dannowski@ira.uka.de
W: http://i30www.ira.uka.de/~dannowsk/
D: FORE PCA-200E driver
S: University of Karlsruhe
S: Germany

N: Ray Dassen
E: jdassen@wi.LeidenUniv.nl
W: http://www.wi.leidenuniv.nl/~jdassen/
P: 1024/672D05C1 DD 60 32 60 F7 90 64 80  E7 6F D4 E4 F8 C9 4A 58
D: Debian GNU/Linux: www.debian.org maintainer, FAQ co-maintainer,
D: packages testing, nit-picking & fixing. Enjoying BugFree (TM) kernels.
S: Zuidsingel 10A
S: 2312 SB  Leiden
S: The Netherlands

N: David Davies
E: davies@wanton.lkg.dec.com
D: Network driver author - depca, ewrk3 and de4x5
D: Wrote shared interrupt support
S: Digital Equipment Corporation
S: 550 King Street
S: Littleton, Massachusetts 01460
S: USA

N: Frank Davis
E: fdavis@si.rr.com
E: fdavis112@juno.com
D: Various kernel patches
S: 8 Lakeview Terr.
S: Kerhonkson, NY 12446
S: USA

N: Wayne Davison
E: davison@borland.com
D: Second extended file system co-designer

N: Terry Dawson
E: terry@perf.no.itg.telecom.com.au
E: terry@albert.vk2ktj.ampr.org (Amateur Radio use only)
D: trivial hack to add variable address length routing to Rose.
D: AX25-HOWTO, HAM-HOWTO, IPX-HOWTO, NET-2-HOWTO
D: ax25-utils maintainer.

N: Kamil Debski
E: kamil@wypas.org
D: Samsung S5P 2D graphics acceleration and Multi Format Codec drivers
D: Samsung USB2 phy drivers
D: PWM fan driver

N: Helge Deller
E: deller@gmx.de
W: http://www.parisc-linux.org/
D: PA-RISC Linux architecture maintainer
D: LASI-, ASP-, WAX-, LCD/LED-driver
S: Germany

N: Jean Delvare
E: jdelvare@suse.de
W: http://jdelvare.nerim.net/
D: Several hardware monitoring drivers
S: France

N: Frank "Jedi/Sector One" Denis
E: j@pureftpd.org
D: QNX4 filesystem

N: Peter Denison
E: peterd@pnd-pc.demon.co.uk
W: http://www.pnd-pc.demon.co.uk/promise/
D: Promise DC4030VL caching HD controller drivers

N: Todd J. Derr
E: tjd@fore.com
W: https://www.wordsmith.org/~tjd
D: Random console hacks and other miscellaneous stuff
S: 3000 FORE Drive
S: Warrendale, Pennsylvania 15086
S: USA

N: Ludovic Desroches
E: ludovic.desroches@microchip.com
D: Maintainer for ARM/Microchip (AT91) SoC support
D: Author of ADC, pinctrl, XDMA and SDHCI drivers for this platform
S: France

N: Martin Devera
E: devik@cdi.cz
W: http://luxik.cdi.cz/~devik/qos/
D: HTB qdisc and random networking hacks

N: Alex deVries
E: alex@onefishtwo.ca
D: Various SGI parts, bits of HAL2 and Newport, PA-RISC Linux.
S: 41.5 William Street
S: Ottawa, Ontario
S: K1N 6Z9
S: CANADA

N: Vivien Didelot
E: vivien.didelot@gmail.com
D: DSA framework and MV88E6XXX driver
S: Montreal, Quebec, Canada

N: Jeff Dike
E: jdike@karaya.com
W: http://user-mode-linux.sourceforge.net
D: User mode kernel port
S: 375 Tubbs Hill Rd
S: Deering NH 03244
S: USA

N: Matt Domsch
E: Matt_Domsch@dell.com
W: https://www.dell.com/linux
W: https://domsch.com/linux
D: Linux/IA-64
D: Dell PowerEdge server, SCSI layer, misc drivers, and other patches
S: Dell Inc.
S: One Dell Way
S: Round Rock, TX  78682
S: USA

N: Mattia Dongili
E: malattia@gmail.com
D: cpufrequtils (precursor to cpupowerutils)

N: Ben Dooks
E: ben-linux@fluff.org
E: ben@simtec.co.uk
W: http://www.fluff.org/ben/
W: http://www.simtec.co.uk/
D: Samsung S3C2410/S3C2440 support, general ARM support
D: Maintaining Simtec Electronics development boards
S: Simtec Electronics
S: Avondale Drive
S: Tarleton
S: Preston
S: Lancs
S: PR4 6AX
S: United Kingdom

N: Ivo van Doorn
E: IvDoorn@gmail.com
W: http://www.mendiosus.nl
D: Ralink rt2x00 WLAN driver
S: Haarlem, The Netherlands

N: John G Dorsey
E: john+@cs.cmu.edu
D: ARM Linux ports to Assabet/Neponset, Spot
S: Department of Electrical and Computer Engineering
S: Carnegie Mellon University
S: Pittsburgh, PA  15213
S: USA

N: Eddie C. Dost
E: ecd@skynet.be
D: Linux/Sparc kernel hacker
D: Linux/Sparc maintainer
S: Rue de la Chapelle 51
S: 4850 Moresnet
S: Belgium

N: Cort Dougan
E: cort@fsmlabs.com
W: http://www.fsmlabs.com/linuxppcbk.html
D: PowerPC

N: Daniel Drake
E: dsd@gentoo.org
D: USBAT02 CompactFlash support in usb-storage
D: ZD1211RW wireless driver
S: UK

N: Oleg Drokin
E: green@ccssu.crimea.ua
W: http://www.ccssu.crimea.ua/~green
D: Cleaning up sound drivers, SA1100 Watchdog.
S: Skvoznoy per., 14a
S: Evpatoria
S: Crimea
S: UKRAINE, 334320

N: Walt Drummond
E: drummond@valinux.com
D: Linux/IA-64
S: 1382 Bordeaux Drive
S: Sunnyvale, CA 94087
S: USA

N: Bruno Ducrot
E: ducrot@poupinou.org
D: CPUFreq and ACPI bugfixes.
S: Mougin, France

N: Don Dugger
E: n0ano@valinux.com
D: Linux/IA-64
S: 1209 Pearl Street, #12
S: Boulder, CO 80302
S: USA

N: Thomas Dunbar
E: tdunbar@vt.edu
D: TeX & METAFONT hacking/maintenance
S: Virginia Tech Computing Center
S: 1700 Pratt Drive
S: Blacksburg, Virginia 24061
S: USA

N: Randy Dunlap
E: rdunlap@infradead.org
W: https://www.infradead.org/~rdunlap/
D: Linux-USB subsystem, USB core/UHCI/printer/storage drivers
D: x86 SMP, ACPI, bootflag hacking
D: documentation, builds
S: (ask for current address)
S: USA

N: Bob Dunlop
E: rjd@xyzzy.clara.co.uk
E: bob.dunlop@farsite.co.uk
W: www.farsite.co.uk
D: FarSync card device driver
S: FarSite Communications Ltd
S: Tempus Business Centre
S: 60 Kingsclere Road
S: Basingstoke       RG21 6XG
S: UK

N: Cyrus Durgin
E: cider@speakeasy.org
W: http://www.speakeasy.org/~cider/
D: implemented kmod

N: Torsten Duwe
E: Torsten.Duwe@informatik.uni-erlangen.de
D: Part-time kernel hacker
D: The Linux Support Team Erlangen
S: Grevenbroicher Str. 17
S: 47807 Krefeld
S: Germany

N: Tom Dyas
E: tdyas@eden.rutgers.edu
D: minor hacks and some sparc port stuff
S: New Jersey
S: USA

N: Drew Eckhardt
E: drew@PoohSticks.ORG
D: SCSI code
D: Assorted snippets elsewhere
D: Boot sector "..." printing
S: 2037 Walnut #6
S: Boulder, Colorado 80302
S: USA

N: Hans-Christian Noren Egtvedt
E: egtvedt@samfundet.no
D: AVR32 architecture maintainer.

N: Heiko Eißfeldt
E: heiko@colossus.escape.de heiko@unifix.de
D: verify_area stuff, generic SCSI fixes
D: SCSI Programming HOWTO
D: POSIX.1 compliance testing
S: Unifix Software GmbH
S: Bueltenweg 27a
S: D-38106 Braunschweig
S: Germany

N: Bjorn Ekwall
E: bj0rn@blox.se
W: http://www.pi.se/blox/
D: Extended support for loadable modules
D: D-Link pocket adapter drivers
S: Brevia 1043
S: S-114 79 Stockholm
S: Sweden

N: Pekka Enberg
E: penberg@cs.helsinki.fi
W: http://www.cs.helsinki.fi/u/penberg/
D: Various kernel hacks, fixes, and cleanups.
D: Slab allocators
S: Finland

N: David Engebretsen
E: engebret@us.ibm.com
D: Linux port to 64-bit PowerPC architecture

N: Michael Engel
E: engel@unix-ag.org
D: DECstation framebuffer drivers
S: Germany

N: Paal-Kristian Engstad
E: engstad@intermetrics.com
D: Kernel smbfs (to mount WfW, NT and OS/2 network drives.)
S: 17101 Springdale Street #225
S: Huntington Beach, California 92649
S: USA

N: Stephane Eranian
E: eranian@hpl.hp.com
D: Linux/ia64
S: 1501 Page Mill Rd, MS 1U17
S: Palo Alto, CA 94304
S: USA

N: Johannes Erdfelt
E: johannes@erdfelt.com
D: Linux/IA-64 bootloader and kernel goop, USB
S: 6350 Stoneridge Mall Road
S: Pleasanton, CA 94588
S: USA

N: Dmitry Eremin-Solenikov
E: dbaryshkov@gmail.com
D: Power Supply Maintainer from v3.14 - v3.15

N: Doug Evans
E: dje@cygnus.com
D: Wrote Xenix FS (part of standard kernel since 0.99.15)

N: Riccardo Facchetti
E: fizban@tin.it
P: 1024/6E657BB5 AF 22 90 33 78 76 04 8B  AF F9 97 1E B5 E2 65 30
D: Audio Excel DSP 16 init driver author
D: libmodem author
D: Yet Another Micro Monitor port and current maintainer
D: First ELF-HOWTO author
D: random kernel hacker
S: Via Paolo VI n.29
S: 23900 - LECCO (Lc)
S: Italy

N: Nils Faerber
E: nils@kernelconcepts.de
D: i810 TCO watchdog driver author
D: Mitsumi LU005 tests and fixes
D: port and fixes of cs46xx sounddriver
S: Dreisbachstrasse 24
S: D-57250 Netphen
S: Germany

N: Rik Faith
E: faith@acm.org
D: Future Domain TMC-16x0 SCSI driver (author)
D: APM driver (early port)
D: DRM drivers (author of several)

N: Veaceslav Falico
E: vfalico@gmail.com
D: Co-maintainer and co-author of the network bonding driver.

N: János Farkas
E: chexum@shadow.banki.hu
D: romfs, various (mostly networking) fixes
P: 1024/F81FB2E1 41 B7 E4 E6 3E D4 A6 71  6D 9C F3 9F F2 BF DF 6E
S: Madarász Viktor utca 25
S: 1131 Budapest
S: Hungary

N: Ben Fennema
E: bfennema@falcon.csc.calpoly.edu
W: http://www.csc.calpoly.edu/~bfennema
D: UDF filesystem
S: (ask for current address)
S: USA

N: Larry Finger
E: Larry.Finger@lwfinger.net
D: Maintainer of wireless drivers, too many to list here

N: Jürgen Fischer
E: fischer@norbit.de
D: Author of Adaptec AHA-152x SCSI driver
S: Schulstraße 18
S: 26506 Norden
S: Germany

N: Jeremy Fitzhardinge
E: jeremy@goop.org
W: https://www.goop.org/~jeremy
D: author of userfs filesystem
D: Improved mmap and munmap handling
D: General mm minor tidyups
D: autofs v4 maintainer
D: Xen subsystem
S: 987 Alabama St
S: San Francisco
S: CA, 94110
S: USA

N: Ralf Flaxa
E: rfflaxa@immd4.informatik.uni-erlangen.de
D: The Linux Support Team Erlangen
D: Creator of LST distribution
D: Author of installation tool LISA
S: Pfitznerweg 6
S: 74523 Schwaebisch Hall
S: Germany

N: Lawrence Foard
E: entropy@world.std.com
D: Floppy track reading, fs code
S: 217 Park Avenue, Suite 108
S: Worcester, Massachusetts 01609
S: USA

N: Karl Fogel
E: kfogel@cs.oberlin.edu
D: Contributor, Linux User's Guide
S: 1123 North Oak Park Avenue
S: Oak Park, Illinois 60302
S: USA

N: Daniel J. Frasnelli
E: dfrasnel@alphalinux.org
W: http://www.alphalinux.org/
P: 1024/3EF87611 B9 F1 44 50 D3 E8 C2 80  DA E5 55 AA 56 7C 42 DA
D: DEC Alpha hacker
D: Miscellaneous bug squisher

N: Jim Freeman
E: jfree@sovereign.org
W: http://www.sovereign.org/
D: Initial GPL'd Frame Relay driver
D: Dynamic PPP devices
D: Sundry modularizations (PPP, IPX, ...) and fixes

N: Bob Frey
E: bobf@advansys.com
D: AdvanSys SCSI driver
S: 1150 Ringwood Court
S: San Jose, California 95131
S: USA

N: Adam Fritzler
E: mid@zigamorph.net

N: Richard "Scuba" A. Frowijn
E: scuba@wxs.nl
D: QNX4 filesystem

N: Fernando Fuganti
E: fuganti@conectiva.com.br
E: fuganti@netbank.com.br
D: random kernel hacker, ZF MachZ Watchdog driver
S: Conectiva S.A.
S: R. Tocantins, 89 - Cristo Rei
S: 80050-430 - Curitiba - Paraná
S: Brazil

N: Oded Gabbay
E: ogabbay@kernel.org
D: HabanaLabs maintainer
S: 29 Duchifat St.
S: Ra'anana 4372029
S: Israel

N: Kumar Gala
E: galak@kernel.crashing.org
D: Embedded PowerPC 6xx/7xx/74xx/82xx/83xx/85xx support
S: Austin, Texas 78729
S: USA

N: Nigel Gamble
E: nigel@nrg.org
D: Interrupt-driven printer driver
D: Preemptible kernel
S: 120 Alley Way
S: Mountain View, California 94040
S: USA

N: Jeff Garzik
E: jgarzik@pobox.com

N: Jacques Gelinas
E: jacques@solucorp.qc.ca
D: Author of the Umsdos file system
S: 1326 De Val-Brillant
S: Laval, Quebec
S: Canada H7Y 1V9

N: David Gentzel
E: gentzel@telerama.lm.com
D: Original BusLogic driver and original UltraStor driver
S: Whitfield Software Services
S: 600 North Bell Avenue, Suite 160
S: Carnegie, Pennsylvania 15106-4304
S: USA

N: Kai Germaschewski
E: kai@germaschewski.name
D: Major kbuild rework during the 2.5 cycle
D: ISDN Maintainer
S: USA

N: Gerrit Renker
E: gerrit@erg.abdn.ac.uk
D: DCCP protocol support.

N: Philip Gladstone
E: philip@gladstonefamily.net
D: Kernel / timekeeping stuff
S: Carlisle, MA 01741
S: USA

N: Jan-Benedict Glaw
E: jbglaw@lug-owl.de
D: SRM environment driver (for Alpha systems)
P: 1024D/8399E1BB 250D 3BCF 7127 0D8C A444  A961 1DBD 5E75 8399 E1BB

N: Thomas Gleixner
E: tglx@linutronix.de
D: NAND flash hardware support, JFFS2 on NAND flash

N: Richard E. Gooch
E: rgooch@atnf.csiro.au
D: parent process death signal to children
D: prctl() syscall
D: /proc/mtrr support to manipulate MTRRs on Intel P6 family
D: Device FileSystem (devfs)
S: CSIRO Australia Telescope National Facility
S: P.O. Box 76, Epping
S: New South Wales, 2121
S: Australia

N: Carlos E. Gorges
E: carlos@techlinux.com.br
D: fix smp support on cmpci driver
P: 2048G/EA3C4B19 FF31 33A6 0362 4915 B7EB  E541 17D0 0379 EA3C 4B19
S: Brazil

N: Dmitry S. Gorodchanin
E: pgmdsg@ibi.com
D: RISCom/8 driver, misc kernel fixes.
S: 4 Main Street
S: Woodbridge, Connecticut 06525
S: USA

N: Paul Gortmaker
E: p_gortmaker@yahoo.com
D: Author of RTC driver & several net drivers, Ethernet & BootPrompt Howto.
D: Made support for modules, ramdisk, generic-serial, etc. optional.
D: Transformed old user space bdflush into 1st kernel thread - kflushd.
D: Many other patches, documentation files, mini kernels, utilities, ...

N: Masanori GOTO
E: gotom@debian.or.jp
D: Workbit NinjaSCSI-32Bi/UDE driver
S: Japan

N: John E. Gotts
E: jgotts@linuxsavvy.com
D: kernel hacker
S: 8124 Constitution Apt. 7
S: Sterling Heights, Michigan 48313
S: USA

N: Wolfgang Grandegger
E: wg@grandegger.com
D: Controller Area Network (device drivers)

N: William Greathouse
E: wgreathouse@smva.com
E: wgreathouse@myfavoritei.com
D: Current Belkin USB Serial Adapter F5U103 hacker
D: Kernel hacker, embedded systems
S: 7802 Fitzwater Road
S: Brecksville, OH  44141-1334
S: USA

N: Tristan Greaves
E: tristan@extricate.org
W: http://www.extricate.org/
D: Miscellaneous ipv4 sysctl patches

N: Michael A. Griffith
E: grif@cs.ucr.edu
W: http://www.cs.ucr.edu/~grif
D: Loopback speedup, qlogic SCSI hacking, VT_LOCKSWITCH
S: Department of Computer Science
S: University of California, Riverside
S: Riverside, California 92521-0304
S: USA

N: Hans Grobler
E: grobh@sun.ac.za
D: Various AX.25/ROSE/NETROM + hamradio driver patches
D: Various X.25/LABP + driver patches
D: Misc kernel fixes and updates
S: Department of Electronic Engineering
S: University of Stellenbosch
S: Stellenbosch, Western Cape
S: South Africa

N: Andy Gross
E: agross@kernel.org
D: Qualcomm SoC subsystem and drivers

N: Grant Grundler
E: grantgrundler@gmail.com
W: http://obmouse.sourceforge.net/
W: http://www.parisc-linux.org/
D: obmouse - rewrote Olivier Florent's Omnibook 600 "pop-up" mouse driver
D: PA-RISC - Interrupt/PCI HBA/IOMMU author and architect
S: Mountain View, California
S: USA

N: Grant Guenther
E: grant@torque.net
W: http://www.torque.net/linux-pp.html
D: original author of ppa driver for parallel port ZIP drive
D: original architect of the parallel-port sharing scheme
D: PARIDE subsystem: drivers for parallel port IDE & ATAPI devices
S: 44 St. Joseph Street, Suite 506
S: Toronto, Ontario, M4Y 2W4
S: Canada

N: Richard Günther
E: rguenth@tat.physik.uni-tuebingen.de
W: http://www.tat.physik.uni-tuebingen.de/~rguenth
P: 2048/2E829319 2F 83 FC 93 E9 E4 19 E2  93 7A 32 42 45 37 23 57
D: binfmt_misc
S: 72074 Tübingen
S: Germany

N: Justin Guyett
E: jguyett@andrew.cmu.edu
D: via-rhine net driver hacking

N: Nitin Gupta
E: ngupta@vflare.org
D: zsmalloc memory allocator and zram block device driver

N: Danny ter Haar
E: dth@cistron.nl
D: /proc/cpuinfo, reboot on panic , kernel pre-patch tester ;)
S: Cistron
S: PO-Box 297
S: 2400 AG, Alphen aan den Rijn
S: The Netherlands

N: Enver Haase
E: ehaase@inf.fu-berlin.de
W: http://www.inf.fu-berlin.de/~ehaase
D: Driver for the Commodore A2232 serial board

N: Bruno Haible
E: haible@ma2s2.mathematik.uni-karlsruhe.de
D: SysV FS, shm swapping, memory management fixes
S: 17 rue Danton
S: F - 94270 Le Kremlin-Bicêtre
S: France

N: Jack Hammer
D: IBM ServeRAID RAID (ips) driver maintenance

N: Greg Hankins
E: gregh@cc.gatech.edu
D: fixed keyboard driver to separate LED and locking status
S: 25360 Georgia Tech Station
S: Atlanta, Georgia 30332
S: USA

N: Brad Hards
E: bradh@frogmouth.net
D: Various USB bits, other minor patches

N: Angelo Haritsis
E: ah@computer.org
D: kernel patches (serial, watchdog)
D: xringd, vuzkern, greekXfonts
S: 77 Clarence Mews
S: London SE16 1GD
S: United Kingdom

N: Jan Harkes
E: jaharkes@cs.cmu.edu
W: http://www.coda.cs.cmu.edu/
D: Coda file system
S: Computer Science Department
S: Carnegie Mellon University
S: 5000 Forbes Avenue
S: Pittsburgh, Pennsylvania 15213
S: USA

N: Kai Harrekilde-Petersen
E: kai.harrekilde@get2net.dk
D: Original author of the ftape-HOWTO, i82078 fdc detection code.

N: Bart Hartgers
E: bart@etpmod.phys.tue.nl
D: MTRR emulation with Centaur MCRs
S: Gen Stedmanstraat 212
S: 5623 HZ Eindhoven
S: The Netherlands

N: Oliver Hartkopp
E: oliver.hartkopp@volkswagen.de
W: https://www.volkswagen.de
D: Controller Area Network (network layer core)
S: Brieffach 1776
S: 38436 Wolfsburg
S: Germany

N: Andrew Haylett
E: ajh@primag.co.uk
D: Selection mechanism

N: Johan Hedberg
E: johan.hedberg@gmail.com
D: Bluetooth subsystem maintainer

N: Andre Hedrick
E: andre@linux-ide.org
E: andre@linuxdiskcert.org
W: http://www.linux-ide.org/
W: http://www.linuxdiskcert.org/
D: Random SMP kernel hacker...
D: Uniform Multi-Platform E-IDE driver
D: Active-ATA-Chipset maddness..........
D: Ultra DMA 133/100/66/33 w/48-bit Addressing
D: ATA-Disconnect, ATA-TCQ
D: ATA-Smart Kernel Daemon
D: Serial ATA
D: ATA Command Block and Taskfile
S: Linux ATA Development (LAD)
S: Concord, CA

N: Jochen Hein
E: jochen@jochen.org
P: 1024/4A27F015 25 72 FB E3 85 9F DE 3B  CB 0A DA DA 40 77 05 6C
P: 1024D/77D4FC9B F5C5 1C20 1DFC DEC3 3107  54A4 2332 ADFC 77D4 FC9B
D: National Language Support
D: Linux Internationalization Project
D: German Localization for Linux and GNU software
S: Auf der Fittel 18
S: 53347 Alfter
S: Germany

N: Christoph Hellwig
E: hch@infradead.org
D: all kinds of driver, filesystem & core kernel hacking
D: freevxfs driver
D: sysvfs maintainer
D: chief codingstyle nitpicker
S: Ampferstr. 50 / 4
S: 6020 Innsbruck
S: Austria

N: Mark Hemment
E: markhe@nextd.demon.co.uk
D: SLAB allocator implementation

N: Richard Henderson
E: rth@twiddle.net
E: rth@cygnus.com
D: Alpha hacker, kernel and userland
S: 1668 California St.
S: Mountain View, California 94041
S: USA

N: Benjamin Herrenschmidt
E: benh@kernel.crashing.org
D: Various parts of PPC/PPC64 & PowerMac
S: 312/107 Canberra Avenue
S: Griffith, ACT 2603
S: Australia

N: Andreas Herrmann
E: herrmann.der.user@gmail.com
E: herrmann.der.user@googlemail.com
D: Key developer of x86/AMD64
D: Author of AMD family 15h processor power monitoring driver
D: Maintainer of AMD Athlon 64 and Opteron processor frequency driver
S: Germany

N: Sebastian Hetze
E: she@lunetix.de
D: German Linux Documentation,
D: Organization of German Linux Conferences
S: Danckelmannstr. 48
S: 14059 Berlin
S: Germany

N: David Hinds
E: dahinds@users.sourceforge.net
W: http://tao.stanford.edu/~dhinds
D: PCMCIA and CardBus stuff, PCMCIA-HOWTO, PCMCIA client drivers
S: 2019 W. Middlefield Rd #1
S: Mountain View, CA  94043
S: USA

N: Michael Hipp
E: hippm@informatik.uni-tuebingen.de
D: drivers for the racal ni5210 & ni6510 Ethernet-boards
S: Talstr. 1
S: D - 72072 Tuebingen
S: Germany

N: Richard Hirst
E: richard@sleepie.demon.co.uk
E: rhirst@linuxcare.com
W: http://www.sleepie.demon.co.uk/
D: linux-m68k VME support
D: PA-RISC port, scsi and network drivers
D: 53c700/53c710 driver author, 82596 driver maintainer
S: United Kingdom

N: Jauder Ho
E: jauderho@carumba.com
W: http://www.carumba.com/
D: bug toaster (A1 sauce makes all the difference)
D: Random linux hacker

N: James Hogan
E: jhogan@kernel.org
D: Metag architecture maintainer
D: TZ1090 SoC maintainer

N: Tim Hockin
E: thockin@hockin.org
W: http://www.hockin.org/~thockin
D: Natsemi ethernet
D: Cobalt Networks (x86) support
D: This-and-That

N: Mark M. Hoffman
E: mhoffman@lightlink.com
D: asb100, lm93 and smsc47b397 hardware monitoring drivers
D: hwmon subsystem core
D: hwmon subsystem maintainer
D: i2c-sis96x and i2c-stub SMBus drivers
S: USA

N: Dirk Hohndel
E: hohndel@suse.de
D: The XFree86[tm] Project
D: USB mouse maintainer
S: SuSE Rhein/Main AG
S: Mergenthalerallee 45-47
S: 65760 Eschborn
S: Germany

N: Kenji Hollis
E: kenji@bitgate.com
W: https://www.bitgate.com/
D: Berkshire PC Watchdog Driver
D: Small/Industrial Driver Project

N: Nick Holloway
E: Nick.Holloway@pyrites.org.uk
W: https://www.pyrites.org.uk/
P: 1024/36115A04 F4E1 3384 FCFD C055 15D6  BA4C AB03 FBF8 3611 5A04
D: Occasional Linux hacker...
S: (ask for current address)
S: United Kingdom

N: Ron Holt
E: ron@holt.org
E: rholt@netcom.com
W: http://www.holt.org/
W: http://www.ronholt.com/
D: Kernel development
D: Kernel LDT modifications to support Wabi and Wine
S: Holtron Internetics, Inc.
S: 998 East 900 South, Suite 26
S: Provo, Utah 84606-5607
S: USA

N: Marcel Holtmann
E: marcel@holtmann.org
W: http://www.holtmann.org
D: Maintainer of the Linux Bluetooth Subsystem
D: Author and maintainer of the various Bluetooth HCI drivers
D: Author and maintainer of the CAPI message transport protocol driver
D: Author and maintainer of the Bluetooth HID protocol driver
D: Various other Bluetooth related patches, cleanups and fixes
S: Germany

N: Rob W. W. Hooft
E: hooft@EMBL-Heidelberg.DE
D: Shared libs for graphics-tools and for the f2c compiler
D: Some kernel programming on the floppy and sound drivers in early days
D: Some other hacks to get different kinds of programs to work for linux
S: Panoramastrasse 18
S: D-69126 Heidelberg
S: Germany

N: Neil Horman
M: nhorman@tuxdriver.com
D: SCTP protocol maintainer.

N: Simon Horman
M: horms@verge.net.au
D: Renesas ARM/ARM64 SoC maintainer

N: Christopher Horn
E: chorn@warwick.net
D: Miscellaneous sysctl hacks
S: 36 Mudtown Road
S: Wantage, New Jersey 07461
S: USA

N: Harald Hoyer
E: harald@redhat.com
W: https://www.harald-hoyer.de
D: ip_masq_quake
D: md boot support
S: Am Strand 5
S: D-19063 Schwerin
S: Germany

N: Jan Hubicka
E: hubicka@freesoft.cz
E: hubicka@suse.cz
W: http://www.paru.cas.cz/~hubicka/
D: Random kernel tweaks and fixes.
S: Dukelskych bojovniku 1944
S: Tabor 390 03
S: Czech Republic

N: David Huggins-Daines
E: dhd@debian.org
E: dhd@eradicator.org
E: dhd@cepstral.com
D: PA-RISC port
D: Nubus subsystem
D: Generic 68k Macintosh framebuffer driver
D: STI framebuffer tweaks
D: LTPC driver tweaks
S: 110 S. 12th St., Apt. A
S: Pittsburgh, PA 15203-1250
S: USA

N: Gareth Hughes
E: gareth.hughes@acm.org
D: Pentium III FXSR, SSE support
D: Author/maintainer of most DRM drivers (especially ATI, MGA)
D: Core DRM templates, general DRM and 3D-related hacking
S: No fixed address

N: Kenn Humborg
E: kenn@wombat.ie
D: Mods to loop device to support sparse backing files
S: Ballinagard
S: Roscommon
S: Ireland

N: Michael Hunold
E: michael@mihu.de
W: http://www.mihu.de/linux/
D: Generic saa7146 video4linux-2 driver core,
D: Driver for the "Multimedia eXtension Board", "dpc7146",
D: "Hexium Orion", "Hexium Gemini"

N: Miguel de Icaza Amozurrutia
E: miguel@nuclecu.unam.mx
D: Linux/SPARC team, Midnight Commander maintainer
S: Avenida Copilco 162, 22-1003
S: Mexico, DF
S: Mexico

N: Ian Jackson
E: iwj10@cus.cam.ac.uk
E: ijackson@nyx.cs.du.edu
D: FAQ maintainer and poster of the daily postings
D: FSSTND group member
D: Debian core team member and maintainer of several Debian packages
S: 2 Lexington Close
S: Cambridge
S: CB3 0DS
S: United Kingdom

N: Andreas Jaeger
E: aj@suse.de
D: Various smaller kernel fixes
D: glibc developer
S: Gottfried-Kinkel-Str. 18
S: D 67659 Kaiserslautern
S: Germany

N: Mike Jagdis
E: jaggy@purplet.demon.co.uk
E: Mike.Jagdis@purplet.demon.co.uk
D: iBCS personalities, socket and X interfaces, x.out loader, syscalls...
D: Purple Distribution maintainer
D: UK FidoNet support
D: ISODE && PP
D: Kernel and device driver hacking
S: 280 Silverdale Road
S: Earley
S: Reading
S: RG6 2NU
S: United Kingdom

N: Dave Jeffery
E: dhjeffery@gmail.com
D: SCSI hacks and IBM ServeRAID RAID driver maintenance

N: Jakub Jelinek
E: jakub@redhat.com
W: http://sunsite.mff.cuni.cz/~jj
P: 1024/0F7623C5 53 95 71 3C EB 73 99 97  02 49 40 47 F9 19 68 20
D: Sparc hacker, SILO, mc
D: Maintain sunsite.mff.cuni.cz
S: K osmidomkum 723
S: 160 00 Praha 6
S: Czech Republic

N: Michael Kerrisk
E: mtk.manpages@gmail.com
W: https://man7.org/
P: 4096R/3A35CE5E E522 595B 52ED A4E6 BFCC  CB5E 8561 9911 3A35 CE5E
D: Maintainer of the Linux man-pages project
D: Linux man pages online, at <https://man7.org/linux/man-pages/>

N: Niels Kristian Bech Jensen
E: nkbj1970@hotmail.com
D: Miscellaneous kernel updates and fixes.

N: Michael K. Johnson
E: johnsonm@redhat.com
W: http://www.redhat.com/~johnsonm
P: 1024/4536A8DD 2A EC 88 08 40 64 CE D8  DD F8 12 2B 61 43 83 15
D: The Linux Documentation Project
D: Kernel Hackers' Guide
D: Procps
D: Proc filesystem
D: Maintain tsx-11.mit.edu
D: LP driver
S: 201 Howell Street, Apartment 1C
S: Chapel Hill, North Carolina 27514-4818
S: USA

N: Dave Jones
E: davej@codemonkey.org.uk
D: Assorted VIA x86 support.
D: 2.5 AGPGART overhaul.
D: CPUFREQ maintenance.
D: Fedora kernel maintenance (2003-2014).
D: 'Trinity' and similar fuzz testing work.
D: Misc/Other.

N: Tom Joseph
E: tjoseph@cadence.com
D: Cadence PCIe driver

N: Martin Josfsson
E: gandalf@wlug.westbo.se
P: 1024D/F6B6D3B1 7610 7CED 5C34 4AA6 DBA2  8BE1 5A6D AF95 F6B6 D3B1
D: netfilter: SAME target
D: netfilter: helper target
D: netfilter: various other hacks
S: Ronneby
S: Sweden

N: Ani Joshi
E: ajoshi@shell.unixbox.com
D: fbdev hacking

N: Jesper Juhl
E: jesperjuhl76@gmail.com
D: Various fixes, cleanups and minor features all over the tree.
D: Wrote initial version of the hdaps driver (since passed on to others).
S: Titangade 5G, 2.tv
S: 2200 Copenhagen N.
S: Denmark

N: Jozsef Kadlecsik
E: kadlec@netfilter.org
P: 1024D/470DB964 4CB3 1A05 713E 9BF7 FAC5  5809 DD8C B7B1 470D B964
D: netfilter: TCP window tracking code
D: netfilter: raw table
D: netfilter: iprange match
D: netfilter: new logging interfaces
D: netfilter: various other hacks
S: Tata
S: Hungary

N: Bernhard Kaindl
E: bkaindl@netway.at
E: edv@bartelt.via.at
D: Author of a menu based configuration tool, kmenu, which
D: is the predecessor of 'make menuconfig' and 'make xconfig'.
D: digiboard driver update(modularisation work and 2.1.x upd)
S: Tallak 95
S: 8103 Rein
S: Austria

N: Mitsuru Kanda
E: mk@linux-ipv6.org
E: mk@isl.rdc.toshiba.co.jp
E: mk@karaba.org
W: http://www.karaba.org/~mk/
P: 1024D/2EC7E30D 4DC3 949B 5A6C F0D6 375F  4472 8888 A8E1 2EC7 E30D
D: IPsec, IPv6
D: USAGI/WIDE Project, TOSHIBA CORPORATION
S: 2-47-8, Takinogawa,
S: Kita, Tokyo 114-0023
S: Japan

N: Jan Kara
E: jack@atrey.karlin.mff.cuni.cz
E: jack@suse.cz
D: Quota fixes for 2.2 kernel
D: Quota fixes for 2.3 kernel
D: Few other fixes in filesystem area (buffer cache, isofs, loopback)
W: http://atrey.karlin.mff.cuni.cz/~jack/
S: Krosenska' 543
S: 181 00 Praha 8
S: Czech Republic

N: Murali Karicheri
E: m-karicheri2@ti.com
D: Keystone NetCP driver
D: Keystone PCIe host controller driver

N: Jan "Yenya" Kasprzak
E: kas@fi.muni.cz
D: Author of the COSA/SRP sync serial board driver.
D: Port of the syncppp.c from the 2.0 to the 2.1 kernel.
P: 1024/D3498839 0D 99 A7 FB 20 66 05 D7  8B 35 FC DE 05 B1 8A 5E
W: https://www.fi.muni.cz/~kas/
S: c/o Faculty of Informatics, Masaryk University
S: Botanicka' 68a
S: 602 00 Brno
S: Czech Republic

N: Jakob Kemi
E: jakob.kemi@telia.com
D: V4L W9966 Webcam driver
S: Forsbyvägen 33
S: 74143 Knivsta
S: Sweden

N: Fred N. van Kempen
E: waltje@linux.com
D: NET-2
D: Drivers
D: Kernel cleanups
S: Korte Heul 95
S: 1403 ND  BUSSUM
S: The Netherlands

N: Martin Kepplinger
E: martink@posteo.de
E: martin.kepplinger@puri.sm
W: http://www.martinkepplinger.com
P: 4096R/5AB387D3 F208 2B88 0F9E 4239 3468  6E3F 5003 98DF 5AB3 87D3
D: mma8452 accelerators iio driver
D: pegasus_notetaker input driver
D: Kernel fixes and cleanups
S: Garnisonstraße 26
S: 4020 Linz
S: Austria

N: Karl Keyte
E: karl@koft.com
D: Disk usage statistics and modifications to line printer driver
S: 26a Sheen Road
S: Richmond
S: Surrey
S: TW9 1AE
S: United Kingdom

N: Marko Kiiskila
E: marko@iprg.nokia.com
D: Author of ATM Lan Emulation
S: 660 Harvard Ave. #7
S: Santa Clara, CA 95051
S: USA

N: Kukjin Kim
E: kgene@kernel.org
D: Samsung S3C, S5P and Exynos ARM architectures

N: Milo Kim
D: TI LP855x, LP8727 and LP8788 drivers

N: Sangbeom Kim
E: sbkim73@samsung.com
D: Samsung SoC Audio (ASoC) drivers
D: Samsung PMIC (RTC, regulators, MFD) drivers

N: Russell King
E: rmk@arm.linux.org.uk
D: Linux/arm integrator, maintainer & hacker
D: Acornfb, Cyber2000fb author
S: Burgh Heath, Tadworth, Surrey.
S: England

N: Olaf Kirch
E: okir@monad.swb.de
D: Author of the Linux Network Administrators' Guide
S: Kattreinstr 38
S: D-64295
S: Germany

N: Avi Kivity
E: avi.kivity@gmail.com
D: Kernel-based Virtual Machine (KVM)
S: Ra'annana, Israel

N: Andi Kleen
E: andi@firstfloor.org
W: http://www.halobates.de
D: network, x86, NUMA, various hacks
S: Schwalbenstr. 96
S: 85551 Ottobrunn
S: Germany

N: Ian Kluft
E: ikluft@thunder.sbay.org
W: http://www.kluft.com/~ikluft/
D: NET-1 beta testing & minor patches, original Smail binary packages for
D: Slackware and Debian, vote-taker for 2nd comp.os.linux reorganization
S: Post Office Box 611311
S: San Jose, California 95161-1311
S: USA

N: Hartmut Knaack
E: knaack.h@gmx.de
D: IIO subsystem and drivers

N: Thorsten Knabe
E: Thorsten Knabe <tek@rbg.informatik.tu-darmstadt.de>
E: Thorsten Knabe <tek01@hrzpub.tu-darmstadt.de>
W: http://www.student.informatik.tu-darmstadt.de/~tek
W: http://www.tu-darmstadt.de/~tek01
P: 1024/3BC8D885 8C 29 C5 0A C0 D1 D6 F4  20 D4 2D AB 29 F6 D0 60
D: AD1816 sound driver
S: Am Bergfried 10
S: 63225 Langen
S: Germany

N: Alain L. Knaff
E: Alain.Knaff@lll.lu
D: floppy driver
S: 19, rue Jean l'Aveugle
S: L-1148 Luxembourg-City
S: Luxembourg

N: Gerd Knorr
W: http://bytesex.org
E: kraxel@bytesex.org
E: kraxel@suse.de
D: video4linux, bttv, vesafb, some scsi, misc fixes

N: Hans J. Koch
D: USERSPACE I/O, MAX6650
D: Hans passed away in June 2016, and will be greatly missed.
W: https://lwn.net/Articles/691000/

N: Harald Koenig
E: koenig@tat.physik.uni-tuebingen.de
D: XFree86 (S3), DCF77, some kernel hacks and fixes
S: Koenigsberger Str. 90
S: D-72336 Balingen
S: Germany

N: Rudolf Koenig
E: rfkoenig@immd4.informatik.uni-erlangen.de
D: The Linux Support Team Erlangen

N: Andreas Koensgen
E: ajk@comnets.uni-bremen.de
D: 6pack driver for AX.25

N: Harald Koerfgen
E: hkoerfg@web.de
D: Linux/MIPS kernel hacks and fixes,
D: DECstation port, Sharp Mobilon port
S: D-50931 Koeln
S: Germany

N: Willy Konynenberg
E: willy@xos.nl
W: http://www.xos.nl/
D: IP transparent proxy support
S: X/OS Experts in Open Systems BV
S: Kruislaan 419
S: 1098 VA Amsterdam
S: The Netherlands

N: Goran Koruga
E: korugag@siol.net
D: cpufrequtils (precursor to cpupowerutils)
S: Slovenia

N: Jiri Kosina
E: jikos@jikos.cz
E: jkosina@suse.cz
D: Generic HID layer - original code split, fixes
D: Various ACPI fixes, keeping correct battery state through suspend
D: various lockdep annotations, autofs and other random bugfixes
S: Prague, Czech Republic

N: Gene Kozin
E: 74604.152@compuserve.com
W: https://www.sangoma.com
D: WAN Router & Sangoma WAN drivers
S: Sangoma Technologies Inc.
S: 7170 Warden Avenue, Unit 2
S: Markham, Ontario
S: L3R 8B2
S: Canada

N: Maxim Krasnyansky
E: maxk@qualcomm.com
W: http://vtun.sf.net
W: http://bluez.sf.net
D: Author of the Universal TUN/TAP driver
D: Author of the Linux Bluetooth Subsystem (BlueZ)
D: Various other kernel patches, cleanups and fixes
S: 2213 La Terrace Circle
S: San Jose, CA 95123
S: USA

N: Mike Kravetz
E: mike.kravetz@oracle.com
D: Maintenance and development of the hugetlb subsystem

N: Seth Jennings
E: sjenning@redhat.com
D: Creation and maintenance of zswap

N: Dan Streetman
E: ddstreet@ieee.org
D: Maintenance and development of zswap
D: Creation and maintenance of the zpool API

N: Vitaly Wool
E: vitaly.wool@konsulko.com
D: Maintenance and development of zswap

N: Andreas S. Krebs
E: akrebs@altavista.net
D: CYPRESS CY82C693 chipset IDE, Digital's PC-Alpha 164SX boards

N: Greg Kroah-Hartman
E: greg@kroah.com
E: gregkh@suse.de
W: http://www.kroah.com/linux/
D: USB Serial Converter driver framework, USB Handspring Visor driver
D: ConnectTech WHITEHeat USB driver, Generic USB Serial driver
D: USB I/O Edgeport driver, USB Serial IrDA driver
D: USB Bluetooth driver, USB Skeleton driver
D: bits and pieces of USB core code.
D: PCI Hotplug core, PCI Hotplug Compaq driver modifications
D: portions of the Linux Security Module (LSM) framework
D: parts of the driver core, debugfs.

N: Russell Kroll
E: rkroll@exploits.org
W: http://www.exploits.org/
D: V4L radio cards: radio-aztech (new), others (bugfixes/features)
D: Loopback block device: dynamic sizing ("max_loop" as module)
S: Post Office Box 691886
S: San Antonio, Texas 78269-1886
S: USA

N: Denis O. Kropp
E: dok@directfb.org
D: NeoMagic framebuffer driver
S: Badensche Str. 46
S: 10715 Berlin
S: Germany

N: Andrzej M. Krzysztofowicz
E: ankry@mif.pg.gda.pl
D: Some 8-bit XT disk driver and devfs hacking
D: Aladdin 1533/1543(C) chipset IDE
D: PIIX chipset IDE
S: ul. Matemblewska 1B/10
S: 80-283 Gdansk
S: Poland

N: Gero Kuhlmann
E: gero@gkminix.han.de
D: mounting root via NFS
S: Donarweg 4
S: D-30657 Hannover
S: Germany

N: Markus Kuhn
E: mskuhn@cip.informatik.uni-erlangen.de
W: http://wwwcip.informatik.uni-erlangen.de/user/mskuhn
D: Unicode, real-time, time, standards
S: Schlehenweg 9
S: D-91080 Uttenreuth
S: Germany

N: Jaya Kumar
E: jayalk@intworks.biz
W: http://www.intworks.biz
D: Arc monochrome LCD framebuffer driver, x86 reboot fixups
D: pirq addr, CS5535 alsa audio driver
S: Gurgaon, India
S: Kuala Lumpur, Malaysia

N: Mohit Kumar
D: ST Microelectronics SPEAr13xx PCI host bridge driver
D: Synopsys DesignWare PCI host bridge driver

N: Gabor Kuti
E: seasons@falcon.sch.bme.hu
E: seasons@makosteszta.sote.hu
D: Original author of software suspend

N: Alexey Kuznetsov
E: kuznet@ms2.inr.ac.ru
D: Author and maintainer of large parts of the networking stack

N: Jaroslav Kysela
E: perex@perex.cz
W: https://www.perex.cz
D: Original Author and Maintainer for HP 10/100 Mbit Network Adapters
D: ISA PnP
S: Sindlovy Dvory 117
S: 370 01  Ceske Budejovice
S: Czech Republic

N: Bas Laarhoven
E: sjml@xs4all.nl
D: Loadable modules and ftape driver
S: J. Obrechtstr 23
S: NL-5216 GP 's-Hertogenbosch
S: The Netherlands

N: Ashley Lai
E: ashleydlai@gmail.com
D: IBM VTPM driver

N: Savio Lam
E: lam836@cs.cuhk.hk
D: Author of the dialog utility, foundation
D: for Menuconfig's lxdialog.

N: Christoph Lameter
E: christoph@lameter.com
D: Digiboard PC/Xe and PC/Xi, Digiboard EPCA
D: NUMA support, Slab allocators, Page migration
D: Scalability, Time subsystem

N: Anders Larsen
E: al@alarsen.net
D: QNX4 filesystem

N: Paul Laufer
E: paul@laufernet.com
D: Soundblaster driver fixes, ISAPnP quirk
S: California, USA

N: Jarkko Lavinen
E: jarkko.lavinen@nokia.com
D: OMAP MMC support

N: Jonathan Layes
D: ARPD support

N: Tom Lees
E: tom@lpsg.demon.co.uk
W: http://www.lpsg.demon.co.uk/
P: 1024/87D4D065 2A 66 86 9D 02 4D A6 1E  B8 A2 17 9D 4F 9B 89 D6
D: Original author and current maintainer of
D: PnP code.

N: David van Leeuwen
E: david@tm.tno.nl
D: Philips/LMS cm206 cdrom driver, generic cdrom driver
S: Scheltemalaan 14
S: 3817 KS Amersfoort
S: The Netherlands

N: Volker Lendecke
E: vl@kki.org
D: Kernel smbfs (to mount WfW, NT and OS/2 network drives.)
D: NCP filesystem support (to mount NetWare volumes)
S: Von-Ossietzky-Str. 12
S: 37085 Göttingen
S: Germany

N: Kevin Lentin
E: kevinl@cs.monash.edu.au
D: NCR53C400/T130B SCSI extension to NCR5380 driver.
S: 18 Board Street
S: Doncaster VIC 3108
S: Australia

N: Hans Lermen
E: lermen@elserv.ffm.fgan.de
D: Author of the LOADLIN Linux loader, hacking on boot stuff
D: Coordinator of DOSEMU releases
S: Am Muehlenweg 38
S: D53424 Remagen
S: Germany

N: Colin Leroy
E: colin@colino.net
W: http://www.geekounet.org/
D: PowerMac adt746x fan driver
D: Random fixing of various drivers (macintosh, usb, sound)
S: Toulouse
S: France

N: Achim Leubner
E: achim_leubner@adaptec.com
D: GDT Disk Array Controller/Storage RAID controller driver
S: ICP vortex GmbH
S: Neckarsulm
S: Germany

N: Phil Lewis
E: beans@bucket.ualr.edu
D: Promised to send money if I would put his name in the source tree.
S: Post Office Box 371
S: North Little Rock, Arkansas 72115
S: USA

N: Christopher Li
E: sparse@chrisli.org
D: Sparse maintainer 2009 - 2018

N: Shaohua Li
D: Worked on many parts of the kernel, from core x86, ACPI, PCI, KVM, MM,
D: and much more. He was the maintainer of MD from 2016 to 2018. Shaohua
D: passed away late 2018, he will be greatly missed.
W: https://www.spinics.net/lists/raid/msg61993.html

N: Stephan Linz
E: linz@mazet.de
E: Stephan.Linz@gmx.de
W: http://www.crosswinds.net/~tuxer
D: PCILynx patch to work with 1394a PHY and without local RAM
S: (ask for current address)
S: Germany

N: Christophe Lizzi
E: lizzi@cnam.fr
W: http://cedric.cnam.fr/personne/lizzi
D: FORE Systems 200E-series ATM network driver, sparc64 port of ATM
S: CNAM, Laboratoire CEDRIC
S: 292, rue St-Martin
S: 75141 Paris Cedex 03
S: France

N: Siegfried "Frieder" Loeffler (dg1sek)
E: floeff@tunix.mathematik.uni-stuttgart.de, fl@LF.net
W: http://www.mathematik.uni-stuttgart.de/~floeff
D: Busmaster driver for HP 10/100 Mbit Network Adapters
S: University of Stuttgart, Germany and
S: Ecole Nationale Superieure des Telecommunications, Paris
S: France

N: Jamie Lokier
E: jamie@shareable.org
W: http://www.shareable.org/
D: Reboot-through-BIOS for broken 486 motherboards
D: Parport fixes, futex improvements
D: First instruction of x86 sysenter path :)
S: 51 Sunningwell Road
S: Oxford
S: OX1 4SZ
S: United Kingdom

N: Mark Lord
E: mlord@pobox.com
D: EIDE driver, hd.c support
D: EIDE PCI and bus-master DMA support
D: Hard Disk Parameter (hdparm) utility
S: 33 Ridgefield Cr
S: Nepean, Ontario
S: Canada K2H 6S3

N: Warner Losh
E: imp@village.org
D: Linux/MIPS Deskstation support, Provided OI/OB for Linux
S: 8786 Niwot Road
S: Niwot, Colorado 80503
S: USA

N: Robert M. Love
E: rml@tech9.net
E: rml@novell.com
D: misc. kernel hacking and debugging
S: Cambridge, MA 02139
S: USA

N: Martin von Löwis
E: loewis@informatik.hu-berlin.de
D: script binary format
D: NTFS driver

N: H.J. Lu
E: hjl@gnu.ai.mit.edu
D: GCC + libraries hacker

N: Yanir Lubetkin
E: yanirx.lubatkin@intel.com
E: linux-wimax@intel.com
D: Intel Wireless WiMAX Connection 2400 driver

N: Michal Ludvig
E: michal@logix.cz
E: michal.ludvig@asterisk.co.nz
W: http://www.logix.cz/michal
P: 1024D/C45B2218 1162 6471 D391 76E0 9F99  29DA 0C3A 2509 C45B 2218
D: VIA PadLock driver
D: Netfilter pkttype module
S: Asterisk Ltd.
S: Auckland
S: New Zealand

N: Tuomas J. Lukka
E: Tuomas.Lukka@Helsinki.FI
D: Original dual-monitor patches
D: Console-mouse-tracking patches
S: Puistokaari 1 E 18
S: 00200 Helsinki
S: Finland

N: Daniel J. Maas
E: dmaas@dcine.com
W: https://www.maasdigital.com
D: dv1394

N: Hamish Macdonald
E: hamishm@lucent.com
D: Linux/68k port
S: 32 Clydesdale Avenue
S: Kanata, Ontario
S: Canada K2M-2G7

N: Peter MacDonald
D: SLS distribution
D: Initial implementation of VC's, pty's and select()

N: Pavel Machek
E: pavel@ucw.cz
P: 4096R/92DFCE96 4FA7 9EEF FCD4 C44F C585  B8C7 C060 2241 92DF CE96
D: Softcursor for vga, hypertech cdrom support, vcsa bugfix, nbd,
D: sun4/330 port, capabilities for elf, speedup for rm on ext2, USB,
D: work on suspend-to-ram/disk, killing duplicates from ioctl32,
D: Altera SoCFPGA and Nokia N900 support.
S: Czech Republic

N: Olivia Mackall
E: olivia@selenic.com
D: SLOB slab allocator

N: Paul Mackerras
E: paulus@samba.org
D: PPP driver
D: Linux for PowerPC
D: Linux port for PCI Power Macintosh

N: Pat Mackinlay
E: pat@it.com.au
D: 8 bit XT hard disk driver
D: Miscellaneous ST0x, TMC-8xx and other SCSI hacking
S: 25 McMillan Street
S: Victoria Park 6100
S: Australia

N: James B. MacLean
E: macleajb@ednet.ns.ca
W: http://www.ednet.ns.ca/~macleajb/dosemu.html
D: Former Coordinator of DOSEMU releases
D: Program in DOSEMU
S: PO BOX 220, HFX. CENTRAL
S: Halifax, Nova Scotia
S: Canada B3J 3C8

N: Kai Mäkisara
E: Kai.Makisara@kolumbus.fi
D: SCSI Tape Driver

N: Asit Mallick
E: asit.k.mallick@intel.com
D: Linux/IA-64
S: 2200 Mission College Blvd
S: Santa Clara, CA 95052
S: USA

N: Petko Manolov
E: petkan@users.sourceforge.net
D: USB ethernet pegasus/pegasus-II driver
D: USB ethernet rtl8150 driver
D: optimizing i[45]86 string routines
D: i386 task switching hacks
S: 482 Shadowgraph Dr.
S: San Jose, CA  95110
S: USA

N: Michal Marek
E: michal.lkml@markovi.net
D: Kbuild Maintainer 2009-2017

N: Martin Mares
E: mj@ucw.cz
W: http://www.ucw.cz/~mj/
D: BIOS video mode handling code
D: MOXA C-218 serial board driver
D: Network autoconfiguration
D: PCI subsystem
D: Random kernel hacking
S: Kankovskeho 1241
S: 182 00 Praha 8
S: Czech Republic

N: John A. Martin
E: jam@acm.org
W: http://www.tux.org/~jam/
P: 1024/04456D53 9D A3 6C 6B 88 80 8A 61  D7 06 22 4F 95 40 CE D2
P: 1024/3B986635 5A61 7EE6 9E20 51FB 59FB  2DA5 3E18 DD55 3B98 6635
D: FSSTND contributor
D: Credit file compilator

N: Kevin E. Martin
E: martin@cs.unc.edu
D: Developed original accelerated X servers included in XFree86
D: XF86_Mach64
D: XF86_Mach32
D: XF86_Mach8
D: XF86_8514
D: cfdisk (curses based disk partitioning program)

N: Mat Martineau
E: martineau@kernel.org
D: MPTCP subsystem co-maintainer
D: Keyctl restricted keyring and Diffie-Hellman UAPI
D: Bluetooth L2CAP ERTM mode and AMP
S: USA

N: John S. Marvin
E: jsm@fc.hp.com
D: PA-RISC port
S: Hewlett Packard
S: MS 42
S: 3404 E. Harmony Road
S: Fort Collins, CO 80528
S: USA

N: Torben Mathiasen
E: torben.mathiasen@compaq.com
E: torben@kernel.dk
W: http://tlan.kernel.dk
D: ThunderLAN maintainer
D: ThunderLAN updates and other kernel fixes.
S: Bremensgade 29, st.th
S: 2300 Copenhagen S
S: Denmark

N: Claudio S. Matsuoka
E: cmatsuoka@gmail.com
E: claudio@mandriva.com
W: http://helllabs.org/~claudio
D: V4L, OV511 and HDA-codec hacks
S: Conectiva S.A.
S: Souza Naves 1250
S: 80050-040  Curitiba PR
S: Brazil

N: Heinz Mauelshagen
E: mge@EZ-Darmstadt.Telekom.de
D: Logical Volume Manager
S: Bartningstr. 12
S: 64289 Darmstadt
S: Germany

N: Mark W. McClelland
E: mmcclell@bigfoot.com
E: mark@alpha.dyndns.org
W: http://alpha.dyndns.org/ov511/
P: 1024D/357375CC 317C 58AC 1B39 2AB0 AB96  EB38 0B6F 731F 3573 75CC
D: OV511 driver
S: (address available on request)
S: USA

N: Ian McDonald
E: ian.mcdonald@jandi.co.nz
E: imcdnzl@gmail.com
W: http://wand.net.nz/~iam4
W: http://imcdnzl.blogspot.com
D: DCCP, CCID3
S: Hamilton
S: New Zealand

N: Patrick McHardy
E: kaber@trash.net
P: 1024D/12155E80 B128 7DE6 FF0A C2B2 48BE  AB4C C9D4 964E 1215 5E80
D: netfilter: endless number of bugfixes
D: netfilter: CLASSIFY target
D: netfilter: addrtype match
D: tc: HFSC scheduler
S: Freiburg
S: Germany

N: Paul E. McKenney
E: paulmck@us.ibm.com
W: http://www.rdrop.com/users/paulmck/
D: RCU and variants
D: rcutorture module

N: Bradley McLean
E: brad@bradpc.gaylord.com
D: Device driver hacker
D: General kernel debugger
S: 249 Nichols Avenue
S: Syracuse, New York 13206
S: USA

N: Kyle McMartin
E: kyle@mcmartin.ca
D: Linux/PARISC hacker
D: AD1889 sound driver
S: Ottawa, Canada

N: Peter Meerwald-Stadler
E: pmeerw@pmeerw.net
W: https://pmeerw.net
D: IIO reviewing, drivers
S: Schießstandstr. 3a
S: A-5061 Elsbethen
S: Austria

N: Dirk Melchers
E: dirk@merlin.nbg.sub.org
D: 8 bit XT hard disk driver for OMTI5520
S: Schloessleinsgasse 31
S: D-90453 Nuernberg
S: Germany

N: Arnaldo Carvalho de Melo
E: acme@kernel.org
E: arnaldo.melo@gmail.com
E: acme@redhat.com
P: 1024D/9224DF01 D5DF E3BB E3C8 BCBB F8AD  841A B6AB 4681 9224 DF01
D: tools/, IPX, LLC, DCCP, cyc2x, wl3501_cs, net/ hacks
S: Brazil

N: Karsten Merker
E: merker@linuxtag.org
D: DECstation framebuffer drivers
S: Germany

N: Michael Meskes
E: meskes@debian.org
P: 1024/04B6E8F5 6C 77 33 CA CC D6 22 03  AB AB 15 A3 AE AD 39 7D
D: Kernel hacker. PostgreSQL hacker. Software watchdog daemon.
D: Maintainer of several Debian packages
S: Th.-Heuss-Str. 61
S: D-41812 Erkelenz
S: Germany

N: Nigel Metheringham
E: Nigel.Metheringham@ThePLAnet.net
P: 1024/31455639 B7 99 BD B8 00 17 BD 46  C1 15 B8 AB 87 BC 25 FA
D: IP Masquerading work and minor fixes
S: Planet Online
S: The White House, Melbourne Street, LEEDS
S: LS2 7PS, United Kingdom

N: Craig Metz
E: cmetz@inner.net
D: Some of PAS 16 mixer & PCM support, inet6-apps

N: William (Bill) Metzenthen
E: billm@suburbia.net
D: Author of the FPU emulator.
D: Minor kernel hacker for other lost causes (Hercules mono, etc).
S: 22 Parker Street
S: Ormond
S: Victoria 3163
S: Australia

N: Eric Miao
E: eric.y.miao@gmail.com
D: MMP support

N: Pauline Middelink
E: middelin@polyware.nl
D: General low-level bug fixes, /proc fixes, identd support
D: Author of IP masquerading
D: Zoran ZR36120 Video For Linux driver
S: Boterkorfhoek 34
S: 7546 JA  Enschede
S: Netherlands

N: David S. Miller
E: davem@davemloft.net
D: Sparc and blue box hacker
D: Vger Linux mailing list co-maintainer
D: Linux Emacs elf/qmagic support + other libc/gcc things
D: Yee bore de yee bore! ;-)
S: 575 Harrison St. #103
S: San Francisco, CA 94105
S: USA

N: Rick Miller
E: rdmiller@execpc.com
W: http://www.execpc.com/~rdmiller/
D: Original Linux Device Registrar (Major/minor numbers)
D: au-play, bwBASIC
S: S78 W16203 Woods Road
S: Muskego, Wisconsin 53150
S: USA

N: Harald Milz
E: hm@seneca.linux.de
D: Linux Projects Map, Linux Commercial-HOWTO
D: general Linux publicity in Germany, vacation port
D: UUCP and CNEWS binary packages for LST
S: Editorial Board iX Mag
S: Helstorfer Str. 7
S: D-30625 Hannover
S: Germany

N: Ron Minnich
E: rminnich@sandia.gov
E: rminnich@gmail.com
D: 9p filesystem development

N: Corey Minyard
E: minyard@wf-rch.cirr.com
E: minyard@mvista.com
W: http://home.attbi.com/~minyard
D: Sony CDU31A CDROM Driver
D: IPMI driver
D: Various networking fixes long ago
D: Original ppc_md work
D: Shared zlib
S: 7406 Wheat Field Rd
S: Garland, Texas 75044
S: USA

N: Kazunori Miyazawa
E: miyazawa@linux-ipv6.org
E: Kazunori.Miyazawa@jp.yokogawa.com
E: kazunori@miyazawa.org
W: http://www.miyazawa.org/~kazunori/
D: IPsec, IPv6
D: USAGI/WIDE Project, Yokogawa Electric Corporation
S: 2-20-4-203, Nakacho,
S: Musashino, Tokyo 180-0006
S: Japan

N: Patrick Mochel
E: mochel@osdl.org
E: mochelp@infinity.powertie.org
D: PCI Power Management, ACPI work
S: 12725 SW Millikan Way, Suite 400
S: Beaverton, Oregon 97005
S: USA

N: Eberhard Mönkeberg
E: emoenke@gwdg.de
D: CDROM driver "sbpcd" (Matsushita/Panasonic/Soundblaster)
S: Ruhstrathöhe 2 b.
S: D-37085 Göttingen
S: Germany

N: Thomas Molina
E: tmolina@cablespeed.com
D: bug fixes, documentation, minor hackery

N: Paul Moore
E: paul@paul-moore.com
W: https://www.paul-moore.com
D: NetLabel, SELinux, audit

N: James Morris
E: jmorris@namei.org
W: http://namei.org/
D: Netfilter, Linux Security Modules (LSM), SELinux, IPSec,
D: Crypto API, general networking, miscellaneous.
S: PO Box 707
S: Spit Junction NSW 2088
S: Australia

N: David Mosberger-Tang
E: davidm@hpl.hp.com if IA-64 related, else David.Mosberger@acm.org
D: Linux/Alpha and Linux/ia64
S: 35706 Runckel Lane
S: Fremont, California 94536
S: USA

N: Sam Mosel
E: sam.mosel@computer.org
D: Wacom Intuos USB Support
S: 22 Seaview St
S: Fullarton 5063
S: South Australia

N: Wolfgang Muees
E: wolfgang@iksw-muees.de
D: Auerswald USB driver

N: Shrijeet Mukherjee
E: shrijeet@gmail.com
D: Network routing domains (VRF).

N: Paul Mundt
E: paul.mundt@gmail.com
D: SuperH maintainer

N: Ian A. Murdock
E: imurdock@gnu.ai.mit.edu
D: Creator of Debian distribution
S: 30 White Tail Lane
S: Lafayette, Indiana 47905
S: USA

N: Scott Murray
E: scottm@somanetworks.com
E: scott@spiteful.org
D: OPL3-SA2, OPL3-SA3 sound driver
D: CompactPCI hotplug core
D: Ziatech ZT5550 and generic CompactPCI hotplug drivers
S: Toronto, Ontario
S: Canada

N: Zwane Mwaikambo
E: zwanem@gmail.com
D: Various driver hacking
D: Lowlevel x86 kernel hacking
D: General debugging
S: (ask for current address)
S: Tanzania

N: Trond Myklebust
E: trond.myklebust@fys.uio.no
D: current NFS client hacker.
S: Dagaliveien 31e
S: N-0391 Oslo
S: Norway

N: Johan Myreen
E: jem@iki.fi
D: PS/2 mouse driver writer etc.
S: Dragonvagen 1 A 13
S: FIN-00330 Helsingfors
S: Finland

N: Matija Nalis
E: mnalis@jagor.srce.hr
E: mnalis@voyager.hr
D: Maintainer of the Umsdos file system
S: Listopadska 7
S: 10000 Zagreb
S: Croatia

N: Jonathan Naylor
E: g4klx@g4klx.demon.co.uk
E: g4klx@amsat.org
W: http://zone.pspt.fi/~jsn/
D: AX.25, NET/ROM and ROSE amateur radio protocol suites
D: CCITT X.25 PLP and LAPB.
S: 24 Castle View Drive
S: Cromford
S: Matlock
S: Derbyshire DE4 3RL
S: United Kingdom

N: Ian S. Nelson
E: nelsonis@earthlink.net
P: 1024D/00D3D983 3EFD 7B86 B888 D7E2 29B6  9E97 576F 1B97 00D3 D983
D: Minor mmap and ide hacks
S: 1370 Atlantis Ave.
S: Lafayette CO, 80026
S: USA

N: Russell Nelson
E: nelson@crynwr.com
W: http://www.crynwr.com/~nelson
P: 1024/83942741 FF 68 EE 27 A0 5A AA C3  F5 DC 05 62 BD 5B 20 2F
D: Author of cs89x0, maintainer of kernel changelog through 1.3.3
D: Wrote many packet drivers, from which some Ethernet drivers are derived.
S: 521 Pleasant Valley Road
S: Potsdam, New York 13676
S: USA

N: Dave Neuer
E: dave.neuer@pobox.com
D: Helped implement support for Compaq's H31xx series iPAQs
D: Other mostly minor tweaks & bugfixes

N: Michael Neuffer
E: mike@i-Connect.Net
E: neuffer@goofy.zdv.uni-mainz.de
W: http://www.i-Connect.Net/~mike/
D: Developer and maintainer of the EATA-DMA SCSI driver
D: Co-developer EATA-PIO SCSI driver
D: /proc/scsi and assorted other snippets
S: Zum Schiersteiner Grund 2
S: 55127 Mainz
S: Germany

N: Gustavo Niemeyer
E: niemeyer@conectiva.com
W: https://moin.conectiva.com.br/GustavoNiemeyer
D: wl3501 PCMCIA wireless card initial support for wireless extensions in 2.4
S: Conectiva S.A.
S: R. Tocantins 89
S: 80050-430  Curitiba PR
S: Brazil

N: David C. Niemi
E: niemi@tux.org
W: http://www.tux.org/~niemi/
D: Assistant maintainer of Mtools, fdutils, and floppy driver
D: Administrator of Tux.Org Linux Server, https://www.tux.org
S: 2364 Old Trail Drive
S: Reston, Virginia 20191
S: USA

N: Sekhar Nori
E: nori.sekhar@gmail.com
D: Maintainer of Texas Instruments DaVinci machine support, contributor
D: to device drivers relevant to that SoC family.

N: Fredrik Noring
E: noring@nocrew.org
W: http://www.lysator.liu.se/~noring/
D: dsp56k device driver

N: Michael O'Reilly
E: michael@iinet.com.au
E: oreillym@tartarus.uwa.edu.au
D: Wrote the original dynamic sized disk cache stuff. I think the only
D: part that remains is the GFP_KERNEL et al #defines. :)
S: 192 Nichsolson Road
S: Subiaco, 6008
S: Perth, Western Australia
S: Australia

N: Miguel Ojeda
E: ojeda@kernel.org
W: https://ojeda.dev
D: Author of the ks0108, cfag12864b and cfag12864bfb auxiliary display drivers.
D: Maintainer of the auxiliary display drivers tree (drivers/auxdisplay/*)
S: Spain

N: Peter Oruba
D: AMD Microcode loader driver
S: Germany

N: Jens Osterkamp
E: jens@de.ibm.com
D: Maintainer of Spidernet network driver for Cell

N: Gadi Oxman
E: gadio@netvision.net.il
D: Original author and maintainer of IDE/ATAPI floppy/tape drivers

N: Greg Page
E: gpage@sovereign.org
D: IPX development and support

N: Venkatesh Pallipadi (Venki)
D: x86/HPET

N: Antti Palosaari
E: crope@iki.fi
D: Various DVB drivers
W: https://palosaari.fi/linux/
S: Yliopistokatu 1 D 513
S: FI-90570 Oulu
S: FINLAND

N: Kyungmin Park
E: kyungmin.park@samsung.com
D: Samsung S5Pv210 and Exynos4210 mobile platforms

N: David Parsons
E: orc@pell.chi.il.us
D: improved memory detection code.

N: Ivan Passos
E: ivan@cyclades.com
D: Author of the Cyclades-PC300 synchronous card driver
D: Maintainer of the Cyclom-Y/Cyclades-Z asynchronous card driver
S: Cyclades Corp
S: 41934 Christy St
S: Fremont, CA 94538
S: USA

N: Mikulas Patocka
E: mikulas@artax.karlin.mff.cuni.cz
W: https://artax.karlin.mff.cuni.cz/~mikulas/
P: 1024/BB11D2D5 A0 F1 28 4A C4 14 1E CF  92 58 7A 8F 69 BC A4 D3
D: Read/write HPFS filesystem
S: Weissova 8
S: 644 00 Brno
S: Czech Republic

N: Vojtech Pavlik
E: vojtech@suse.cz
D: Joystick driver
D: arcnet-hardware readme
D: Minor ARCnet hacking
D: USB (HID, ACM, Printer ...)
S: Ucitelska 1576
S: Prague 8
S: 182 00 Czech Republic

N: Rick Payne
D: RFC2385 Support for TCP

N: Barak A. Pearlmutter
E: bap@cs.unm.edu
W: https://www.cs.unm.edu/~bap/
P: 512/602D785D 9B A1 83 CD EE CB AD 93  20 C6 4C B7 F5 E9 60 D4
D: Author of mark-and-sweep GC integrated by Alan Cox
S: Computer Science Department
S: FEC 313
S: University of New Mexico
S: Albuquerque, New Mexico 87131
S: USA

N: Avery Pennarun
E: apenwarr@worldvisions.ca
W: http://www.worldvisions.ca/~apenwarr/
D: ARCnet driver
D: "make xconfig" improvements
D: Various minor hacking
S: RR #5, 497 Pole Line Road
S: Thunder Bay, Ontario
S: CANADA P7C 5M9

N: Inaky Perez-Gonzalez
E: inaky.perez-gonzalez@intel.com
E: linux-wimax@intel.com
E: inakypg@yahoo.com
D: WiMAX stack
D: Intel Wireless WiMAX Connection 2400 driver

N: Yuri Per
E: yuri@pts.mipt.ru
D: Some smbfs fixes
S: Demonstratsii 8-382
S: Tula 300000
S: Russia

N: Thomas Petazzoni
E: thomas.petazzoni@bootlin.com
D: Driver for the Marvell Armada 370/XP network unit.

N: Gordon Peters
E: GordPeters@smarttech.com
D: Isochronous receive for IEEE 1394 driver (OHCI module).
D: Bugfixes for the aforementioned.
S: Calgary, Alberta
S: Canada

N: Johnnie Peters
E: jpeters@phx.mcd.mot.com
D: Motorola PowerPC changes for PReP
S: 2900 S. Diable Way
S: Tempe, Arizona 85282
S: USA

N: Kirk Petersen
E: kirk@speakeasy.org
W: http://www.speakeasy.org/~kirk/
D: implemented kmod
D: modularized BSD Unix domain sockets

N: Martin Kasper Petersen
E: mkp@mkp.net
D: PA-RISC port
D: XFS file system
D: kiobuf based block I/O work
S: 314 Frank St.
S: Ottawa, Ontario
S: Canada K2P 0X8

N: Mikael Pettersson
E: mikpelinux@gmail.com
D: Miscellaneous fixes

N: Reed H. Petty
E: rhp@draper.net
W: http://www.draper.net
D: Loop device driver extensions
D: Encryption transfer modules (no export)
S: Post Office Box 1815
S: Harrison, Arkansas  72602-1815
S: USA

N: Kai Petzke
E: petzke@teltarif.de
W: http://www.teltarif.de/
P: 1024/B42868C1 D9 59 B9 98 BB 93 05 38  2E 3E 31 79 C3 65 5D E1
D: Driver for Laser Magnetic Storage CD-ROM
D: Some kernel bug fixes
D: Port of the database Postgres
D: Book: "Linux verstehen und anwenden" (Hanser-Verlag)
S: Triftstra=DFe 55
S: 13353 Berlin
S: Germany

<<<<<<< HEAD
N: Gustavo Pimental
E: gustavo.pimentel@synopsys.com
D: PCI driver for Synopsys DesignWare
=======
N: Gustavo Pimentel
E: gustavo.pimentel@synopsys.com
D: PCI driver for Synopsys DesignWare
D: Synopsys DesignWare eDMA driver
D: Synopsys DesignWare xData traffic generator
>>>>>>> 0c383648

N: Emanuel Pirker
E: epirker@edu.uni-klu.ac.at
D: AIC5800 IEEE 1394, RAW I/O on 1394
D: Starter of Linux1394 effort
S: ask per mail for current address

N: Nicolas Pitre
E: nico@fluxnic.net
D: StrongARM SA1100 support integrator & hacker
D: Xscale PXA architecture
D: unified SMC 91C9x/91C11x ethernet driver (smc91x)
S: Montreal, Quebec, Canada

N: Ken Pizzini
E: ken@halcyon.com
D: CDROM driver "sonycd535" (Sony CDU-535/531)

N: Stelian Pop
E: stelian@popies.net
P: 1024D/EDBB6147 7B36 0E07 04BC 11DC A7A0  D3F7 7185 9E7A EDBB 6147
D: random kernel hacks
S: Paimpont, France

N: Pete Popov
E: pete_popov@yahoo.com
D: Linux/MIPS AMD/Alchemy Port and mips hacking and debugging
S: San Jose, CA 95134
S: USA

N: Matt Porter
E: mporter@kernel.crashing.org
D: Motorola PowerPC PReP support
D: cPCI PowerPC support
D: Embedded PowerPC 4xx/6xx/7xx/74xx support
S: Chandler, Arizona 85249
S: USA

N: Frederic Potter
E: fpotter@cirpack.com
D: Some PCI kernel support

N: Rui Prior
E: rprior@inescn.pt
D: ATM device driver for NICStAR based cards

N: Stefan Probst
E: sp@caldera.de
D: The Linux Support Team Erlangen, 1993-97
S: Caldera (Deutschland) GmbH
S: Lazarettstrasse 8
S: 91054 Erlangen
S: Germany

N: Giuliano Procida
E: myxie@debian.org,gprocida@madge.com
D: Madge Ambassador driver (Collage 155 Server ATM adapter)
D: Madge Horizon driver (Collage 25 and 155 Client ATM adapters)
P: 1024/93898735 D3 9E F4 F7 6D 8D 2F 3A  38 BA 06 7C 2B 33 43 7D
S: Madge Networks
S: Framewood Road
S: Wexham SL3 6PJ
S: United Kingdom

N: Richard Purdie
E: rpurdie@rpsys.net
D: Backlight subsystem maintainer
S: United Kingdom

N: Daniel Quinlan
E: quinlan@pathname.com
W: https://www.pathname.com/~quinlan/
D: FSSTND coordinator; FHS editor
D: random Linux documentation, patches, and hacks
S: 4390 Albany Drive #41A
S: San Jose, California 95129
S: USA

N: Juan Quintela
E: quintela@fi.udc.es
D: Memory Management hacking
S: LFCIA
S: Departamento de Computación
S: Universidade da Coruña
S: E-15071
S: A Coruña
S: Spain

N: Augusto Cesar Radtke
E: bishop@sekure.org
W: http://bishop.sekure.org
D: {copy,get,put}_user calls updates
D: Miscellaneous hacks
S: R. Otto Marquardt, 226 - Garcia
S: 89020-350 Blumenau - Santa Catarina
S: Brazil

N: Goutham Rao
E: goutham.rao@intel.com
D: Linux/IA-64
S: 2200 Mission College Blvd
S: Santa Clara, CA 95052
S: USA

N: Anil Ravindranath
E: anil_ravindranath@pmc-sierra.com
D: PMC-Sierra MaxRAID driver

N: Eric S. Raymond
E: esr@thyrsus.com
W: http://www.tuxedo.org/~esr/
D: terminfo master file maintainer
D: Editor: Installation HOWTO, Distributions HOWTO, XFree86 HOWTO
D: Author: fetchmail, Emacs VC mode, Emacs GUD mode
S: 6 Karen Drive
S: Malvern, Pennsylvania 19355
S: USA

N: Stefan Reinauer
E: stepan@linux.de
W: http://www.freiburg.linux.de/~stepan/
D: Modularization of some filesystems
D: /proc/sound, minor fixes
S: Schlossbergring 9
S: 79098 Freiburg
S: Germany

N: Thomas Renninger
E: trenn@suse.de
D: cpupowerutils
S: SUSE Linux GmbH
S: Germany

N: Joerg Reuter
E: jreuter@yaina.de
W: http://yaina.de/jreuter/
W: http://www.qsl.net/dl1bke/
D: Generic Z8530 driver, AX.25 DAMA slave implementation
D: Several AX.25 hacks

N: Ricardo Ribalda
E: ribalda@kernel.org
W: http://ribalda.com
D: PLX USB338x driver
D: PCA9634 driver
D: Option GTM671WFS
D: Fintek F81216A
D: AD5761 iio driver
D: TI DAC7612 driver
D: Sony IMX214 driver
D: Various kernel hacks
S: Qtechnology A/S
S: Valby Langgade 142
S: 2500 Valby
S: Denmark

N: Francois-Rene Rideau
E: fare@tunes.org
W: http://www.tunes.org/~fare
D: petty kernel janitor (byteorder, ufs)
S: 6, rue Augustin Thierry
S: 75019 Paris
S: France

N: Rik van Riel
E: riel@redhat.com
W: https://www.surriel.com/
D: Linux-MM site, Documentation/admin-guide/sysctl/*, swap/mm readaround
D: kswapd fixes, random kernel hacker, rmap VM,
D: nl.linux.org administrator, minor scheduler additions
S: Red Hat Boston
S: 3 Lan Drive
S: Westford, MA 01886
S: USA

N: Pekka Riikonen
E: priikone@poseidon.pspt.fi
E: priikone@ssh.com
D: Random kernel hacking and bug fixes
D: International kernel patch project
S: Kasarmikatu 11 A4
S: 70110 Kuopio
S: Finland

N: Tobias Ringström
E: tori@unhappy.mine.nu
D: Davicom DM9102(A)/DM9132/DM9801 fast ethernet driver

N: Luca Risolia
E: luca.risolia@studio.unibo.it
P: 1024D/FCE635A4 88E8 F32F 7244 68BA 3958  5D40 99DA 5D2A FCE6 35A4
D: V4L driver for W996[87]CF JPEG USB Dual Mode Camera Chips
D: V4L2 driver for SN9C10x PC Camera Controllers
D: V4L2 driver for ET61X151 and ET61X251 PC Camera Controllers
D: V4L2 driver for ZC0301 Image Processor and Control Chip
S: Via Liberta' 41/A
S: Osio Sotto, 24046, Bergamo
S: Italy

N: William E. Roadcap
E: roadcapw@cfw.com
W: http://www.cfw.com/~roadcapw
D: Author of menu based configuration tool, Menuconfig.
S: 1407 Broad Street
S: Waynesboro, Virginia 22980
S: USA

N: Andrew J. Robinson
E: arobinso@nyx.net
W: http://www.nyx.net/~arobinso
D: Hayes ESP serial port driver

N: Florian La Roche
E: rzsfl@rz.uni-sb.de
E: flla@stud.uni-sb.de
D: Net programs and kernel net hacker
S: Gaildorfer Str. 27
S: 7000 Stuttgart 50
S: Germany

N: Christoph Rohland
E: hans-christoph.rohland@sap.com
E: ch.rohland@gmx.net
D: shm fs, SYSV semaphores, af_unix
S: Neue Heimat Str. 8
S: D-68789 St.Leon-Rot
S: Germany

N: Thiago Berlitz Rondon
E: maluco@mileniumnet.com.br
W: http://vivaldi.linuxms.com.br/~maluco
D: Miscellaneous kernel hacker
S: R. Anhanguera, 1487 - Ipiranga
S: 79080-740 - Campo Grande - Mato Grosso do Sul
S: Brazil

N: Stephen Rothwell
E: sfr@canb.auug.org.au
W: http://www.canb.auug.org.au/~sfr
P: 1024/BD8C7805 CD A4 9D 01 10 6E 7E 3B  91 88 FA D9 C8 40 AA 02
D: Boot/setup/build work for setup > 2K
D: Author, APM driver
D: Directory notification
S: 66 Maltby Circuit
S: Wanniassa ACT 2903
S: Australia

N: Gerard Roudier
E: groudier@free.fr
D: Contributed to asynchronous read-ahead improvement
S: 21 Rue Carnot
S: 95170 Deuil La Barre
S: France

N: Sebastien Rougeaux
E: Sebastien.Rougeaux@syseng.anu.edu.au
D: IEEE 1394 OHCI module
S: Research School of Information Science and Engineering
S: The Australian National University, ACT 0200
S: Australia

N: Aristeu Sergio Rozanski Filho
E: aris@cathedrallabs.org
D: Support for EtherExpress 10 ISA (i82595) in eepro driver
D: User level driver support for input
S: R. Jose Serrato, 130 - Santa Candida
S: 82640-320 - Curitiba - Paraná
S: Brazil

N: Alessandro Rubini
E: rubini@ipvvis.unipv.it
D: the gpm mouse server and kernel support for it

N: Philipp Rumpf
E: prumpf@tux.org
D: random bugfixes
S: Drausnickstrasse 29
S: 91052 Erlangen
S: Germany

N: Paul `Rusty' Russell
E: rusty@rustcorp.com.au
W: https://ozlabs.org/~rusty
D: Ruggedly handsome.
D: netfilter, ipchains with Michael Neuling.
S: 52 Moore St
S: Turner ACT 2612
S: Australia

N: Richard Russon (FlatCap)
E: kernel@flatcap.org
W: http://www.flatcap.org
D: NTFS support
D: LDM support (Win2000/XP Logical Disk Manager/Dynamic Disks)
S: 50 Swansea Road
S: Reading
S: United Kingdom

N: Bill Ryder
E: bryder@sgi.com
D: FTDI_SIO usb/serial converter driver
W: http://reality.sgi.com/bryder_wellington/ftdi_sio
S: I/3 Walter St
S: Wellington
S: New Zealand

N: Sampo Saaristo
E: sambo@cs.tut.fi
D: Co-author of Multi-Protocol Over ATM (MPOA)
S: Tampere University of Technology / Telecom lab
S: Hermiankatu 12C
S: FIN-33720 Tampere
S: Finland

N: Thomas Sailer
E: t.sailer@alumni.ethz.ch
E: HB9JNX@HB9W.CHE.EU (packet radio)
D: Baycom driver
S: Markusstrasse 18
S: 8006 Zuerich
S: Switzerland

N: Manuel Estrada Sainz
D: Firmware loader (request_firmware)

N: Wayne Salamon
E: wsalamon@tislabs.com
E: wsalamon@nai.com
D: portions of the Linux Security Module (LSM) framework and security modules

N: Robert Sanders
E: gt8134b@prism.gatech.edu
D: Dosemu

N: Duncan Sands
E: duncan.sands@free.fr
W: http://topo.math.u-psud.fr/~sands
D: Alcatel SpeedTouch USB driver
S: 69 rue Dunois
S: 75013 Paris
S: France

N: Aleksa Sarai
E: cyphar@cyphar.com
W: https://www.cyphar.com/
D: /sys/fs/cgroup/pids
D: openat2(2)
S: Sydney, Australia

N: Dipankar Sarma
E: dipankar@in.ibm.com
D: RCU

N: Hannu Savolainen
E: hannu@opensound.com
D: Maintainer of the sound drivers until 2.1.x days.
D: Original compressed boot image support.
S: Valurink. 4A11
S: 03600 Karkkila
S: Finland

N: Deepak Saxena
E: dsaxena@plexity.net
D: I2O kernel layer (config, block, core, pci, net). I2O disk support for LILO
D: XScale(IOP, IXP) porting and other random ARM bits
S: Portland, OR

N: Eric Schenk
E: Eric.Schenk@dna.lth.se
D: Random kernel debugging.
D: SYSV Semaphore code rewrite.
D: Network layer debugging.
D: Dial on demand facility (diald).
S: Dag Hammerskjolds v. 3E
S: S-226 64 LUND
S: Sweden

N: Henning P. Schmiedehausen
E: hps@tanstaafl.de
D: added PCI support to the serial driver
S: Buckenhof, Germany

N: Michael Schmitz
E:
D: Macintosh IDE Driver

N: Peter De Schrijver
E: stud11@cc4.kuleuven.ac.be
D: Mitsumi CD-ROM driver patches March version
S: Molenbaan 29
S: B2240 Zandhoven
S: Belgium

N: Martin Schulze
E: joey@linux.de
W: http://home.pages.de/~joey/
D: Random Linux Hacker, Linux Promoter
D: CD-List, Books-List, Ex-FAQ
D: Linux-Support, -Mailbox, -Stammtisch
D: several improvements to system programs
S: Oldenburg
S: Germany

N: Mathieu Poirier
E: mathieu.poirier@linaro.org
D: CoreSight kernel subsystem, Maintainer 2014-2022
D: Perf tool support for CoreSight

N: Robert Schwebel
E: robert@schwebel.de
W: https://www.schwebel.de
D: Embedded hacker and book author,
D: AMD Elan support for Linux
S: Pengutronix
S: Braunschweiger Strasse 79
S: 31134 Hildesheim
S: Germany

N: Martin Schwidefsky
D: Martin was the most significant contributor to the initial s390
D: port of the Linux Kernel and later the maintainer of the s390
D: architecture backend for almost two decades.
D: He passed away in 2019, and will be greatly missed.
S: Germany
W: https://lwn.net/Articles/789028/

N: Marcel Selhorst
E: tpmdd@selhorst.net
D: TPM driver

N: Darren Senn
E: sinster@darkwater.com
D: Whatever I notice needs doing (so far: itimers, /proc)
S: Post Office Box 64132
S: Sunnyvale, California 94088-4132
S: USA

N: Stas Sergeev
E: stsp@users.sourceforge.net
D: PCM PC-Speaker driver
D: misc fixes
S: Russia

N: Simon Shapiro
E: shimon@i-Connect.Net
W: http://www.-i-Connect.Net/~shimon
D: SCSI debugging
D: Maintainer of the Debian Kernel packages
S: 14355 SW Allen Blvd., Suite #140
S: Beaverton, Oregon 97008
S: USA

N: Mike Shaver
E: shaver@hungry.org
W: http://www.hungry.org/~shaver/
D: MIPS work, /proc/sys/net, misc net hacking
S: 149 Union St.
S: Kingston, Ontario
S: Canada K7L 2P4

N: John Shifflett
E: john@geolog.com
E: jshiffle@netcom.com
D: Always IN2000 SCSI driver
D: wd33c93 SCSI driver (linux-m68k)
S: San Jose, California
S: USA

N: Joonyoung Shim
E: y0922.shim@samsung.com
D: Samsung Exynos DRM drivers

N: Robert Siemer
E: Robert.Siemer@gmx.de
P: 2048/C99A4289 2F DC 17 2E 56 62 01 C8  3D F2 AC 09 F2 E5 DD EE
D: miroSOUND PCM20 radio RDS driver, ACI rewrite
S: Klosterweg 28 / i309
S: 76131 Karlsruhe
S: Germany

N: James Simmons
E: jsimmons@infradead.org
E: jsimmons@users.sf.net
D: Frame buffer device maintainer
D: input layer development
D: tty/console layer
D: various mipsel devices
S: 115 Carmel Avenue
S: El Cerrito CA 94530
S: USA

N: Jaspreet Singh
E: jaspreet@sangoma.com
W: www.sangoma.com
D: WANPIPE drivers & API Support for Sangoma S508/FT1 cards
S: Sangoma Technologies Inc.,
S: 1001 Denison Street
S: Suite 101
S: Markham, Ontario L3R 2Z6
S: Canada

N: Haavard Skinnemoen
M: Haavard Skinnemoen <hskinnemoen@gmail.com>
D: AVR32 architecture port to Linux and maintainer.

N: Rick Sladkey
E: jrs@world.std.com
D: utility hacker: Emacs, NFS server, mount, kmem-ps, UPS debugger, strace, GDB
D: library hacker: RPC, profil(3), realpath(3), regexp.h
D: kernel hacker: unnamed block devs, NFS client, fast select, precision timer
S: 24 Avon Place
S: Arlington, Massachusetts 02174
S: USA

N: Craig Small
E: csmall@triode.apana.org.au
E: vk2xlz@gonzo.vk2xlz.ampr.org (packet radio)
D: Gracilis PackeTwin device driver
D: RSPF daemon
S: 10 Stockalls Place
S: Minto, NSW, 2566
S: Australia

N: Stephen Smalley
E: sds@tycho.nsa.gov
D: portions of the Linux Security Module (LSM) framework and security modules

N: Chris Smith
E: csmith@convex.com
D: Read only HPFS filesystem
S: Richardson, Texas
S: USA

N: Christopher Smith
E: x@xman.org
D: Tulip net driver hacker

N: Mark Smith
E: mark.smith@comdev.cc
D: Multicast support in bonding driver

N: Miquel van Smoorenburg
E: miquels@cistron.nl
D: Kernel and net hacker. Sysvinit, minicom. doing Debian stuff.
S: Cistron Internet Services
S: PO-Box 297
S: 2400 AG, Alphen aan den Rijn
S: The Netherlands

N: Scott Snyder
E: snyder@fnald0.fnal.gov
D: ATAPI cdrom driver
S: MS 352, Fermilab
S: Post Office Box 500
S: Batavia, Illinois 60510
S: USA

N: Leo Spiekman
E: leo@netlabs.net
W: http://www.netlabs.net/hp/leo/
D: Optics Storage 8000AT cdrom driver
S: Cliffwood, New Jersey 07721
S: USA

N: Manfred Spraul
E: manfred@colorfullife.com
W: http://www.colorfullife.com/~manfred
D: Lots of tiny hacks. Larger improvements to SysV IPC msg,
D: slab, pipe, select.
S: 71701 Schwieberdingen
S: Germany

N: Andrew Stanley-Jones
E: asj@lanmedia.com
D: LanMedia Corp. Device WAN card device driver
S: #102, 686 W. Maude Ave
S: Sunyvale, CA 94086
S: USA

N: Michael Still
E: mikal@stillhq.com
W: http://www.stillhq.com
D: Various janitorial patches
D: mandocs and mandocs_install build targets
S: (Email me and ask)
S: Australia

N: Henrik Storner
E: storner@image.dk
W: http://www.image.dk/~storner/
W: https://www.sslug.dk/
D: Configure script: Invented tristate for module-configuration
D: vfat/msdos integration, kerneld docs, Linux promotion
D: Miscellaneous bug-fixes
S: Chr. Winthersvej 1 B, st.th.
S: DK-1860 Frederiksberg C
S: Denmark

N: Drew Sullivan
E: drew@ss.org
W: http://www.ss.org/
P: 1024/ACFFA969 5A 9C 42 AB E4 24 82 31  99 56 00 BF D3 2B 25 46
D: iBCS2 developer
S: 22 Irvington Cres.
S: Willowdale, Ontario
S: Canada M2N 2Z1

N: Adam Sulmicki
E: adam@cfar.umd.edu
W: http://www.eax.com
D: core networking fixes
D: patch-kernel enhancements
D: misc kernel fixes and updates

N: Adrian Sun
E: asun@cobaltnet.com
D: hfs support
D: alpha rtc port, random appletalk fixes
S: Department of Zoology, University of Washington
S: Seattle, WA  98195-1800
S: USA

N: Eugene Surovegin
E: ebs@ebshome.net
W: https://kernel.ebshome.net/
P: 1024D/AE5467F1 FF22 39F1 6728 89F6 6E6C  2365 7602 F33D AE54 67F1
D: Embedded PowerPC 4xx: EMAC, I2C, PIC and random hacks/fixes
S: Sunnyvale, California 94085
S: USA

N: Corey Thomas
E: corey@world.std.com
W: http://world.std.com/~corey/index.html
D: Raylink/WebGear wireless LAN device driver (ray_cs) author
S: 145 Howard St.
S: Northborough, MA 01532
S: USA

N: Doug Thompson
E: dougthompson@xmission.com
D: EDAC

N: Tommy Thorn
E: Tommy.Thorn@irisa.fr
W: http://www.irisa.fr/prive/thorn/index.html
P: 512/B4AFC909 BC BF 6D B1 52 26 1E D6  E3 2F A3 24 2A 84 FE 21
D: Device driver hacker (aha1542 & plip)
S: IRISA
S: Universit=E9 de Rennes I
S: F-35042 Rennes Cedex
S: France

N: Urs Thuermann
E: urs.thuermann@volkswagen.de
W: https://www.volkswagen.de
D: Controller Area Network (network layer core)
S: Brieffach 1776
S: 38436 Wolfsburg
S: Germany

N: Jon Tombs
E: jon@gte.esi.us.es
W: http://www.esi.us.es/~jon
D: NFS mmap()
D: XF86_S3
D: Kernel modules
D: Parts of various other programs (xfig, open, ...)
S: C/ Federico Garcia Lorca 1 10-A
S: Sevilla 41005
S: Spain

N: Linus Torvalds
E: torvalds@linux-foundation.org
D: Original kernel hacker
S: Portland, Oregon 97005
S: USA

N: Marcelo Tosatti
E: marcelo@kvack.org
D: v2.4 kernel maintainer
S: Brazil

N: Stefan Traby
E: stefan@quant-x.com
D: Minor Alpha kernel hacks
S: Mitterlasznitzstr. 13
S: 8302 Nestelbach
S: Austria

N: Jeff Tranter
E: tranter@pobox.com
D: Enhancements to Joystick driver
D: Author of Sound HOWTO and CD-ROM HOWTO
D: Author of several small utilities
D: (bogomips, scope, eject, statserial)
S: 1 Laurie Court
S: Kanata, Ontario
S: Canada K2L 1S2

N: Andrew Tridgell
E: tridge@samba.org
W: https://samba.org/tridge/
D: dosemu, networking, samba
S: 3 Ballow Crescent
S: MacGregor A.C.T 2615
S: Australia

N: Josh Triplett
E: josh@joshtriplett.org
P: 4096R/8AFF873D 758E 5042 E397 4BA3 3A9C  1E67 0ED9 A3DF 8AFF 873D
D: RCU and rcutorture
D: lock annotations, finding and fixing lock bugs
D: kernel tinification

N: Winfried Trümper
E: winni@xpilot.org
W: http://www.shop.de/~winni/
D: German HOWTO, Crash-Kurs Linux (German, 100 comprehensive pages)
D: CD-Writing HOWTO, various mini-HOWTOs
D: One-week tutorials on Linux twice a year (free of charge)
D: Linux-Workshop Köln (aka LUG Cologne, Germany), Installfests
S: Tacitusstr. 6
S: D-50968 Köln

N: Tsu-Sheng Tsao
E: tsusheng@scf.usc.edu
D: IGMP(Internet Group Management Protocol) version 2
S: 2F 14 ALY 31 LN 166 SEC 1 SHIH-PEI RD
S: Taipei
S: Taiwan 112
S: Republic of China
S: 24335 Delta Drive
S: Diamond Bar, California 91765
S: USA

N: Theodore Ts'o
E: tytso@mit.edu
D: Random Linux hacker
D: Maintainer of tsx-11.mit.edu ftp archive
D: Maintainer of c.o.l.* Usenet<->mail gateway
D: Author of serial driver
D: Author of the new e2fsck
D: Author of job control and system call restart code
D: Author of ramdisk device driver
D: Author of loopback device driver
D: Author of /dev/random driver
S: MIT Room E40-343
S: 1 Amherst Street
S: Cambridge, Massachusetts 02139
S: USA

N: Simmule Turner
E: sturner@tele-tv.com
D: Added swapping to filesystem
S: 4226 Landgreen Street
S: Rockville, Maryland 20853
S: USA

N: Stephen Tweedie
E: sct@redhat.com
P: 1024/E7A417AD E2 FE A4 20 34 EC ED FC 7D 7E 67 8D E0 31 D1 69
P: 1024D/43BE7544 D2A4 8556 08E6 90E7 076C  BA3F 243F 20A4 43BE 7544
D: Second extended file system developer
D: General filesystem hacker
D: kswap vm management code
S: 44 Campbell Park Crescent
S: Edinburgh EH13 0HT
S: United Kingdom

N: Thomas Uhl
E: uhl@sun1.rz.fh-heilbronn.de
D: Application programmer
D: Linux promoter
D: Author of a German book on Linux
S: Obere Heerbergstrasse 17
S: 97078 Wuerzburg
S: Germany

N: Jason Uhlenkott
E: juhlenko@akamai.com
D: I3000 EDAC driver

N: Greg Ungerer
E: gerg@snapgear.com
D: uClinux kernel hacker
D: Port uClinux to the Motorola ColdFire CPU
D: Author of Stallion multiport serial drivers
S: SnapGear Inc.
S: 825 Stanley St
S: Woolloongabba. QLD. 4102
S: Australia

N: Jeffrey A. Uphoff
E: juphoff@transmeta.com
E: jeff.uphoff@linux.org
P: 1024/9ED505C5 D7 BB CA AA 10 45 40 1B  16 19 0A C0 38 A0 3E CB
D: Linux Security/Alert mailing lists' moderator/maintainer.
D: NSM (rpc.statd) developer.
D: PAM S/Key module developer.
D: 'dip' contributor.
D: AIPS port, astronomical community support.
S: Transmeta Corporation
S: 2540 Mission College Blvd.
S: Santa Clara, CA 95054
S: USA

N: Matthias Urlichs
E: smurf@smurf.noris.de
E: smurf@debian.org
E: matthias@urlichs.de
D: Consultant, developer, kernel hacker
D: In a previous life, worked on Streams/ISDN/BSD networking code for Linux
S: Schleiermacherstrasse 12
S: 90491 Nuernberg
S: Germany

N: Geert Uytterhoeven
E: geert@linux-m68k.org
W: http://users.telenet.be/geertu/
P: 4096R/4804B4BC3F55EEFB 750D 82B0 A781 5431 5E25  925B 4804 B4BC 3F55 EEFB
D: m68k/Amiga and PPC/CHRP Longtrail coordinator
D: Frame buffer device and XF68_FBDev maintainer
D: m68k IDE maintainer
D: Amiga Zorro maintainer
D: Amiga Buddha and Catweasel chipset IDE
D: Atari Falcon chipset IDE
D: Amiga Gayle chipset IDE
D: mipsel NEC DDB Vrc-5074
S: Haterbeekstraat 55B
S: B-3200 Aarschot
S: Belgium

N: Chris Vance
E: cvance@tislabs.com
E: cvance@nai.com
D: portions of the Linux Security Module (LSM) framework and security modules

N: Petr Vandrovec
E: petr@vandrovec.name
D: Small contributions to ncpfs
D: Matrox framebuffer driver
S: 21513 Conradia Ct
S: Cupertino, CA 95014
S: USA

N: Manohar Vanga
E: manohar.vanga@gmail.com
D: VME subsystem maintainer

N: Thibaut Varène
E: hacks+kernel@slashdirt.org
W: http://hacks.slashdirt.org/
D: PA-RISC port minion, PDC and GSCPS2 drivers, debuglocks and other bits
D: Some ARM at91rm9200 bits, S1D13XXX FB driver, random patches here and there
D: AD1889 sound driver
S: France

N: Heikki Vatiainen
E: hessu@cs.tut.fi
D: Co-author of Multi-Protocol Over ATM (MPOA), some LANE hacks
S: Tampere University of Technology / Telecom lab
S: Hermiankatu 12C
S: FIN-33720 Tampere
S: Finland

N: Andrew Veliath
E: andrewtv@usa.net
D: Turtle Beach MultiSound sound driver
S: USA

N: Dirk Verworner
D: Co-author of German book ``Linux-Kernel-Programmierung''
D: Co-founder of Berlin Linux User Group

N: Andrew Victor
E: linux@maxim.org.za
W: http://maxim.org.za/at91_26.html
D: First maintainer of Atmel ARM-based SoC, aka AT91
D: Introduced support for at91rm9200, the first chip of AT91 family
S: South Africa

N: Riku Voipio
E: riku.voipio@iki.fi
D: Author of PCA9532 LED and Fintek f75375s hwmon driver
D: Some random ARM board patches
S: Finland

N: Patrick Volkerding
E: volkerdi@ftp.cdrom.com
D: Produced the Slackware distribution, updated the SVGAlib
D: patches for ghostscript, worked on color 'ls', etc.
S: 301 15th Street S.
S: Moorhead, Minnesota 56560
S: USA

N: Jos Vos
E: jos@xos.nl
W: http://www.xos.nl/
D: Various IP firewall updates, ipfwadm
S: X/OS Experts in Open Systems BV
S: Kruislaan 419
S: 1098 VA Amsterdam
S: The Netherlands

N: Jeroen Vreeken
E: pe1rxq@amsat.org
W: http://www.chello.nl/~j.vreeken/
D: SE401 usb webcam driver
D: ZD1201 usb wireless lan driver
S: Maastrichterweg 63
S: 5554 GG Valkenswaard
S: The Netherlands

N: Mark Wallis
E: mwallis@serialmonkey.com
W: http://mark.serialmonkey.com
D: Ralink rt2x00 WLAN driver
S: Newcastle, Australia

N: Peter Shaobo Wang
E: pwang@mmdcorp.com
W: http://www.mmdcorp.com/pw/linux
D: Driver for Interphase ATM (i)Chip SAR adapter card family (x575, x525, x531).
S: 1513 Brewster Dr.
S: Carrollton, TX 75010
S: USA

N: Tim Waugh
E: tim@cyberelk.net
D: Co-architect of the parallel-port sharing system
S: 17 Curling Vale
S: GUILDFORD
S: Surrey
S: GU2 7PJ
S: United Kingdom

N: Juergen Weigert
E: jnweiger@immd4.informatik.uni-erlangen.de
D: The Linux Support Team Erlangen

N: David Weinehall
E: tao@acc.umu.se
P: 1024D/DC47CA16 7ACE 0FB0 7A74 F994 9B36  E1D1 D14E 8526 DC47 CA16
W: https://www.acc.umu.se/~tao/
D: v2.0 kernel maintainer
D: Fixes for the NE/2-driver
D: Miscellaneous MCA-support
D: Cleanup of the Config-files

N: Martyn Welch
E: martyn@welchs.me.uk
D: VME subsystem maintainer

N: Matt Welsh
E: mdw@metalab.unc.edu
W: http://www.cs.berkeley.edu/~mdw
D: Original Linux Documentation Project coordinator
D: Author, "Running Linux" (O'Reilly)
D: Author, "Linux Installation and Getting Started" (LDP) and several HOWTOs
D: Linuxdoc-SGML formatting system (now SGML-Tools)
D: Device drivers for various high-speed network interfaces (Myrinet, ATM)
D: Keithley DAS1200 device driver
D: Original maintainer of sunsite WWW and FTP sites
D: Original moderator of c.o.l.announce and c.o.l.answers
S: Computer Science Division
S: UC Berkeley
S: Berkeley, CA 94720-1776
S: USA

N: Harald Welte
E: laforge@netfilter.org
P: 1024D/30F48BFF DBDE 6912 8831 9A53 879B  9190 5DA5 C655 30F4 8BFF
W: https://gnumonks.org/users/laforge
D: netfilter: new nat helper infrastructure
D: netfilter: ULOG, ECN, DSCP target
D: netfilter: TTL match
D: netfilter: IPv6 mangle table
D: netfilter: various other hacks
S: Berlin
S: Germany

N: Bill Wendling
E: wendling@ganymede.isdn.uiuc.edu
W: http://www.ncsa.uiuc.edu/~wendling/
D: Various random hacks. Mostly on poll/select logic.
S: 605 E. Springfield Ave.
S: Champaign, IL 61820
S: USA

N: Mike Westall
D: IBM Turboways 25 ATM Device Driver
E: westall@cs.clemson.edu
S: Department of Computer Science
S: Clemson University
S: Clemson SC 29634 USA

N: Greg Wettstein
E: greg@wind.rmcc.com
D: Filesystem valid flag for MINIX filesystem.
D: Minor kernel debugging.
D: Development and maintenance of sysklogd.
D: Monitoring of development kernels for long-term stability.
D: Early implementations of Linux in a commercial environment.
S: Dr. Greg Wettstein, Ph.D.
S: Oncology Research Division Computing Facility
S: Roger Maris Cancer Center
S: 820 4th St. N.
S: Fargo, North Dakota 58122
S: USA

N: Steven Whitehouse
E: steve@chygwyn.com
W: http://www.chygwyn.com/~steve
D: Linux DECnet project
D: Minor debugging of other networking protocols.
D: Misc bug fixes and GFS2 filesystem development

N: Hans-Joachim Widmaier
E: hjw@zvw.de
D: AFFS rewrite
S: Eichenweg 16
S: 73650 Winterbach
S: Germany

N: Urban Widmark
E: urban@svenskatest.se
D: via-rhine, misc net driver hacking

N: Marco van Wieringen
E: mvw@planets.elm.net
D: Author of process accounting and diskquota
S: Breeburgsingel 12
S: 2135 CN Hoofddorp
S: The Netherlands

N: Matthew Wilcox
E: matthew@wil.cx
W: ftp://ftp.uk.linux.org/pub/linux/people/willy/
D: Linux/PARISC hacker.  Filesystem hacker.  Random other hacking.  Custom
D: PPC port hacking.

N: G\"unter Windau
E: gunter@mbfys.kun.nl
D: Some bug fixes in the polling printer driver (lp.c)
S: University of Nijmegen
S: Geert-Grooteplein Noord 21
S: 6525 EZ Nijmegen
S: The Netherlands

N: Ulrich Windl
E: Ulrich.Windl@rz.uni-regensburg.de
P: 1024/E843660D CF D7 43 A1 5A 49 14 25  7C 04 A0 6E 4C 3A AC 6D
D: Supports NTP on Linux.  Added PPS code.  Fixed bugs in adjtimex().
S: Alte Regensburger Str. 11a
S: 93149 Nittenau
S: Germany

N: Gertjan van Wingerde
E: gwingerde@gmail.com
D: Ralink rt2x00 WLAN driver
D: Minix V2 file-system
D: Misc fixes
S: The Netherlands

N: Lars Wirzenius
E: liw@iki.fi
D: Linux System Administrator's Guide, author, former maintainer
D: comp.os.linux.announce, former moderator
D: Linux Documentation Project, co-founder
D: Original sprintf in kernel
D: Original kernel README (for version 0.97)
D: Linux News (electronic magazine, now dead), founder and former editor
D: Meta-FAQ, originator, former maintainer
D: INFO-SHEET, former maintainer
D: Author of the longest-living linux bug

N: Jonathan Woithe
E: jwoithe@just42.net
W: http:/www.just42.net/jwoithe
D: ALS-007 sound card extensions to Sound Blaster driver
S: 20 Jordan St
S: Valley View, SA 5093
S: Australia

N: Clifford Wolf
E: god@clifford.at
W: http://www.clifford.at/
D: Menuconfig/lxdialog improvement
S: Foehrengasse 16
S: A-2333 Leopoldsdorf b. Wien
S: Austria

N: Roger E. Wolff
E: R.E.Wolff@BitWizard.nl
D: Written kmalloc/kfree
D: Written Specialix IO8+ driver
D: Written Specialix SX driver
S: van Bronckhorststraat 12
S: 2612 XV Delft
S: The Netherlands

N: Thomas Woller
D: CS461x Cirrus Logic sound driver

N: David Woodhouse
E: dwmw2@infradead.org
D: JFFS2 file system, Memory Technology Device subsystem,
D: various other stuff that annoyed me by not working.
S: c/o Intel Corporation
S: Pipers Way
S: Swindon. SN3 1RJ
S: England

N: Chris Wright
E: chrisw@sous-sol.org
D: hacking on LSM framework and security modules.
S: Portland, OR
S: USA

N: Michal Wronski
E: michal.wronski@gmail.com
D: POSIX message queues fs (with K. Benedyczak)
S: Krakow
S: Poland

N: Frank Xia
E: qx@math.columbia.edu
D: Xiafs filesystem [defunct]
S: 542 West 112th Street, 5N
S: New York, New York 10025
S: USA

N: Li Yang
E: leoli@freescale.com
D: Freescale Highspeed USB device driver
D: Freescale QE SoC support and Ethernet driver
S: B-1206 Jingmao Guojigongyu
S: 16 Baliqiao Nanjie, Beijing 101100
S: People's Repulic of China

N: Vlad Yasevich
E: vyasevich@gmail.com
D: SCTP protocol maintainer.

N: Aviad Yehezkel
E: aviadye@nvidia.com
D: Kernel TLS implementation and offload support.

N: Victor Yodaiken
E: yodaiken@fsmlabs.com
D: RTLinux (RealTime Linux)
S: POB 1822
S: Socorro NM, 87801
S: USA

N: Hiroshi YOKOTA
E: yokota@netlab.is.tsukuba.ac.jp
D: Workbit NinjaSCSI-3/32Bi PCMCIA driver
D: Workbit NinjaSCSI-32Bi/UDE driver
S: Japan

N: Hideaki YOSHIFUJI
E: hideaki@yoshifuji.org
E: yoshfuji@linux-ipv6.org
W: http://www.yoshifuji.org/~hideaki/
P: 1024D/E0620EEA 9022 65EB 1ECF 3AD1 0BDF  80D8 4807 F894 E062 0EEA
D: IPv6 and other networking related stuff
D: USAGI/WIDE Project, Keio University
S: Jeunet Palace Kawasaki #1-201, 10-2, Furukawa-cho, Saiwai-ku
S: Kawasaki, Kanagawa 212-0025
S: Japan

N: Eric Youngdale
E: eric@andante.org
W: http://www.andante.org
D: General kernel hacker
D: SCSI iso9660 and ELF
S: 6389 Hawk View Lane
S: Alexandria, Virginia 22312
S: USA

N: Niibe Yutaka
E: gniibe@mri.co.jp
D: PLIP driver
D: Asynchronous socket I/O in the NET code
S: Mitsubishi Research Institute, Inc.
S: ARCO Tower 1-8-1 Shimomeguro Meguro-ku
S: Tokyo 153
S: Japan

N: James R. Van Zandt
E: jrv@vanzandt.mv.com
P: 1024/E298966D F0 37 4F FD E5 7E C5 E6  F1 A0 1E 22 6F 46 DA 0C
D: Author and maintainer of the Double Talk speech synthesizer driver
S: 27 Spencer Drive
S: Nashua, New Hampshire 03062
S: USA

N: Orest Zborowski
E: orestz@eskimo.com
D: XFree86 and kernel development
S: 1507 145th Place SE #B5
S: Bellevue, Washington 98007
S: USA

N: Wensong Zhang
E: wensong@linux-vs.org
D: IP virtual server (IPVS).

N: Haojian Zhuang
E: haojian.zhuang@gmail.com
D: MMP support

N: Richard Zidlicky
E: rz@linux-m68k.org, rdzidlic@geocities.com
W: http://www.geocities.com/rdzidlic
D: Q40 port - see arch/m68k/q40/README
D: various m68k hacks
S: Germany

N: Werner Zimmermann
E: Werner.Zimmermann@fht-esslingen.de
D: CDROM driver "aztcd" (Aztech/Okano/Orchid/Wearnes)
S: Flandernstrasse 101
S: D-73732 Esslingen
S: Germany

N: Roman Zippel
E: zippel@linux-m68k.org
D: AFFS and HFS filesystems, m68k maintainer, new kernel configuration in 2.5

N: Leonard N. Zubkoff
W: http://www.dandelion.com/Linux/
D: BusLogic SCSI driver
D: Mylex DAC960 PCI RAID driver
D: Miscellaneous kernel fixes

N: Alessandro Zummo
E: a.zummo@towertech.it
D: CMI8330 support is sb_card.c
D: ISAPnP fixes in sb_card.c
D: ZyXEL omni.net lcd plus driver
D: RTC subsystem
S: Italy

N: Marc Zyngier
E: maz@wild-wind.fr.eu.org
W: http://www.misterjones.org
D: MD driver
D: EISA/sysfs subsystem
S: France

# Don't add your name here, unless you really _are_ after Marc
# alphabetically. Leonard used to be very proud of being the
# last entry, and he'll get positively pissed if he can't even
# be second-to-last.  (and this file really _is_ supposed to be
# in alphabetic order)<|MERGE_RESOLUTION|>--- conflicted
+++ resolved
@@ -3150,17 +3150,11 @@
 S: 13353 Berlin
 S: Germany
 
-<<<<<<< HEAD
-N: Gustavo Pimental
-E: gustavo.pimentel@synopsys.com
-D: PCI driver for Synopsys DesignWare
-=======
 N: Gustavo Pimentel
 E: gustavo.pimentel@synopsys.com
 D: PCI driver for Synopsys DesignWare
 D: Synopsys DesignWare eDMA driver
 D: Synopsys DesignWare xData traffic generator
->>>>>>> 0c383648
 
 N: Emanuel Pirker
 E: epirker@edu.uni-klu.ac.at
