/*
 * GPL HEADER START
 *
 * DO NOT ALTER OR REMOVE COPYRIGHT NOTICES OR THIS FILE HEADER.
 *
 * This program is free software; you can redistribute it and/or modify
 * it under the terms of the GNU General Public License version 2 only,
 * as published by the Free Software Foundation.
 *
 * This program is distributed in the hope that it will be useful, but
 * WITHOUT ANY WARRANTY; without even the implied warranty of
 * MERCHANTABILITY or FITNESS FOR A PARTICULAR PURPOSE.  See the GNU
 * General Public License version 2 for more details (a copy is included
 * in the LICENSE file that accompanied this code).
 *
 * You should have received a copy of the GNU General Public License
 * version 2 along with this program; If not, see
 * http://www.sun.com/software/products/lustre/docs/GPLv2.pdf
 *
 * Please contact Sun Microsystems, Inc., 4150 Network Circle, Santa Clara,
 * CA 95054 USA or visit www.sun.com if you need additional information or
 * have any questions.
 *
 * GPL HEADER END
 */
/*
 * Copyright (c) 2002, 2010, Oracle and/or its affiliates. All rights reserved.
 * Use is subject to license terms.
 *
 * Copyright (c) 2011, 2012, Intel Corporation.
 */
/*
 * This file is part of Lustre, http://www.lustre.org/
 * Lustre is a trademark of Sun Microsystems, Inc.
 */

#include <linux/fs.h>
#include <linux/sched.h>
#include <linux/mm.h>
#include <linux/quotaops.h>
#include <linux/highmem.h>
#include <linux/pagemap.h>
#include <linux/security.h>

#define DEBUG_SUBSYSTEM S_LLITE

#include "../include/obd_support.h"
#include "../include/lustre_fid.h"
#include "../include/lustre_lite.h"
#include "../include/lustre_dlm.h"
#include "../include/lustre_ver.h"
#include "llite_internal.h"

static int ll_create_it(struct inode *, struct dentry *,
			int, struct lookup_intent *);

/* called from iget5_locked->find_inode() under inode_hash_lock spinlock */
static int ll_test_inode(struct inode *inode, void *opaque)
{
	struct ll_inode_info *lli = ll_i2info(inode);
	struct lustre_md     *md = opaque;

	if (unlikely(!(md->body->valid & OBD_MD_FLID))) {
		CERROR("MDS body missing FID\n");
		return 0;
	}

	if (!lu_fid_eq(&lli->lli_fid, &md->body->fid1))
		return 0;

	return 1;
}

static int ll_set_inode(struct inode *inode, void *opaque)
{
	struct ll_inode_info *lli = ll_i2info(inode);
	struct mdt_body *body = ((struct lustre_md *)opaque)->body;

	if (unlikely(!(body->valid & OBD_MD_FLID))) {
		CERROR("MDS body missing FID\n");
		return -EINVAL;
	}

	lli->lli_fid = body->fid1;
	if (unlikely(!(body->valid & OBD_MD_FLTYPE))) {
		CERROR("Can not initialize inode " DFID " without object type: valid = %#llx\n",
		       PFID(&lli->lli_fid), body->valid);
		return -EINVAL;
	}

	inode->i_mode = (inode->i_mode & ~S_IFMT) | (body->mode & S_IFMT);
	if (unlikely(inode->i_mode == 0)) {
		CERROR("Invalid inode "DFID" type\n", PFID(&lli->lli_fid));
		return -EINVAL;
	}

	ll_lli_init(lli);

	return 0;
}


/*
 * Get an inode by inode number (already instantiated by the intent lookup).
 * Returns inode or NULL
 */
struct inode *ll_iget(struct super_block *sb, ino_t hash,
		      struct lustre_md *md)
{
	struct inode	 *inode;

	LASSERT(hash != 0);
	inode = iget5_locked(sb, hash, ll_test_inode, ll_set_inode, md);

	if (inode) {
		if (inode->i_state & I_NEW) {
			int rc = 0;

			ll_read_inode2(inode, md);
			if (S_ISREG(inode->i_mode) &&
			    ll_i2info(inode)->lli_clob == NULL) {
				CDEBUG(D_INODE,
					"%s: apply lsm %p to inode "DFID".\n",
					ll_get_fsname(sb, NULL, 0), md->lsm,
					PFID(ll_inode2fid(inode)));
				rc = cl_file_inode_init(inode, md);
			}
			if (rc != 0) {
				make_bad_inode(inode);
				unlock_new_inode(inode);
				iput(inode);
				inode = ERR_PTR(rc);
			} else
				unlock_new_inode(inode);
		} else if (!(inode->i_state & (I_FREEING | I_CLEAR)))
			ll_update_inode(inode, md);
		CDEBUG(D_VFSTRACE, "got inode: %p for "DFID"\n",
		       inode, PFID(&md->body->fid1));
	}
	return inode;
}

static void ll_invalidate_negative_children(struct inode *dir)
{
	struct dentry *dentry, *tmp_subdir;
	struct ll_d_hlist_node *p;

	ll_lock_dcache(dir);
	ll_d_hlist_for_each_entry(dentry, p, &dir->i_dentry, d_u.d_alias) {
		spin_lock(&dentry->d_lock);
		if (!list_empty(&dentry->d_subdirs)) {
			struct dentry *child;

			list_for_each_entry_safe(child, tmp_subdir,
						 &dentry->d_subdirs,
						 d_child) {
				if (child->d_inode == NULL)
					d_lustre_invalidate(child, 1);
			}
		}
		spin_unlock(&dentry->d_lock);
	}
	ll_unlock_dcache(dir);
}

int ll_md_blocking_ast(struct ldlm_lock *lock, struct ldlm_lock_desc *desc,
		       void *data, int flag)
{
	struct lustre_handle lockh;
	int rc;

	switch (flag) {
	case LDLM_CB_BLOCKING:
		ldlm_lock2handle(lock, &lockh);
		rc = ldlm_cli_cancel(&lockh, LCF_ASYNC);
		if (rc < 0) {
			CDEBUG(D_INODE, "ldlm_cli_cancel: rc = %d\n", rc);
			return rc;
		}
		break;
	case LDLM_CB_CANCELING: {
		struct inode *inode = ll_inode_from_resource_lock(lock);
		__u64 bits = lock->l_policy_data.l_inodebits.bits;

		/* Inode is set to lock->l_resource->lr_lvb_inode
		 * for mdc - bug 24555 */
		LASSERT(lock->l_ast_data == NULL);

		if (inode == NULL)
			break;

		/* Invalidate all dentries associated with this inode */
		LASSERT(lock->l_flags & LDLM_FL_CANCELING);

		if (!fid_res_name_eq(ll_inode2fid(inode),
				     &lock->l_resource->lr_name)) {
			LDLM_ERROR(lock, "data mismatch with object "DFID"(%p)",
				   PFID(ll_inode2fid(inode)), inode);
			LBUG();
		}

		if (bits & MDS_INODELOCK_XATTR) {
			ll_xattr_cache_destroy(inode);
			bits &= ~MDS_INODELOCK_XATTR;
		}

		/* For OPEN locks we differentiate between lock modes
		 * LCK_CR, LCK_CW, LCK_PR - bug 22891 */
		if (bits & MDS_INODELOCK_OPEN)
			ll_have_md_lock(inode, &bits, lock->l_req_mode);

		if (bits & MDS_INODELOCK_OPEN) {
			fmode_t fmode;

			switch (lock->l_req_mode) {
			case LCK_CW:
				fmode = FMODE_WRITE;
				break;
			case LCK_PR:
				fmode = FMODE_EXEC;
				break;
			case LCK_CR:
				fmode = FMODE_READ;
				break;
			default:
				LDLM_ERROR(lock, "bad lock mode for OPEN lock");
				LBUG();
			}

			ll_md_real_close(inode, fmode);
		}

		if (bits & (MDS_INODELOCK_LOOKUP | MDS_INODELOCK_UPDATE |
			    MDS_INODELOCK_LAYOUT | MDS_INODELOCK_PERM))
			ll_have_md_lock(inode, &bits, LCK_MINMODE);

		if (bits & MDS_INODELOCK_LAYOUT) {
			struct cl_object_conf conf = {
				.coc_opc = OBJECT_CONF_INVALIDATE,
				.coc_inode = inode,
			};

			rc = ll_layout_conf(inode, &conf);
			if (rc < 0)
				CDEBUG(D_INODE, "cannot invalidate layout of "
				       DFID": rc = %d\n",
				       PFID(ll_inode2fid(inode)), rc);
		}

		if (bits & MDS_INODELOCK_UPDATE) {
			struct ll_inode_info *lli = ll_i2info(inode);

			spin_lock(&lli->lli_lock);
			lli->lli_flags &= ~LLIF_MDS_SIZE_LOCK;
			spin_unlock(&lli->lli_lock);
		}

		if ((bits & MDS_INODELOCK_UPDATE) && S_ISDIR(inode->i_mode)) {
			CDEBUG(D_INODE, "invalidating inode %lu\n",
			       inode->i_ino);
			truncate_inode_pages(inode->i_mapping, 0);
			ll_invalidate_negative_children(inode);
		}

		if ((bits & (MDS_INODELOCK_LOOKUP | MDS_INODELOCK_PERM)) &&
		    inode->i_sb->s_root != NULL &&
		    is_root_inode(inode))
			ll_invalidate_aliases(inode);

		iput(inode);
		break;
	}
	default:
		LBUG();
	}

	return 0;
}

__u32 ll_i2suppgid(struct inode *i)
{
	if (in_group_p(i->i_gid))
		return (__u32)from_kgid(&init_user_ns, i->i_gid);
	else
		return (__u32)(-1);
}

/* Pack the required supplementary groups into the supplied groups array.
 * If we don't need to use the groups from the target inode(s) then we
 * instead pack one or more groups from the user's supplementary group
 * array in case it might be useful.  Not needed if doing an MDS-side upcall. */
void ll_i2gids(__u32 *suppgids, struct inode *i1, struct inode *i2)
{
#if 0
	int i;
#endif

	LASSERT(i1 != NULL);
	LASSERT(suppgids != NULL);

	suppgids[0] = ll_i2suppgid(i1);

	if (i2)
		suppgids[1] = ll_i2suppgid(i2);
		else
			suppgids[1] = -1;

#if 0
	for (i = 0; i < current_ngroups; i++) {
		if (suppgids[0] == -1) {
			if (current_groups[i] != suppgids[1])
				suppgids[0] = current_groups[i];
			continue;
		}
		if (suppgids[1] == -1) {
			if (current_groups[i] != suppgids[0])
				suppgids[1] = current_groups[i];
			continue;
		}
		break;
	}
#endif
}

/*
 * try to reuse three types of dentry:
 * 1. unhashed alias, this one is unhashed by d_invalidate (but it may be valid
 *    by concurrent .revalidate).
 * 2. INVALID alias (common case for no valid ldlm lock held, but this flag may
 *    be cleared by others calling d_lustre_revalidate).
 * 3. DISCONNECTED alias.
 */
static struct dentry *ll_find_alias(struct inode *inode, struct dentry *dentry)
{
	struct dentry *alias, *discon_alias, *invalid_alias;
	struct ll_d_hlist_node *p;

	if (ll_d_hlist_empty(&inode->i_dentry))
		return NULL;

	discon_alias = invalid_alias = NULL;

	ll_lock_dcache(inode);
	ll_d_hlist_for_each_entry(alias, p, &inode->i_dentry, d_u.d_alias) {
		LASSERT(alias != dentry);

		spin_lock(&alias->d_lock);
		if (alias->d_flags & DCACHE_DISCONNECTED)
			/* LASSERT(last_discon == NULL); LU-405, bz 20055 */
			discon_alias = alias;
		else if (alias->d_parent == dentry->d_parent	     &&
			 alias->d_name.hash == dentry->d_name.hash       &&
			 alias->d_name.len == dentry->d_name.len	 &&
			 memcmp(alias->d_name.name, dentry->d_name.name,
				dentry->d_name.len) == 0)
			invalid_alias = alias;
		spin_unlock(&alias->d_lock);

		if (invalid_alias)
			break;
	}
	alias = invalid_alias ?: discon_alias ?: NULL;
	if (alias) {
		spin_lock(&alias->d_lock);
		dget_dlock(alias);
		spin_unlock(&alias->d_lock);
	}
	ll_unlock_dcache(inode);

	return alias;
}

/*
 * Similar to d_splice_alias(), but lustre treats invalid alias
 * similar to DCACHE_DISCONNECTED, and tries to use it anyway.
 */
struct dentry *ll_splice_alias(struct inode *inode, struct dentry *de)
{
	struct dentry *new;
	int rc;

	if (inode) {
		new = ll_find_alias(inode, de);
		if (new) {
			rc = ll_d_init(new);
			if (rc < 0) {
				dput(new);
				return ERR_PTR(rc);
			}
			d_move(new, de);
			iput(inode);
			CDEBUG(D_DENTRY,
			       "Reuse dentry %p inode %p refc %d flags %#x\n",
			      new, new->d_inode, d_count(new), new->d_flags);
			return new;
		}
	}
	rc = ll_d_init(de);
	if (rc < 0)
		return ERR_PTR(rc);
	d_add(de, inode);
	CDEBUG(D_DENTRY, "Add dentry %p inode %p refc %d flags %#x\n",
	       de, de->d_inode, d_count(de), de->d_flags);
	return de;
}

static int ll_lookup_it_finish(struct ptlrpc_request *request,
			       struct lookup_intent *it,
			       struct inode *parent, struct dentry **de)
{
	struct inode *inode = NULL;
	__u64 bits = 0;
	int rc;

	/* NB 1 request reference will be taken away by ll_intent_lock()
	 * when I return */
	CDEBUG(D_DENTRY, "it %p it_disposition %x\n", it,
	       it->d.lustre.it_disposition);
	if (!it_disposition(it, DISP_LOOKUP_NEG)) {
		rc = ll_prep_inode(&inode, request, (*de)->d_sb, it);
		if (rc)
			return rc;

		ll_set_lock_data(ll_i2sbi(parent)->ll_md_exp, inode, it, &bits);

		/* We used to query real size from OSTs here, but actually
		   this is not needed. For stat() calls size would be updated
		   from subsequent do_revalidate()->ll_inode_revalidate_it() in
		   2.4 and
		   vfs_getattr_it->ll_getattr()->ll_inode_revalidate_it() in 2.6
		   Everybody else who needs correct file size would call
		   ll_glimpse_size or some equivalent themselves anyway.
		   Also see bug 7198. */
	}

	/* Only hash *de if it is unhashed (new dentry).
	 * Atoimc_open may passing hashed dentries for open.
	 */
	if (d_unhashed(*de)) {
		struct dentry *alias;

		alias = ll_splice_alias(inode, *de);
		if (IS_ERR(alias))
			return PTR_ERR(alias);
		*de = alias;
	} else if (!it_disposition(it, DISP_LOOKUP_NEG)  &&
		   !it_disposition(it, DISP_OPEN_CREATE)) {
		/* With DISP_OPEN_CREATE dentry will
		   instantiated in ll_create_it. */
		LASSERT((*de)->d_inode == NULL);
		d_instantiate(*de, inode);
	}

	if (!it_disposition(it, DISP_LOOKUP_NEG)) {
		/* we have lookup look - unhide dentry */
		if (bits & MDS_INODELOCK_LOOKUP)
			d_lustre_revalidate(*de);
	} else if (!it_disposition(it, DISP_OPEN_CREATE)) {
		/* If file created on server, don't depend on parent UPDATE
		 * lock to unhide it. It is left hidden and next lookup can
		 * find it in ll_splice_alias.
		 */
		/* Check that parent has UPDATE lock. */
		struct lookup_intent parent_it = {
					.it_op = IT_GETATTR,
					.d.lustre.it_lock_handle = 0 };

		if (md_revalidate_lock(ll_i2mdexp(parent), &parent_it,
				       &ll_i2info(parent)->lli_fid, NULL)) {
			d_lustre_revalidate(*de);
			ll_intent_release(&parent_it);
		}
	}

	return 0;
}

static struct dentry *ll_lookup_it(struct inode *parent, struct dentry *dentry,
				   struct lookup_intent *it, int lookup_flags)
{
	struct lookup_intent lookup_it = { .it_op = IT_LOOKUP };
	struct dentry *save = dentry, *retval;
	struct ptlrpc_request *req = NULL;
	struct md_op_data *op_data;
	__u32 opc;
	int rc;

	if (dentry->d_name.len > ll_i2sbi(parent)->ll_namelen)
		return ERR_PTR(-ENAMETOOLONG);

	CDEBUG(D_VFSTRACE, "VFS Op:name=%pd,dir=%lu/%u(%p),intent=%s\n",
	       dentry, parent->i_ino,
	       parent->i_generation, parent, LL_IT2STR(it));

	if (d_mountpoint(dentry))
		CERROR("Tell Peter, lookup on mtpt, it %s\n", LL_IT2STR(it));

	if (it == NULL || it->it_op == IT_GETXATTR)
		it = &lookup_it;

	if (it->it_op == IT_GETATTR) {
		rc = ll_statahead_enter(parent, &dentry, 0);
		if (rc == 1) {
			if (dentry == save)
				retval = NULL;
			else
				retval = dentry;
			goto out;
		}
	}

	if (it->it_op & IT_CREAT)
		opc = LUSTRE_OPC_CREATE;
	else
		opc = LUSTRE_OPC_ANY;

	op_data = ll_prep_md_op_data(NULL, parent, NULL, dentry->d_name.name,
				     dentry->d_name.len, lookup_flags, opc,
				     NULL);
	if (IS_ERR(op_data))
		return (void *)op_data;

	/* enforce umask if acl disabled or MDS doesn't support umask */
	if (!IS_POSIXACL(parent) || !exp_connect_umask(ll_i2mdexp(parent)))
		it->it_create_mode &= ~current_umask();

	rc = md_intent_lock(ll_i2mdexp(parent), op_data, NULL, 0, it,
			    lookup_flags, &req, ll_md_blocking_ast, 0);
	ll_finish_md_op_data(op_data);
	if (rc < 0) {
		retval = ERR_PTR(rc);
		goto out;
	}

	rc = ll_lookup_it_finish(req, it, parent, &dentry);
	if (rc != 0) {
		ll_intent_release(it);
		retval = ERR_PTR(rc);
		goto out;
	}

	if ((it->it_op & IT_OPEN) && dentry->d_inode &&
	    !S_ISREG(dentry->d_inode->i_mode) &&
	    !S_ISDIR(dentry->d_inode->i_mode)) {
		ll_release_openhandle(dentry->d_inode, it);
	}
	ll_lookup_finish_locks(it, dentry);

	if (dentry == save)
		retval = NULL;
	else
		retval = dentry;
	goto out;
 out:
	if (req)
		ptlrpc_req_finished(req);
	if (it->it_op == IT_GETATTR && (retval == NULL || retval == dentry))
		ll_statahead_mark(parent, dentry);
	return retval;
}

static struct dentry *ll_lookup_nd(struct inode *parent, struct dentry *dentry,
				   unsigned int flags)
{
	struct lookup_intent *itp, it = { .it_op = IT_GETATTR };
	struct dentry *de;

	CDEBUG(D_VFSTRACE, "VFS Op:name=%pd,dir=%lu/%u(%p),flags=%u\n",
	       dentry, parent->i_ino,
	       parent->i_generation, parent, flags);

	/* Optimize away (CREATE && !OPEN). Let .create handle the race. */
	if ((flags & LOOKUP_CREATE) && !(flags & LOOKUP_OPEN))
		return NULL;

	if (flags & (LOOKUP_PARENT|LOOKUP_OPEN|LOOKUP_CREATE))
		itp = NULL;
	else
		itp = &it;
	de = ll_lookup_it(parent, dentry, itp, 0);

	if (itp != NULL)
		ll_intent_release(itp);

	return de;
}

/*
 * For cached negative dentry and new dentry, handle lookup/create/open
 * together.
 */
static int ll_atomic_open(struct inode *dir, struct dentry *dentry,
			  struct file *file, unsigned open_flags,
			  umode_t mode, int *opened)
{
	struct lookup_intent *it;
	struct dentry *de;
	long long lookup_flags = LOOKUP_OPEN;
	int rc = 0;

<<<<<<< HEAD
	CDEBUG(D_VFSTRACE, "VFS Op:name=%pd,dir=%lu/%u(%p),file %p,"
			   "open_flags %x,mode %x opened %d\n",
	       dentry, dir->i_ino,
=======
	CDEBUG(D_VFSTRACE, "VFS Op:name=%.*s,dir=%lu/%u(%p),file %p,open_flags %x,mode %x opened %d\n",
	       dentry->d_name.len, dentry->d_name.name, dir->i_ino,
>>>>>>> 17d2c643
	       dir->i_generation, dir, file, open_flags, mode, *opened);

	it = kzalloc(sizeof(*it), GFP_NOFS);
	if (!it)
		return -ENOMEM;

	it->it_op = IT_OPEN;
	if (open_flags & O_CREAT) {
		it->it_op |= IT_CREAT;
		lookup_flags |= LOOKUP_CREATE;
	}
	it->it_create_mode = (mode & S_IALLUGO) | S_IFREG;
	it->it_flags = (open_flags & ~O_ACCMODE) | OPEN_FMODE(open_flags);

	/* Dentry added to dcache tree in ll_lookup_it */
	de = ll_lookup_it(dir, dentry, it, lookup_flags);
	if (IS_ERR(de))
		rc = PTR_ERR(de);
	else if (de != NULL)
		dentry = de;

	if (!rc) {
		if (it_disposition(it, DISP_OPEN_CREATE)) {
			/* Dentry instantiated in ll_create_it. */
			rc = ll_create_it(dir, dentry, mode, it);
			if (rc) {
				/* We dget in ll_splice_alias. */
				if (de != NULL)
					dput(de);
				goto out_release;
			}

			*opened |= FILE_CREATED;
		}
		if (dentry->d_inode && it_disposition(it, DISP_OPEN_OPEN)) {
			/* Open dentry. */
			if (S_ISFIFO(dentry->d_inode->i_mode)) {
				/* We cannot call open here as it would
				 * deadlock.
				 */
				if (it_disposition(it, DISP_ENQ_OPEN_REF))
					ptlrpc_req_finished(
						       (struct ptlrpc_request *)
							  it->d.lustre.it_data);
				rc = finish_no_open(file, de);
			} else {
				file->private_data = it;
				rc = finish_open(file, dentry, NULL, opened);
				/* We dget in ll_splice_alias. finish_open takes
				 * care of dget for fd open.
				 */
				if (de != NULL)
					dput(de);
			}
		} else {
			rc = finish_no_open(file, de);
		}
	}

out_release:
	ll_intent_release(it);
	OBD_FREE(it, sizeof(*it));

	return rc;
}


/* We depend on "mode" being set with the proper file type/umask by now */
static struct inode *ll_create_node(struct inode *dir, struct lookup_intent *it)
{
	struct inode *inode = NULL;
	struct ptlrpc_request *request = NULL;
	struct ll_sb_info *sbi = ll_i2sbi(dir);
	int rc;

	LASSERT(it && it->d.lustre.it_disposition);

	LASSERT(it_disposition(it, DISP_ENQ_CREATE_REF));
	request = it->d.lustre.it_data;
	it_clear_disposition(it, DISP_ENQ_CREATE_REF);
	rc = ll_prep_inode(&inode, request, dir->i_sb, it);
	if (rc) {
		inode = ERR_PTR(rc);
		goto out;
	}

	LASSERT(ll_d_hlist_empty(&inode->i_dentry));

	/* We asked for a lock on the directory, but were granted a
	 * lock on the inode.  Since we finally have an inode pointer,
	 * stuff it in the lock. */
	CDEBUG(D_DLMTRACE, "setting l_ast_data to inode %p (%lu/%u)\n",
	       inode, inode->i_ino, inode->i_generation);
	ll_set_lock_data(sbi->ll_md_exp, inode, it, NULL);
 out:
	ptlrpc_req_finished(request);
	return inode;
}

/*
 * By the time this is called, we already have created the directory cache
 * entry for the new file, but it is so far negative - it has no inode.
 *
 * We defer creating the OBD object(s) until open, to keep the intent and
 * non-intent code paths similar, and also because we do not have the MDS
 * inode number before calling ll_create_node() (which is needed for LOV),
 * so we would need to do yet another RPC to the MDS to store the LOV EA
 * data on the MDS.  If needed, we would pass the PACKED lmm as data and
 * lmm_size in datalen (the MDS still has code which will handle that).
 *
 * If the create succeeds, we fill in the inode information
 * with d_instantiate().
 */
static int ll_create_it(struct inode *dir, struct dentry *dentry, int mode,
			struct lookup_intent *it)
{
	struct inode *inode;
	int rc = 0;

	CDEBUG(D_VFSTRACE, "VFS Op:name=%pd,dir=%lu/%u(%p),intent=%s\n",
	       dentry, dir->i_ino,
	       dir->i_generation, dir, LL_IT2STR(it));

	rc = it_open_error(DISP_OPEN_CREATE, it);
	if (rc)
		return rc;

	inode = ll_create_node(dir, it);
	if (IS_ERR(inode))
		return PTR_ERR(inode);

	d_instantiate(dentry, inode);
	return 0;
}

static void ll_update_times(struct ptlrpc_request *request,
			    struct inode *inode)
{
	struct mdt_body *body = req_capsule_server_get(&request->rq_pill,
						       &RMF_MDT_BODY);

	LASSERT(body);
	if (body->valid & OBD_MD_FLMTIME &&
	    body->mtime > LTIME_S(inode->i_mtime)) {
		CDEBUG(D_INODE, "setting ino %lu mtime from %lu to %llu\n",
		       inode->i_ino, LTIME_S(inode->i_mtime), body->mtime);
		LTIME_S(inode->i_mtime) = body->mtime;
	}
	if (body->valid & OBD_MD_FLCTIME &&
	    body->ctime > LTIME_S(inode->i_ctime))
		LTIME_S(inode->i_ctime) = body->ctime;
}

static int ll_new_node(struct inode *dir, struct dentry *dentry,
		       const char *tgt, int mode, int rdev,
		       __u32 opc)
{
	struct ptlrpc_request *request = NULL;
	struct md_op_data *op_data;
	struct inode *inode = NULL;
	struct ll_sb_info *sbi = ll_i2sbi(dir);
	int tgt_len = 0;
	int err;

	if (unlikely(tgt != NULL))
		tgt_len = strlen(tgt) + 1;

	op_data = ll_prep_md_op_data(NULL, dir, NULL,
				     dentry->d_name.name,
				     dentry->d_name.len,
				     0, opc, NULL);
	if (IS_ERR(op_data)) {
		err = PTR_ERR(op_data);
		goto err_exit;
	}

	err = md_create(sbi->ll_md_exp, op_data, tgt, tgt_len, mode,
			from_kuid(&init_user_ns, current_fsuid()),
			from_kgid(&init_user_ns, current_fsgid()),
			cfs_curproc_cap_pack(), rdev, &request);
	ll_finish_md_op_data(op_data);
	if (err)
		goto err_exit;

	ll_update_times(request, dir);

	err = ll_prep_inode(&inode, request, dir->i_sb, NULL);
	if (err)
		goto err_exit;

	d_instantiate(dentry, inode);
err_exit:
	ptlrpc_req_finished(request);

	return err;
}

static int ll_mknod(struct inode *dir, struct dentry *dchild,
		    umode_t mode, dev_t rdev)
{
	int err;

	CDEBUG(D_VFSTRACE, "VFS Op:name=%pd,dir=%lu/%u(%p) mode %o dev %x\n",
	       dchild, dir->i_ino, dir->i_generation, dir,
	       mode, old_encode_dev(rdev));

	if (!IS_POSIXACL(dir) || !exp_connect_umask(ll_i2mdexp(dir)))
		mode &= ~current_umask();

	switch (mode & S_IFMT) {
	case 0:
		mode |= S_IFREG; /* for mode = 0 case, fallthrough */
	case S_IFREG:
	case S_IFCHR:
	case S_IFBLK:
	case S_IFIFO:
	case S_IFSOCK:
		err = ll_new_node(dir, dchild, NULL, mode,
				  old_encode_dev(rdev),
				  LUSTRE_OPC_MKNOD);
		break;
	case S_IFDIR:
		err = -EPERM;
		break;
	default:
		err = -EINVAL;
	}

	if (!err)
		ll_stats_ops_tally(ll_i2sbi(dir), LPROC_LL_MKNOD, 1);

	return err;
}

/*
 * Plain create. Intent create is handled in atomic_open.
 */
static int ll_create_nd(struct inode *dir, struct dentry *dentry,
			umode_t mode, bool want_excl)
{
	int rc;

<<<<<<< HEAD
	CDEBUG(D_VFSTRACE, "VFS Op:name=%pd,dir=%lu/%u(%p),"
			   "flags=%u, excl=%d\n",
	       dentry, dir->i_ino,
=======
	CDEBUG(D_VFSTRACE, "VFS Op:name=%.*s,dir=%lu/%u(%p),flags=%u, excl=%d\n",
	       dentry->d_name.len, dentry->d_name.name, dir->i_ino,
>>>>>>> 17d2c643
	       dir->i_generation, dir, mode, want_excl);

	rc = ll_mknod(dir, dentry, mode, 0);

	ll_stats_ops_tally(ll_i2sbi(dir), LPROC_LL_CREATE, 1);

	CDEBUG(D_VFSTRACE, "VFS Op:name=%pd, unhashed %d\n",
	       dentry, d_unhashed(dentry));

	return rc;
}

static inline void ll_get_child_fid(struct dentry *child, struct lu_fid *fid)
{
<<<<<<< HEAD
	if (child->d_inode)
		*fid = *ll_inode2fid(child->d_inode);
=======
	int err;

	CDEBUG(D_VFSTRACE, "VFS Op:name=%.*s,dir=%lu/%u(%p),target=%.*s\n",
	       name->len, name->name, dir->i_ino, dir->i_generation,
	       dir, 3000, tgt);

	err = ll_new_node(dir, name, (char *)tgt, S_IFLNK | S_IRWXUGO,
			  0, dchild, LUSTRE_OPC_SYMLINK);

	if (!err)
		ll_stats_ops_tally(ll_i2sbi(dir), LPROC_LL_SYMLINK, 1);

	return err;
}

static int ll_link_generic(struct inode *src,  struct inode *dir,
			   struct qstr *name, struct dentry *dchild)
{
	struct ll_sb_info *sbi = ll_i2sbi(dir);
	struct ptlrpc_request *request = NULL;
	struct md_op_data *op_data;
	int err;

	CDEBUG(D_VFSTRACE,
	       "VFS Op: inode=%lu/%u(%p), dir=%lu/%u(%p), target=%.*s\n",
	       src->i_ino, src->i_generation, src, dir->i_ino,
	       dir->i_generation, dir, name->len, name->name);

	op_data = ll_prep_md_op_data(NULL, src, dir, name->name, name->len,
				     0, LUSTRE_OPC_ANY, NULL);
	if (IS_ERR(op_data))
		return PTR_ERR(op_data);

	err = md_link(sbi->ll_md_exp, op_data, &request);
	ll_finish_md_op_data(op_data);
	if (err)
		goto out;

	ll_update_times(request, dir);
	ll_stats_ops_tally(sbi, LPROC_LL_LINK, 1);
out:
	ptlrpc_req_finished(request);
	return err;
}

static int ll_mkdir_generic(struct inode *dir, struct qstr *name,
			    int mode, struct dentry *dchild)

{
	int err;

	CDEBUG(D_VFSTRACE, "VFS Op:name=%.*s,dir=%lu/%u(%p)\n",
	       name->len, name->name, dir->i_ino, dir->i_generation, dir);

	if (!IS_POSIXACL(dir) || !exp_connect_umask(ll_i2mdexp(dir)))
		mode &= ~current_umask();
	mode = (mode & (S_IRWXUGO|S_ISVTX)) | S_IFDIR;
	err = ll_new_node(dir, name, NULL, mode, 0, dchild, LUSTRE_OPC_MKDIR);

	if (!err)
		ll_stats_ops_tally(ll_i2sbi(dir), LPROC_LL_MKDIR, 1);

	return err;
}

/* Try to find the child dentry by its name.
   If found, put the result fid into @fid. */
static void ll_get_child_fid(struct inode *dir, struct qstr *name,
			     struct lu_fid *fid)
{
	struct dentry *parent, *child;

	parent = ll_d_hlist_entry(dir->i_dentry, struct dentry, d_alias);
	child = d_lookup(parent, name);
	if (child) {
		if (child->d_inode)
			*fid = *ll_inode2fid(child->d_inode);
		dput(child);
	}
}

static int ll_rmdir_generic(struct inode *dir, struct dentry *dparent,
			    struct dentry *dchild, struct qstr *name)
{
	struct ptlrpc_request *request = NULL;
	struct md_op_data *op_data;
	int rc;

	CDEBUG(D_VFSTRACE, "VFS Op:name=%.*s,dir=%lu/%u(%p)\n",
	       name->len, name->name, dir->i_ino, dir->i_generation, dir);

	if (unlikely(ll_d_mountpoint(dparent, dchild, name)))
		return -EBUSY;

	op_data = ll_prep_md_op_data(NULL, dir, NULL, name->name, name->len,
				     S_IFDIR, LUSTRE_OPC_ANY, NULL);
	if (IS_ERR(op_data))
		return PTR_ERR(op_data);

	ll_get_child_fid(dir, name, &op_data->op_fid3);
	op_data->op_fid2 = op_data->op_fid3;
	rc = md_unlink(ll_i2sbi(dir)->ll_md_exp, op_data, &request);
	ll_finish_md_op_data(op_data);
	if (rc == 0) {
		ll_update_times(request, dir);
		ll_stats_ops_tally(ll_i2sbi(dir), LPROC_LL_RMDIR, 1);
	}

	ptlrpc_req_finished(request);
	return rc;
>>>>>>> 17d2c643
}

/**
 * Remove dir entry
 **/
int ll_rmdir_entry(struct inode *dir, char *name, int namelen)
{
	struct ptlrpc_request *request = NULL;
	struct md_op_data *op_data;
	int rc;

	CDEBUG(D_VFSTRACE, "VFS Op:name=%.*s,dir=%lu/%u(%p)\n",
	       namelen, name, dir->i_ino, dir->i_generation, dir);

	op_data = ll_prep_md_op_data(NULL, dir, NULL, name, strlen(name),
				     S_IFDIR, LUSTRE_OPC_ANY, NULL);
	if (IS_ERR(op_data))
		return PTR_ERR(op_data);
	op_data->op_cli_flags |= CLI_RM_ENTRY;
	rc = md_unlink(ll_i2sbi(dir)->ll_md_exp, op_data, &request);
	ll_finish_md_op_data(op_data);
	if (rc == 0) {
		ll_update_times(request, dir);
		ll_stats_ops_tally(ll_i2sbi(dir), LPROC_LL_RMDIR, 1);
	}

	ptlrpc_req_finished(request);
	return rc;
}

int ll_objects_destroy(struct ptlrpc_request *request, struct inode *dir)
{
	struct mdt_body *body;
	struct lov_mds_md *eadata;
	struct lov_stripe_md *lsm = NULL;
	struct obd_trans_info oti = { 0 };
	struct obdo *oa;
	struct obd_capa *oc = NULL;
	int rc;

	/* req is swabbed so this is safe */
	body = req_capsule_server_get(&request->rq_pill, &RMF_MDT_BODY);
	if (!(body->valid & OBD_MD_FLEASIZE))
		return 0;

	if (body->eadatasize == 0) {
		CERROR("OBD_MD_FLEASIZE set but eadatasize zero\n");
		rc = -EPROTO;
		goto out;
	}

	/* The MDS sent back the EA because we unlinked the last reference
	 * to this file. Use this EA to unlink the objects on the OST.
	 * It's opaque so we don't swab here; we leave it to obd_unpackmd() to
	 * check it is complete and sensible. */
	eadata = req_capsule_server_sized_get(&request->rq_pill, &RMF_MDT_MD,
					      body->eadatasize);
	LASSERT(eadata != NULL);

	rc = obd_unpackmd(ll_i2dtexp(dir), &lsm, eadata, body->eadatasize);
	if (rc < 0) {
		CERROR("obd_unpackmd: %d\n", rc);
		goto out;
	}
	LASSERT(rc >= sizeof(*lsm));

	OBDO_ALLOC(oa);
	if (oa == NULL) {
		rc = -ENOMEM;
		goto out_free_memmd;
	}

	oa->o_oi = lsm->lsm_oi;
	oa->o_mode = body->mode & S_IFMT;
	oa->o_valid = OBD_MD_FLID | OBD_MD_FLTYPE | OBD_MD_FLGROUP;

	if (body->valid & OBD_MD_FLCOOKIE) {
		oa->o_valid |= OBD_MD_FLCOOKIE;
		oti.oti_logcookies =
			req_capsule_server_sized_get(&request->rq_pill,
						     &RMF_LOGCOOKIES,
						   sizeof(struct llog_cookie) *
						     lsm->lsm_stripe_count);
		if (oti.oti_logcookies == NULL) {
			oa->o_valid &= ~OBD_MD_FLCOOKIE;
			body->valid &= ~OBD_MD_FLCOOKIE;
		}
	}

	if (body->valid & OBD_MD_FLOSSCAPA) {
		rc = md_unpack_capa(ll_i2mdexp(dir), request, &RMF_CAPA2, &oc);
		if (rc)
			goto out_free_memmd;
	}

	rc = obd_destroy(NULL, ll_i2dtexp(dir), oa, lsm, &oti,
			 ll_i2mdexp(dir), oc);
	capa_put(oc);
	if (rc)
		CERROR("obd destroy objid "DOSTID" error %d\n",
		       POSTID(&lsm->lsm_oi), rc);
out_free_memmd:
	obd_free_memmd(ll_i2dtexp(dir), &lsm);
	OBDO_FREE(oa);
out:
	return rc;
}

/* ll_unlink() doesn't update the inode with the new link count.
 * Instead, ll_ddelete() and ll_d_iput() will update it based upon if there
 * is any lock existing. They will recycle dentries and inodes based upon locks
 * too. b=20433 */
static int ll_unlink(struct inode * dir, struct dentry *dentry)
{
	struct ptlrpc_request *request = NULL;
	struct md_op_data *op_data;
	int rc;
	CDEBUG(D_VFSTRACE, "VFS Op:name=%pd,dir=%lu/%u(%p)\n",
	       dentry, dir->i_ino, dir->i_generation, dir);

	op_data = ll_prep_md_op_data(NULL, dir, NULL,
				     dentry->d_name.name,
				     dentry->d_name.len,
				     0, LUSTRE_OPC_ANY, NULL);
	if (IS_ERR(op_data))
		return PTR_ERR(op_data);

	ll_get_child_fid(dentry, &op_data->op_fid3);
	op_data->op_fid2 = op_data->op_fid3;
	rc = md_unlink(ll_i2sbi(dir)->ll_md_exp, op_data, &request);
	ll_finish_md_op_data(op_data);
	if (rc)
		goto out;

	ll_update_times(request, dir);
	ll_stats_ops_tally(ll_i2sbi(dir), LPROC_LL_UNLINK, 1);

	rc = ll_objects_destroy(request, dir);
 out:
	ptlrpc_req_finished(request);
	return rc;
}

static int ll_mkdir(struct inode *dir, struct dentry *dentry, ll_umode_t mode)
{
	int err;

<<<<<<< HEAD
	CDEBUG(D_VFSTRACE, "VFS Op:name=%pd,dir=%lu/%u(%p)\n",
	       dentry, dir->i_ino, dir->i_generation, dir);
=======
	CDEBUG(D_VFSTRACE,
	       "VFS Op:oldname=%.*s,src_dir=%lu/%u(%p),newname=%.*s,tgt_dir=%lu/%u(%p)\n",
	       src_name->len, src_name->name,
	       src->i_ino, src->i_generation, src, tgt_name->len,
	       tgt_name->name, tgt->i_ino, tgt->i_generation, tgt);
>>>>>>> 17d2c643

	if (!IS_POSIXACL(dir) || !exp_connect_umask(ll_i2mdexp(dir)))
		mode &= ~current_umask();
	mode = (mode & (S_IRWXUGO|S_ISVTX)) | S_IFDIR;
	err = ll_new_node(dir, dentry, NULL, mode, 0, LUSTRE_OPC_MKDIR);

	if (!err)
		ll_stats_ops_tally(ll_i2sbi(dir), LPROC_LL_MKDIR, 1);

	return err;
}

static int ll_rmdir(struct inode *dir, struct dentry *dentry)
{
	struct ptlrpc_request *request = NULL;
	struct md_op_data *op_data;
	int rc;

	CDEBUG(D_VFSTRACE, "VFS Op:name=%pd,dir=%lu/%u(%p)\n",
	       dentry, dir->i_ino, dir->i_generation, dir);

	op_data = ll_prep_md_op_data(NULL, dir, NULL,
				     dentry->d_name.name, 
				     dentry->d_name.len,
				     S_IFDIR, LUSTRE_OPC_ANY, NULL);
	if (IS_ERR(op_data))
		return PTR_ERR(op_data);

	ll_get_child_fid(dentry, &op_data->op_fid3);
	op_data->op_fid2 = op_data->op_fid3;
	rc = md_unlink(ll_i2sbi(dir)->ll_md_exp, op_data, &request);
	ll_finish_md_op_data(op_data);
	if (rc == 0) {
		ll_update_times(request, dir);
		ll_stats_ops_tally(ll_i2sbi(dir), LPROC_LL_RMDIR, 1);
	}

	ptlrpc_req_finished(request);
	return rc;
}

static int ll_symlink(struct inode *dir, struct dentry *dentry,
		      const char *oldname)
{
	int err;

<<<<<<< HEAD
	CDEBUG(D_VFSTRACE, "VFS Op:name=%pd,dir=%lu/%u(%p),target=%.*s\n",
	       dentry, dir->i_ino, dir->i_generation,
	       dir, 3000, oldname);
=======
static int ll_unlink(struct inode *dir, struct dentry *dentry)
{
	return ll_unlink_generic(dir, NULL, dentry, &dentry->d_name);
}
>>>>>>> 17d2c643

	err = ll_new_node(dir, dentry, oldname, S_IFLNK | S_IRWXUGO,
			0, LUSTRE_OPC_SYMLINK);

	if (!err)
		ll_stats_ops_tally(ll_i2sbi(dir), LPROC_LL_SYMLINK, 1);

	return err;
}

static int ll_link(struct dentry *old_dentry, struct inode *dir,
		   struct dentry *new_dentry)
{
	struct inode *src = old_dentry->d_inode;
	struct ll_sb_info *sbi = ll_i2sbi(dir);
	struct ptlrpc_request *request = NULL;
	struct md_op_data *op_data;
	int err;

	CDEBUG(D_VFSTRACE,
	       "VFS Op: inode=%lu/%u(%p), dir=%lu/%u(%p), target=%pd\n",
	       src->i_ino, src->i_generation, src, dir->i_ino,
	       dir->i_generation, dir, new_dentry);

	op_data = ll_prep_md_op_data(NULL, src, dir, new_dentry->d_name.name,
				     new_dentry->d_name.len,
				     0, LUSTRE_OPC_ANY, NULL);
	if (IS_ERR(op_data))
		return PTR_ERR(op_data);

	err = md_link(sbi->ll_md_exp, op_data, &request);
	ll_finish_md_op_data(op_data);
	if (err)
		goto out;

	ll_update_times(request, dir);
	ll_stats_ops_tally(sbi, LPROC_LL_LINK, 1);
out:
	ptlrpc_req_finished(request);
	return err;
}

static int ll_rename(struct inode *old_dir, struct dentry *old_dentry,
		     struct inode *new_dir, struct dentry *new_dentry)
{
	struct ptlrpc_request *request = NULL;
	struct ll_sb_info *sbi = ll_i2sbi(old_dir);
	struct md_op_data *op_data;
	int err;

	CDEBUG(D_VFSTRACE,
	       "VFS Op:oldname=%pd,src_dir=%lu/%u(%p),newname=%pd,"
	       "tgt_dir=%lu/%u(%p)\n", old_dentry,
	       old_dir->i_ino, old_dir->i_generation, old_dir, new_dentry,
	       new_dir->i_ino, new_dir->i_generation, new_dir);

	op_data = ll_prep_md_op_data(NULL, old_dir, new_dir, NULL, 0, 0,
				     LUSTRE_OPC_ANY, NULL);
	if (IS_ERR(op_data))
		return PTR_ERR(op_data);

	ll_get_child_fid(old_dentry, &op_data->op_fid3);
	ll_get_child_fid(new_dentry, &op_data->op_fid4);
	err = md_rename(sbi->ll_md_exp, op_data,
			old_dentry->d_name.name,
			old_dentry->d_name.len,
			new_dentry->d_name.name,
			new_dentry->d_name.len, &request);
	ll_finish_md_op_data(op_data);
	if (!err) {
		ll_update_times(request, old_dir);
		ll_update_times(request, new_dir);
		ll_stats_ops_tally(sbi, LPROC_LL_RENAME, 1);
		err = ll_objects_destroy(request, old_dir);
	}

	ptlrpc_req_finished(request);
	if (!err)
		d_move(old_dentry, new_dentry);
	return err;
}

const struct inode_operations ll_dir_inode_operations = {
	.mknod	      = ll_mknod,
	.atomic_open	    = ll_atomic_open,
	.lookup	     = ll_lookup_nd,
	.create	     = ll_create_nd,
	/* We need all these non-raw things for NFSD, to not patch it. */
	.unlink	     = ll_unlink,
	.mkdir	      = ll_mkdir,
	.rmdir	      = ll_rmdir,
	.symlink	    = ll_symlink,
	.link	       = ll_link,
	.rename	     = ll_rename,
	.setattr	    = ll_setattr,
	.getattr	    = ll_getattr,
	.permission	 = ll_inode_permission,
	.setxattr	   = ll_setxattr,
	.getxattr	   = ll_getxattr,
	.listxattr	  = ll_listxattr,
	.removexattr	= ll_removexattr,
	.get_acl	    = ll_get_acl,
};

const struct inode_operations ll_special_inode_operations = {
	.setattr	= ll_setattr,
	.getattr	= ll_getattr,
	.permission     = ll_inode_permission,
	.setxattr       = ll_setxattr,
	.getxattr       = ll_getxattr,
	.listxattr      = ll_listxattr,
	.removexattr    = ll_removexattr,
	.get_acl	    = ll_get_acl,
};<|MERGE_RESOLUTION|>--- conflicted
+++ resolved
@@ -598,14 +598,8 @@
 	long long lookup_flags = LOOKUP_OPEN;
 	int rc = 0;
 
-<<<<<<< HEAD
-	CDEBUG(D_VFSTRACE, "VFS Op:name=%pd,dir=%lu/%u(%p),file %p,"
-			   "open_flags %x,mode %x opened %d\n",
+	CDEBUG(D_VFSTRACE, "VFS Op:name=%pd,dir=%lu/%u(%p),file %p,open_flags %x,mode %x opened %d\n",
 	       dentry, dir->i_ino,
-=======
-	CDEBUG(D_VFSTRACE, "VFS Op:name=%.*s,dir=%lu/%u(%p),file %p,open_flags %x,mode %x opened %d\n",
-	       dentry->d_name.len, dentry->d_name.name, dir->i_ino,
->>>>>>> 17d2c643
 	       dir->i_generation, dir, file, open_flags, mode, *opened);
 
 	it = kzalloc(sizeof(*it), GFP_NOFS);
@@ -848,14 +842,8 @@
 {
 	int rc;
 
-<<<<<<< HEAD
-	CDEBUG(D_VFSTRACE, "VFS Op:name=%pd,dir=%lu/%u(%p),"
-			   "flags=%u, excl=%d\n",
+	CDEBUG(D_VFSTRACE, "VFS Op:name=%pd,dir=%lu/%u(%p),flags=%u, excl=%d\n",
 	       dentry, dir->i_ino,
-=======
-	CDEBUG(D_VFSTRACE, "VFS Op:name=%.*s,dir=%lu/%u(%p),flags=%u, excl=%d\n",
-	       dentry->d_name.len, dentry->d_name.name, dir->i_ino,
->>>>>>> 17d2c643
 	       dir->i_generation, dir, mode, want_excl);
 
 	rc = ll_mknod(dir, dentry, mode, 0);
@@ -870,121 +858,8 @@
 
 static inline void ll_get_child_fid(struct dentry *child, struct lu_fid *fid)
 {
-<<<<<<< HEAD
 	if (child->d_inode)
 		*fid = *ll_inode2fid(child->d_inode);
-=======
-	int err;
-
-	CDEBUG(D_VFSTRACE, "VFS Op:name=%.*s,dir=%lu/%u(%p),target=%.*s\n",
-	       name->len, name->name, dir->i_ino, dir->i_generation,
-	       dir, 3000, tgt);
-
-	err = ll_new_node(dir, name, (char *)tgt, S_IFLNK | S_IRWXUGO,
-			  0, dchild, LUSTRE_OPC_SYMLINK);
-
-	if (!err)
-		ll_stats_ops_tally(ll_i2sbi(dir), LPROC_LL_SYMLINK, 1);
-
-	return err;
-}
-
-static int ll_link_generic(struct inode *src,  struct inode *dir,
-			   struct qstr *name, struct dentry *dchild)
-{
-	struct ll_sb_info *sbi = ll_i2sbi(dir);
-	struct ptlrpc_request *request = NULL;
-	struct md_op_data *op_data;
-	int err;
-
-	CDEBUG(D_VFSTRACE,
-	       "VFS Op: inode=%lu/%u(%p), dir=%lu/%u(%p), target=%.*s\n",
-	       src->i_ino, src->i_generation, src, dir->i_ino,
-	       dir->i_generation, dir, name->len, name->name);
-
-	op_data = ll_prep_md_op_data(NULL, src, dir, name->name, name->len,
-				     0, LUSTRE_OPC_ANY, NULL);
-	if (IS_ERR(op_data))
-		return PTR_ERR(op_data);
-
-	err = md_link(sbi->ll_md_exp, op_data, &request);
-	ll_finish_md_op_data(op_data);
-	if (err)
-		goto out;
-
-	ll_update_times(request, dir);
-	ll_stats_ops_tally(sbi, LPROC_LL_LINK, 1);
-out:
-	ptlrpc_req_finished(request);
-	return err;
-}
-
-static int ll_mkdir_generic(struct inode *dir, struct qstr *name,
-			    int mode, struct dentry *dchild)
-
-{
-	int err;
-
-	CDEBUG(D_VFSTRACE, "VFS Op:name=%.*s,dir=%lu/%u(%p)\n",
-	       name->len, name->name, dir->i_ino, dir->i_generation, dir);
-
-	if (!IS_POSIXACL(dir) || !exp_connect_umask(ll_i2mdexp(dir)))
-		mode &= ~current_umask();
-	mode = (mode & (S_IRWXUGO|S_ISVTX)) | S_IFDIR;
-	err = ll_new_node(dir, name, NULL, mode, 0, dchild, LUSTRE_OPC_MKDIR);
-
-	if (!err)
-		ll_stats_ops_tally(ll_i2sbi(dir), LPROC_LL_MKDIR, 1);
-
-	return err;
-}
-
-/* Try to find the child dentry by its name.
-   If found, put the result fid into @fid. */
-static void ll_get_child_fid(struct inode *dir, struct qstr *name,
-			     struct lu_fid *fid)
-{
-	struct dentry *parent, *child;
-
-	parent = ll_d_hlist_entry(dir->i_dentry, struct dentry, d_alias);
-	child = d_lookup(parent, name);
-	if (child) {
-		if (child->d_inode)
-			*fid = *ll_inode2fid(child->d_inode);
-		dput(child);
-	}
-}
-
-static int ll_rmdir_generic(struct inode *dir, struct dentry *dparent,
-			    struct dentry *dchild, struct qstr *name)
-{
-	struct ptlrpc_request *request = NULL;
-	struct md_op_data *op_data;
-	int rc;
-
-	CDEBUG(D_VFSTRACE, "VFS Op:name=%.*s,dir=%lu/%u(%p)\n",
-	       name->len, name->name, dir->i_ino, dir->i_generation, dir);
-
-	if (unlikely(ll_d_mountpoint(dparent, dchild, name)))
-		return -EBUSY;
-
-	op_data = ll_prep_md_op_data(NULL, dir, NULL, name->name, name->len,
-				     S_IFDIR, LUSTRE_OPC_ANY, NULL);
-	if (IS_ERR(op_data))
-		return PTR_ERR(op_data);
-
-	ll_get_child_fid(dir, name, &op_data->op_fid3);
-	op_data->op_fid2 = op_data->op_fid3;
-	rc = md_unlink(ll_i2sbi(dir)->ll_md_exp, op_data, &request);
-	ll_finish_md_op_data(op_data);
-	if (rc == 0) {
-		ll_update_times(request, dir);
-		ll_stats_ops_tally(ll_i2sbi(dir), LPROC_LL_RMDIR, 1);
-	}
-
-	ptlrpc_req_finished(request);
-	return rc;
->>>>>>> 17d2c643
 }
 
 /**
@@ -1132,16 +1007,8 @@
 {
 	int err;
 
-<<<<<<< HEAD
 	CDEBUG(D_VFSTRACE, "VFS Op:name=%pd,dir=%lu/%u(%p)\n",
 	       dentry, dir->i_ino, dir->i_generation, dir);
-=======
-	CDEBUG(D_VFSTRACE,
-	       "VFS Op:oldname=%.*s,src_dir=%lu/%u(%p),newname=%.*s,tgt_dir=%lu/%u(%p)\n",
-	       src_name->len, src_name->name,
-	       src->i_ino, src->i_generation, src, tgt_name->len,
-	       tgt_name->name, tgt->i_ino, tgt->i_generation, tgt);
->>>>>>> 17d2c643
 
 	if (!IS_POSIXACL(dir) || !exp_connect_umask(ll_i2mdexp(dir)))
 		mode &= ~current_umask();
@@ -1188,16 +1055,9 @@
 {
 	int err;
 
-<<<<<<< HEAD
 	CDEBUG(D_VFSTRACE, "VFS Op:name=%pd,dir=%lu/%u(%p),target=%.*s\n",
 	       dentry, dir->i_ino, dir->i_generation,
 	       dir, 3000, oldname);
-=======
-static int ll_unlink(struct inode *dir, struct dentry *dentry)
-{
-	return ll_unlink_generic(dir, NULL, dentry, &dentry->d_name);
-}
->>>>>>> 17d2c643
 
 	err = ll_new_node(dir, dentry, oldname, S_IFLNK | S_IRWXUGO,
 			0, LUSTRE_OPC_SYMLINK);
