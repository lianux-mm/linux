--- conflicted
+++ resolved
@@ -236,34 +236,16 @@
 	.attrs = ali_drw_pmu_cpumask_attrs,
 };
 
-<<<<<<< HEAD
-static ssize_t ali_drw_pmu_identifier_show(struct device *dev,
-					struct device_attribute *attr,
-					char *page)
-{
-	return sysfs_emit(page, "%s\n", "ali_drw_pmu");
-}
-
-=======
->>>>>>> 0c383648
 static umode_t ali_drw_pmu_identifier_attr_visible(struct kobject *kobj,
 						struct attribute *attr, int n)
 {
 	return attr->mode;
 }
 
-<<<<<<< HEAD
-static struct device_attribute ali_drw_pmu_identifier_attr =
-	__ATTR(identifier, 0444, ali_drw_pmu_identifier_show, NULL);
-
-static struct attribute *ali_drw_pmu_identifier_attrs[] = {
-	&ali_drw_pmu_identifier_attr.attr,
-=======
 static DEVICE_STRING_ATTR_RO(ali_drw_pmu_identifier, 0444, "ali_drw_pmu");
 
 static struct attribute *ali_drw_pmu_identifier_attrs[] = {
 	&dev_attr_ali_drw_pmu_identifier.attr.attr,
->>>>>>> 0c383648
 	NULL
 };
 
