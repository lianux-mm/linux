// SPDX-License-Identifier: (GPL-2.0+ OR BSD-3-Clause)
/*
 * core_intr.c - DesignWare HS OTG Controller common interrupt handling
 *
 * Copyright (C) 2004-2013 Synopsys, Inc.
 */

/*
 * This file contains the common interrupt handlers
 */
#include <linux/kernel.h>
#include <linux/module.h>
#include <linux/moduleparam.h>
#include <linux/spinlock.h>
#include <linux/interrupt.h>
#include <linux/dma-mapping.h>
#include <linux/io.h>
#include <linux/slab.h>
#include <linux/usb.h>

#include <linux/usb/hcd.h>
#include <linux/usb/ch11.h>

#include "core.h"
#include "hcd.h"

static const char *dwc2_op_state_str(struct dwc2_hsotg *hsotg)
{
	switch (hsotg->op_state) {
	case OTG_STATE_A_HOST:
		return "a_host";
	case OTG_STATE_A_SUSPEND:
		return "a_suspend";
	case OTG_STATE_A_PERIPHERAL:
		return "a_peripheral";
	case OTG_STATE_B_PERIPHERAL:
		return "b_peripheral";
	case OTG_STATE_B_HOST:
		return "b_host";
	default:
		return "unknown";
	}
}

/**
 * dwc2_handle_usb_port_intr - handles OTG PRTINT interrupts.
 * When the PRTINT interrupt fires, there are certain status bits in the Host
 * Port that needs to get cleared.
 *
 * @hsotg: Programming view of DWC_otg controller
 */
static void dwc2_handle_usb_port_intr(struct dwc2_hsotg *hsotg)
{
	u32 hprt0 = dwc2_readl(hsotg, HPRT0);

	if (hprt0 & HPRT0_ENACHG) {
		hprt0 &= ~HPRT0_ENA;
		dwc2_writel(hsotg, hprt0, HPRT0);
	}
}

/**
 * dwc2_handle_mode_mismatch_intr() - Logs a mode mismatch warning message
 *
 * @hsotg: Programming view of DWC_otg controller
 */
static void dwc2_handle_mode_mismatch_intr(struct dwc2_hsotg *hsotg)
{
	/* Clear interrupt */
	dwc2_writel(hsotg, GINTSTS_MODEMIS, GINTSTS);

	dev_warn(hsotg->dev, "Mode Mismatch Interrupt: currently in %s mode\n",
		 dwc2_is_host_mode(hsotg) ? "Host" : "Device");
}

/**
 * dwc2_handle_otg_intr() - Handles the OTG Interrupts. It reads the OTG
 * Interrupt Register (GOTGINT) to determine what interrupt has occurred.
 *
 * @hsotg: Programming view of DWC_otg controller
 */
static void dwc2_handle_otg_intr(struct dwc2_hsotg *hsotg)
{
	u32 gotgint;
	u32 gotgctl;
	u32 gintmsk;
	u32 pcgctl;

	gotgint = dwc2_readl(hsotg, GOTGINT);
	gotgctl = dwc2_readl(hsotg, GOTGCTL);
	dev_dbg(hsotg->dev, "++OTG Interrupt gotgint=%0x [%s]\n", gotgint,
		dwc2_op_state_str(hsotg));

	if (gotgint & GOTGINT_SES_END_DET) {
		dev_dbg(hsotg->dev,
			" ++OTG Interrupt: Session End Detected++ (%s)\n",
			dwc2_op_state_str(hsotg));
		gotgctl = dwc2_readl(hsotg, GOTGCTL);

		if (dwc2_is_device_mode(hsotg)) {
			if (hsotg->params.eusb2_disc) {
				/* Clear the Gate hclk. */
				pcgctl = dwc2_readl(hsotg, PCGCTL);
				pcgctl &= ~PCGCTL_GATEHCLK;
				dwc2_writel(hsotg, pcgctl, PCGCTL);
				udelay(5);

				/* Clear Phy Clock bit. */
				pcgctl = dwc2_readl(hsotg, PCGCTL);
				pcgctl &= ~PCGCTL_STOPPCLK;
				dwc2_writel(hsotg, pcgctl, PCGCTL);
				udelay(5);
			}
			dwc2_hsotg_disconnect(hsotg);
		}

		if (hsotg->op_state == OTG_STATE_B_HOST) {
			hsotg->op_state = OTG_STATE_B_PERIPHERAL;
		} else {
			/*
			 * If not B_HOST and Device HNP still set, HNP did
			 * not succeed!
			 */
			if (gotgctl & GOTGCTL_DEVHNPEN) {
				dev_dbg(hsotg->dev, "Session End Detected\n");
				dev_err(hsotg->dev,
					"Device Not Connected/Responding!\n");
			}

			/*
			 * If Session End Detected the B-Cable has been
			 * disconnected
			 */
			/* Reset to a clean state */
			hsotg->lx_state = DWC2_L3;
		}

		gotgctl = dwc2_readl(hsotg, GOTGCTL);
		gotgctl &= ~GOTGCTL_DEVHNPEN;
		dwc2_writel(hsotg, gotgctl, GOTGCTL);
	}

	if (gotgint & GOTGINT_SES_REQ_SUC_STS_CHNG) {
		dev_dbg(hsotg->dev,
			" ++OTG Interrupt: Session Request Success Status Change++\n");
		gotgctl = dwc2_readl(hsotg, GOTGCTL);
		if (gotgctl & GOTGCTL_SESREQSCS) {
			if (hsotg->params.phy_type == DWC2_PHY_TYPE_PARAM_FS &&
			    hsotg->params.i2c_enable) {
				hsotg->srp_success = 1;
			} else {
				/* Clear Session Request */
				gotgctl = dwc2_readl(hsotg, GOTGCTL);
				gotgctl &= ~GOTGCTL_SESREQ;
				dwc2_writel(hsotg, gotgctl, GOTGCTL);
			}
		}
	}

	if (gotgint & GOTGINT_HST_NEG_SUC_STS_CHNG) {
		/*
		 * Print statements during the HNP interrupt handling
		 * can cause it to fail
		 */
		gotgctl = dwc2_readl(hsotg, GOTGCTL);
		/*
		 * WA for 3.00a- HW is not setting cur_mode, even sometimes
		 * this does not help
		 */
		if (hsotg->hw_params.snpsid >= DWC2_CORE_REV_3_00a)
			udelay(100);
		if (gotgctl & GOTGCTL_HSTNEGSCS) {
			if (dwc2_is_host_mode(hsotg)) {
				hsotg->op_state = OTG_STATE_B_HOST;
				/*
				 * Need to disable SOF interrupt immediately.
				 * When switching from device to host, the PCD
				 * interrupt handler won't handle the interrupt
				 * if host mode is already set. The HCD
				 * interrupt handler won't get called if the
				 * HCD state is HALT. This means that the
				 * interrupt does not get handled and Linux
				 * complains loudly.
				 */
				gintmsk = dwc2_readl(hsotg, GINTMSK);
				gintmsk &= ~GINTSTS_SOF;
				dwc2_writel(hsotg, gintmsk, GINTMSK);

				/*
				 * Call callback function with spin lock
				 * released
				 */
				spin_unlock(&hsotg->lock);

				/* Initialize the Core for Host mode */
				dwc2_hcd_start(hsotg);
				spin_lock(&hsotg->lock);
				hsotg->op_state = OTG_STATE_B_HOST;
			}
		} else {
			gotgctl = dwc2_readl(hsotg, GOTGCTL);
			gotgctl &= ~(GOTGCTL_HNPREQ | GOTGCTL_DEVHNPEN);
			dwc2_writel(hsotg, gotgctl, GOTGCTL);
			dev_dbg(hsotg->dev, "HNP Failed\n");
			dev_err(hsotg->dev,
				"Device Not Connected/Responding\n");
		}
	}

	if (gotgint & GOTGINT_HST_NEG_DET) {
		/*
		 * The disconnect interrupt is set at the same time as
		 * Host Negotiation Detected. During the mode switch all
		 * interrupts are cleared so the disconnect interrupt
		 * handler will not get executed.
		 */
		dev_dbg(hsotg->dev,
			" ++OTG Interrupt: Host Negotiation Detected++ (%s)\n",
			(dwc2_is_host_mode(hsotg) ? "Host" : "Device"));
		if (dwc2_is_device_mode(hsotg)) {
			dev_dbg(hsotg->dev, "a_suspend->a_peripheral (%d)\n",
				hsotg->op_state);
			spin_unlock(&hsotg->lock);
			dwc2_hcd_disconnect(hsotg, false);
			spin_lock(&hsotg->lock);
			hsotg->op_state = OTG_STATE_A_PERIPHERAL;
		} else {
			/* Need to disable SOF interrupt immediately */
			gintmsk = dwc2_readl(hsotg, GINTMSK);
			gintmsk &= ~GINTSTS_SOF;
			dwc2_writel(hsotg, gintmsk, GINTMSK);
			spin_unlock(&hsotg->lock);
			dwc2_hcd_start(hsotg);
			spin_lock(&hsotg->lock);
			hsotg->op_state = OTG_STATE_A_HOST;
		}
	}

	if (gotgint & GOTGINT_A_DEV_TOUT_CHG)
		dev_dbg(hsotg->dev,
			" ++OTG Interrupt: A-Device Timeout Change++\n");
	if (gotgint & GOTGINT_DBNCE_DONE)
		dev_dbg(hsotg->dev, " ++OTG Interrupt: Debounce Done++\n");

	/* Clear GOTGINT */
	dwc2_writel(hsotg, gotgint, GOTGINT);
}

/**
 * dwc2_handle_conn_id_status_change_intr() - Handles the Connector ID Status
 * Change Interrupt
 *
 * @hsotg: Programming view of DWC_otg controller
 *
 * Reads the OTG Interrupt Register (GOTCTL) to determine whether this is a
 * Device to Host Mode transition or a Host to Device Mode transition. This only
 * occurs when the cable is connected/removed from the PHY connector.
 */
static void dwc2_handle_conn_id_status_change_intr(struct dwc2_hsotg *hsotg)
{
	u32 gintmsk;

	/* Clear interrupt */
	dwc2_writel(hsotg, GINTSTS_CONIDSTSCHNG, GINTSTS);

	/* Need to disable SOF interrupt immediately */
	gintmsk = dwc2_readl(hsotg, GINTMSK);
	gintmsk &= ~GINTSTS_SOF;
	dwc2_writel(hsotg, gintmsk, GINTMSK);

	dev_dbg(hsotg->dev, " ++Connector ID Status Change Interrupt++  (%s)\n",
		dwc2_is_host_mode(hsotg) ? "Host" : "Device");

	/*
	 * Need to schedule a work, as there are possible DELAY function calls.
	 */
	if (hsotg->wq_otg)
		queue_work(hsotg->wq_otg, &hsotg->wf_otg);
}

/**
 * dwc2_handle_session_req_intr() - This interrupt indicates that a device is
 * initiating the Session Request Protocol to request the host to turn on bus
 * power so a new session can begin
 *
 * @hsotg: Programming view of DWC_otg controller
 *
 * This handler responds by turning on bus power. If the DWC_otg controller is
 * in low power mode, this handler brings the controller out of low power mode
 * before turning on bus power.
 */
static void dwc2_handle_session_req_intr(struct dwc2_hsotg *hsotg)
{
	int ret;
	u32 hprt0;

	/* Clear interrupt */
	dwc2_writel(hsotg, GINTSTS_SESSREQINT, GINTSTS);

	dev_dbg(hsotg->dev, "Session request interrupt - lx_state=%d\n",
		hsotg->lx_state);

	if (dwc2_is_device_mode(hsotg)) {
		if (hsotg->lx_state != DWC2_L0) {
			if (hsotg->in_ppd) {
				ret = dwc2_exit_partial_power_down(hsotg, 0,
								   true);
				if (ret)
					dev_err(hsotg->dev,
						"exit power_down failed\n");
			}

			/* Exit gadget mode clock gating. */
			if (hsotg->params.power_down ==
			    DWC2_POWER_DOWN_PARAM_NONE && hsotg->bus_suspended &&
			    !hsotg->params.no_clock_gating)
				dwc2_gadget_exit_clock_gating(hsotg, 0);
		}

		/*
		 * Report disconnect if there is any previous session
		 * established
		 */
		dwc2_hsotg_disconnect(hsotg);
	} else {
		/* Turn on the port power bit. */
		hprt0 = dwc2_read_hprt0(hsotg);
		hprt0 |= HPRT0_PWR;
		dwc2_writel(hsotg, hprt0, HPRT0);
		/* Connect hcd after port power is set. */
		dwc2_hcd_connect(hsotg);
	}
}

/**
 * dwc2_wakeup_from_lpm_l1 - Exit the device from LPM L1 state
 *
 * @hsotg: Programming view of DWC_otg controller
 *
 */
void dwc2_wakeup_from_lpm_l1(struct dwc2_hsotg *hsotg, bool remotewakeup)
{
	u32 glpmcfg;
	u32 pcgctl;
	u32 dctl;

	if (hsotg->lx_state != DWC2_L1) {
		dev_err(hsotg->dev, "Core isn't in DWC2_L1 state\n");
		return;
	}

	glpmcfg = dwc2_readl(hsotg, GLPMCFG);
	if (dwc2_is_device_mode(hsotg)) {
		dev_dbg(hsotg->dev, "Exit from L1 state, remotewakeup=%d\n", remotewakeup);
		glpmcfg &= ~GLPMCFG_ENBLSLPM;
		glpmcfg &= ~GLPMCFG_HIRD_THRES_MASK;
		dwc2_writel(hsotg, glpmcfg, GLPMCFG);

		pcgctl = dwc2_readl(hsotg, PCGCTL);
		pcgctl &= ~PCGCTL_ENBL_SLEEP_GATING;
		dwc2_writel(hsotg, pcgctl, PCGCTL);

		glpmcfg = dwc2_readl(hsotg, GLPMCFG);
		if (glpmcfg & GLPMCFG_ENBESL) {
			glpmcfg |= GLPMCFG_RSTRSLPSTS;
			dwc2_writel(hsotg, glpmcfg, GLPMCFG);
		}

		if (remotewakeup) {
			if (dwc2_hsotg_wait_bit_set(hsotg, GLPMCFG, GLPMCFG_L1RESUMEOK, 1000)) {
				dev_warn(hsotg->dev, "%s: timeout GLPMCFG_L1RESUMEOK\n", __func__);
				goto fail;
				return;
			}
<<<<<<< HEAD

			dctl = dwc2_readl(hsotg, DCTL);
			dctl |= DCTL_RMTWKUPSIG;
			dwc2_writel(hsotg, dctl, DCTL);

			if (dwc2_hsotg_wait_bit_set(hsotg, GINTSTS, GINTSTS_WKUPINT, 1000)) {
				dev_warn(hsotg->dev, "%s: timeout GINTSTS_WKUPINT\n", __func__);
				goto fail;
				return;
			}
		}

=======

			dctl = dwc2_readl(hsotg, DCTL);
			dctl |= DCTL_RMTWKUPSIG;
			dwc2_writel(hsotg, dctl, DCTL);

			if (dwc2_hsotg_wait_bit_set(hsotg, GINTSTS, GINTSTS_WKUPINT, 1000)) {
				dev_warn(hsotg->dev, "%s: timeout GINTSTS_WKUPINT\n", __func__);
				goto fail;
				return;
			}
		}

>>>>>>> 0c383648
		glpmcfg = dwc2_readl(hsotg, GLPMCFG);
		if (glpmcfg & GLPMCFG_COREL1RES_MASK || glpmcfg & GLPMCFG_SLPSTS ||
		    glpmcfg & GLPMCFG_L1RESUMEOK) {
			goto fail;
			return;
		}

		/* Inform gadget to exit from L1 */
		call_gadget(hsotg, resume);
		/* Change to L0 state */
		hsotg->lx_state = DWC2_L0;
		hsotg->bus_suspended = false;
fail:		dwc2_gadget_init_lpm(hsotg);
	} else {
		/* TODO */
		dev_err(hsotg->dev, "Host side LPM is not supported.\n");
		return;
	}
}

/*
 * This interrupt indicates that the DWC_otg controller has detected a
 * resume or remote wakeup sequence. If the DWC_otg controller is in
 * low power mode, the handler must brings the controller out of low
 * power mode. The controller automatically begins resume signaling.
 * The handler schedules a time to stop resume signaling.
 */
static void dwc2_handle_wakeup_detected_intr(struct dwc2_hsotg *hsotg)
{
	int ret;

	/* Clear interrupt */
	dwc2_writel(hsotg, GINTSTS_WKUPINT, GINTSTS);

	dev_dbg(hsotg->dev, "++Resume or Remote Wakeup Detected Interrupt++\n");
	dev_dbg(hsotg->dev, "%s lxstate = %d\n", __func__, hsotg->lx_state);

	if (hsotg->lx_state == DWC2_L1) {
		dwc2_wakeup_from_lpm_l1(hsotg, false);
		return;
	}

	if (dwc2_is_device_mode(hsotg)) {
		dev_dbg(hsotg->dev, "DSTS=0x%0x\n",
			dwc2_readl(hsotg, DSTS));
		if (hsotg->lx_state == DWC2_L2) {
			if (hsotg->in_ppd) {
				u32 dctl = dwc2_readl(hsotg, DCTL);
				/* Clear Remote Wakeup Signaling */
				dctl &= ~DCTL_RMTWKUPSIG;
				dwc2_writel(hsotg, dctl, DCTL);
				ret = dwc2_exit_partial_power_down(hsotg, 1,
								   true);
				if (ret)
					dev_err(hsotg->dev,
						"exit partial_power_down failed\n");
				call_gadget(hsotg, resume);
			}

			/* Exit gadget mode clock gating. */
			if (hsotg->params.power_down ==
			    DWC2_POWER_DOWN_PARAM_NONE && hsotg->bus_suspended &&
			    !hsotg->params.no_clock_gating)
				dwc2_gadget_exit_clock_gating(hsotg, 0);
		} else {
			/* Change to L0 state */
			hsotg->lx_state = DWC2_L0;
		}
	} else {
		if (hsotg->lx_state == DWC2_L2) {
			if (hsotg->in_ppd) {
				ret = dwc2_exit_partial_power_down(hsotg, 1,
								   true);
				if (ret)
					dev_err(hsotg->dev,
						"exit partial_power_down failed\n");
			}

			if (hsotg->params.power_down ==
			    DWC2_POWER_DOWN_PARAM_NONE && hsotg->bus_suspended &&
			    !hsotg->params.no_clock_gating)
				dwc2_host_exit_clock_gating(hsotg, 1);

			/*
			 * If we've got this quirk then the PHY is stuck upon
			 * wakeup.  Assert reset.  This will propagate out and
			 * eventually we'll re-enumerate the device.  Not great
			 * but the best we can do.  We can't call phy_reset()
			 * at interrupt time but there's no hurry, so we'll
			 * schedule it for later.
			 */
			if (hsotg->reset_phy_on_wake)
				dwc2_host_schedule_phy_reset(hsotg);

			mod_timer(&hsotg->wkp_timer,
				  jiffies + msecs_to_jiffies(71));
		} else {
			/* Change to L0 state */
			hsotg->lx_state = DWC2_L0;
		}
	}
}

/*
 * This interrupt indicates that a device has been disconnected from the
 * root port
 */
static void dwc2_handle_disconnect_intr(struct dwc2_hsotg *hsotg)
{
	dwc2_writel(hsotg, GINTSTS_DISCONNINT, GINTSTS);

	dev_dbg(hsotg->dev, "++Disconnect Detected Interrupt++ (%s) %s\n",
		dwc2_is_host_mode(hsotg) ? "Host" : "Device",
		dwc2_op_state_str(hsotg));

	if (hsotg->op_state == OTG_STATE_A_HOST)
		dwc2_hcd_disconnect(hsotg, false);
}

/*
 * This interrupt indicates that SUSPEND state has been detected on the USB.
 *
 * For HNP the USB Suspend interrupt signals the change from "a_peripheral"
 * to "a_host".
 *
 * When power management is enabled the core will be put in low power mode.
 */
static void dwc2_handle_usb_suspend_intr(struct dwc2_hsotg *hsotg)
{
	u32 dsts;
	int ret;

	/* Clear interrupt */
	dwc2_writel(hsotg, GINTSTS_USBSUSP, GINTSTS);

	dev_dbg(hsotg->dev, "USB SUSPEND\n");

	if (dwc2_is_device_mode(hsotg)) {
		/*
		 * Check the Device status register to determine if the Suspend
		 * state is active
		 */
		dsts = dwc2_readl(hsotg, DSTS);
		dev_dbg(hsotg->dev, "%s: DSTS=0x%0x\n", __func__, dsts);
		dev_dbg(hsotg->dev,
			"DSTS.Suspend Status=%d HWCFG4.Power Optimize=%d HWCFG4.Hibernation=%d\n",
			!!(dsts & DSTS_SUSPSTS),
			hsotg->hw_params.power_optimized,
			hsotg->hw_params.hibernation);

		/* Ignore suspend request before enumeration */
		if (!dwc2_is_device_connected(hsotg)) {
			dev_dbg(hsotg->dev,
				"ignore suspend request before enumeration\n");
			return;
		}
		if (dsts & DSTS_SUSPSTS) {
			switch (hsotg->params.power_down) {
			case DWC2_POWER_DOWN_PARAM_PARTIAL:
				ret = dwc2_enter_partial_power_down(hsotg);
				if (ret)
					dev_err(hsotg->dev,
						"enter partial_power_down failed\n");

				udelay(100);

				/* Ask phy to be suspended */
				if (!IS_ERR_OR_NULL(hsotg->uphy))
					usb_phy_set_suspend(hsotg->uphy, true);
				break;
			case DWC2_POWER_DOWN_PARAM_HIBERNATION:
				ret = dwc2_enter_hibernation(hsotg, 0);
				if (ret)
					dev_err(hsotg->dev,
						"enter hibernation failed\n");
				break;
			case DWC2_POWER_DOWN_PARAM_NONE:
				/*
				 * If neither hibernation nor partial power down are supported,
				 * clock gating is used to save power.
				 */
				if (!hsotg->params.no_clock_gating)
					dwc2_gadget_enter_clock_gating(hsotg);
			}

			/*
			 * Change to L2 (suspend) state before releasing
			 * spinlock
			 */
			hsotg->lx_state = DWC2_L2;

			/* Call gadget suspend callback */
			call_gadget(hsotg, suspend);
		}
	} else {
		if (hsotg->op_state == OTG_STATE_A_PERIPHERAL) {
			dev_dbg(hsotg->dev, "a_peripheral->a_host\n");

			/* Change to L2 (suspend) state */
			hsotg->lx_state = DWC2_L2;
			/* Clear the a_peripheral flag, back to a_host */
			spin_unlock(&hsotg->lock);
			dwc2_hcd_start(hsotg);
			spin_lock(&hsotg->lock);
			hsotg->op_state = OTG_STATE_A_HOST;
		}
	}
}

/**
 * dwc2_handle_lpm_intr - GINTSTS_LPMTRANRCVD Interrupt handler
 *
 * @hsotg: Programming view of DWC_otg controller
 *
 */
static void dwc2_handle_lpm_intr(struct dwc2_hsotg *hsotg)
{
	u32 glpmcfg;
	u32 pcgcctl;
	u32 hird;
	u32 hird_thres;
	u32 hird_thres_en;
	u32 enslpm;

	/* Clear interrupt */
	dwc2_writel(hsotg, GINTSTS_LPMTRANRCVD, GINTSTS);

	glpmcfg = dwc2_readl(hsotg, GLPMCFG);

	if (!(glpmcfg & GLPMCFG_LPMCAP)) {
		dev_err(hsotg->dev, "Unexpected LPM interrupt\n");
		return;
	}

	hird = (glpmcfg & GLPMCFG_HIRD_MASK) >> GLPMCFG_HIRD_SHIFT;
	hird_thres = (glpmcfg & GLPMCFG_HIRD_THRES_MASK &
			~GLPMCFG_HIRD_THRES_EN) >> GLPMCFG_HIRD_THRES_SHIFT;
	hird_thres_en = glpmcfg & GLPMCFG_HIRD_THRES_EN;
	enslpm = glpmcfg & GLPMCFG_ENBLSLPM;

	if (dwc2_is_device_mode(hsotg)) {
		dev_dbg(hsotg->dev, "HIRD_THRES_EN = %d\n", hird_thres_en);

		if (hird_thres_en && hird >= hird_thres) {
			dev_dbg(hsotg->dev, "L1 with utmi_l1_suspend_n\n");
		} else if (enslpm) {
			dev_dbg(hsotg->dev, "L1 with utmi_sleep_n\n");
		} else {
			dev_dbg(hsotg->dev, "Entering Sleep with L1 Gating\n");

			pcgcctl = dwc2_readl(hsotg, PCGCTL);
			pcgcctl |= PCGCTL_ENBL_SLEEP_GATING;
			dwc2_writel(hsotg, pcgcctl, PCGCTL);
		}
		/**
		 * Examine prt_sleep_sts after TL1TokenTetry period max (10 us)
		 */
		udelay(10);

		glpmcfg = dwc2_readl(hsotg, GLPMCFG);

		if (glpmcfg & GLPMCFG_SLPSTS) {
			/* Save the current state */
			hsotg->lx_state = DWC2_L1;
			dev_dbg(hsotg->dev,
				"Core is in L1 sleep glpmcfg=%08x\n", glpmcfg);

			/* Inform gadget that we are in L1 state */
			call_gadget(hsotg, suspend);
		}
	}
}

#define GINTMSK_COMMON	(GINTSTS_WKUPINT | GINTSTS_SESSREQINT |		\
			 GINTSTS_CONIDSTSCHNG | GINTSTS_OTGINT |	\
			 GINTSTS_MODEMIS | GINTSTS_DISCONNINT |		\
			 GINTSTS_USBSUSP | GINTSTS_PRTINT |		\
			 GINTSTS_LPMTRANRCVD)

/*
 * This function returns the Core Interrupt register
 */
static u32 dwc2_read_common_intr(struct dwc2_hsotg *hsotg)
{
	u32 gintsts;
	u32 gintmsk;
	u32 gahbcfg;
	u32 gintmsk_common = GINTMSK_COMMON;

	gintsts = dwc2_readl(hsotg, GINTSTS);
	gintmsk = dwc2_readl(hsotg, GINTMSK);
	gahbcfg = dwc2_readl(hsotg, GAHBCFG);

	/* If any common interrupts set */
	if (gintsts & gintmsk_common)
		dev_dbg(hsotg->dev, "gintsts=%08x  gintmsk=%08x\n",
			gintsts, gintmsk);

	if (gahbcfg & GAHBCFG_GLBL_INTR_EN)
		return gintsts & gintmsk & gintmsk_common;
	else
		return 0;
}

/**
 * dwc_handle_gpwrdn_disc_det() - Handles the gpwrdn disconnect detect.
 * Exits hibernation without restoring registers.
 *
 * @hsotg: Programming view of DWC_otg controller
 * @gpwrdn: GPWRDN register
 */
static inline void dwc_handle_gpwrdn_disc_det(struct dwc2_hsotg *hsotg,
					      u32 gpwrdn)
{
	u32 gpwrdn_tmp;

	/* Switch-on voltage to the core */
	gpwrdn_tmp = dwc2_readl(hsotg, GPWRDN);
	gpwrdn_tmp &= ~GPWRDN_PWRDNSWTCH;
	dwc2_writel(hsotg, gpwrdn_tmp, GPWRDN);
	udelay(5);

	/* Reset core */
	gpwrdn_tmp = dwc2_readl(hsotg, GPWRDN);
	gpwrdn_tmp &= ~GPWRDN_PWRDNRSTN;
	dwc2_writel(hsotg, gpwrdn_tmp, GPWRDN);
	udelay(5);

	/* Disable Power Down Clamp */
	gpwrdn_tmp = dwc2_readl(hsotg, GPWRDN);
	gpwrdn_tmp &= ~GPWRDN_PWRDNCLMP;
	dwc2_writel(hsotg, gpwrdn_tmp, GPWRDN);
	udelay(5);

	/* Deassert reset core */
	gpwrdn_tmp = dwc2_readl(hsotg, GPWRDN);
	gpwrdn_tmp |= GPWRDN_PWRDNRSTN;
	dwc2_writel(hsotg, gpwrdn_tmp, GPWRDN);
	udelay(5);

	/* Disable PMU interrupt */
	gpwrdn_tmp = dwc2_readl(hsotg, GPWRDN);
	gpwrdn_tmp &= ~GPWRDN_PMUINTSEL;
	dwc2_writel(hsotg, gpwrdn_tmp, GPWRDN);

	/* Reset ULPI latch */
	gpwrdn = dwc2_readl(hsotg, GPWRDN);
	gpwrdn &= ~GPWRDN_ULPI_LATCH_EN_DURING_HIB_ENTRY;
	dwc2_writel(hsotg, gpwrdn, GPWRDN);

	/* De-assert Wakeup Logic */
	gpwrdn_tmp = dwc2_readl(hsotg, GPWRDN);
	gpwrdn_tmp &= ~GPWRDN_PMUACTV;
	dwc2_writel(hsotg, gpwrdn_tmp, GPWRDN);

	hsotg->hibernated = 0;
	hsotg->bus_suspended = 0;

	if (gpwrdn & GPWRDN_IDSTS) {
		hsotg->op_state = OTG_STATE_B_PERIPHERAL;
		dwc2_core_init(hsotg, false);
		dwc2_enable_global_interrupts(hsotg);
		dwc2_hsotg_core_init_disconnected(hsotg, false);
		dwc2_hsotg_core_connect(hsotg);
	} else {
		hsotg->op_state = OTG_STATE_A_HOST;

		/* Initialize the Core for Host mode */
		dwc2_core_init(hsotg, false);
		dwc2_enable_global_interrupts(hsotg);
		dwc2_hcd_start(hsotg);
	}
}

/*
 * GPWRDN interrupt handler.
 *
 * The GPWRDN interrupts are those that occur in both Host and
 * Device mode while core is in hibernated state.
 */
static int dwc2_handle_gpwrdn_intr(struct dwc2_hsotg *hsotg)
{
	u32 gpwrdn;
	int linestate;
	int ret = 0;

	gpwrdn = dwc2_readl(hsotg, GPWRDN);
	/* clear all interrupt */
	dwc2_writel(hsotg, gpwrdn, GPWRDN);
	linestate = (gpwrdn & GPWRDN_LINESTATE_MASK) >> GPWRDN_LINESTATE_SHIFT;
	dev_dbg(hsotg->dev,
		"%s: dwc2_handle_gpwrdwn_intr called gpwrdn= %08x\n", __func__,
		gpwrdn);

	if ((gpwrdn & GPWRDN_DISCONN_DET) &&
	    (gpwrdn & GPWRDN_DISCONN_DET_MSK) && !linestate) {
		dev_dbg(hsotg->dev, "%s: GPWRDN_DISCONN_DET\n", __func__);
		/*
		 * Call disconnect detect function to exit from
		 * hibernation
		 */
		dwc_handle_gpwrdn_disc_det(hsotg, gpwrdn);
	} else if ((gpwrdn & GPWRDN_LNSTSCHG) &&
		   (gpwrdn & GPWRDN_LNSTSCHG_MSK) && linestate) {
		dev_dbg(hsotg->dev, "%s: GPWRDN_LNSTSCHG\n", __func__);
		if (hsotg->hw_params.hibernation &&
		    hsotg->hibernated) {
			if (gpwrdn & GPWRDN_IDSTS) {
				ret = dwc2_exit_hibernation(hsotg, 0, 0, 0);
				if (ret)
					dev_err(hsotg->dev,
						"exit hibernation failed.\n");
				call_gadget(hsotg, resume);
			} else {
				ret = dwc2_exit_hibernation(hsotg, 1, 0, 1);
				if (ret)
					dev_err(hsotg->dev,
						"exit hibernation failed.\n");
			}
		}
	} else if ((gpwrdn & GPWRDN_RST_DET) &&
		   (gpwrdn & GPWRDN_RST_DET_MSK)) {
		dev_dbg(hsotg->dev, "%s: GPWRDN_RST_DET\n", __func__);
		if (!linestate) {
			ret = dwc2_exit_hibernation(hsotg, 0, 1, 0);
			if (ret)
				dev_err(hsotg->dev,
					"exit hibernation failed.\n");
		}
	} else if ((gpwrdn & GPWRDN_STS_CHGINT) &&
		   (gpwrdn & GPWRDN_STS_CHGINT_MSK)) {
		dev_dbg(hsotg->dev, "%s: GPWRDN_STS_CHGINT\n", __func__);
		/*
		 * As GPWRDN_STS_CHGINT exit from hibernation flow is
		 * the same as in GPWRDN_DISCONN_DET flow. Call
		 * disconnect detect helper function to exit from
		 * hibernation.
		 */
		dwc_handle_gpwrdn_disc_det(hsotg, gpwrdn);
	}

	return ret;
}

/*
 * Common interrupt handler
 *
 * The common interrupts are those that occur in both Host and Device mode.
 * This handler handles the following interrupts:
 * - Mode Mismatch Interrupt
 * - OTG Interrupt
 * - Connector ID Status Change Interrupt
 * - Disconnect Interrupt
 * - Session Request Interrupt
 * - Resume / Remote Wakeup Detected Interrupt
 * - Suspend Interrupt
 */
irqreturn_t dwc2_handle_common_intr(int irq, void *dev)
{
	struct dwc2_hsotg *hsotg = dev;
	u32 gintsts;
	irqreturn_t retval = IRQ_NONE;

	spin_lock(&hsotg->lock);

	if (!dwc2_is_controller_alive(hsotg)) {
		dev_warn(hsotg->dev, "Controller is dead\n");
		goto out;
	}

	/* Reading current frame number value in device or host modes. */
	if (dwc2_is_device_mode(hsotg))
		hsotg->frame_number = (dwc2_readl(hsotg, DSTS)
				       & DSTS_SOFFN_MASK) >> DSTS_SOFFN_SHIFT;
	else
		hsotg->frame_number = (dwc2_readl(hsotg, HFNUM)
				       & HFNUM_FRNUM_MASK) >> HFNUM_FRNUM_SHIFT;

	gintsts = dwc2_read_common_intr(hsotg);
	if (gintsts & ~GINTSTS_PRTINT)
		retval = IRQ_HANDLED;

	/* In case of hibernated state gintsts must not work */
	if (hsotg->hibernated) {
		dwc2_handle_gpwrdn_intr(hsotg);
		retval = IRQ_HANDLED;
		goto out;
	}

	if (gintsts & GINTSTS_MODEMIS)
		dwc2_handle_mode_mismatch_intr(hsotg);
	if (gintsts & GINTSTS_OTGINT)
		dwc2_handle_otg_intr(hsotg);
	if (gintsts & GINTSTS_CONIDSTSCHNG)
		dwc2_handle_conn_id_status_change_intr(hsotg);
	if (gintsts & GINTSTS_DISCONNINT)
		dwc2_handle_disconnect_intr(hsotg);
	if (gintsts & GINTSTS_SESSREQINT)
		dwc2_handle_session_req_intr(hsotg);
	if (gintsts & GINTSTS_WKUPINT)
		dwc2_handle_wakeup_detected_intr(hsotg);
	if (gintsts & GINTSTS_USBSUSP)
		dwc2_handle_usb_suspend_intr(hsotg);
	if (gintsts & GINTSTS_LPMTRANRCVD)
		dwc2_handle_lpm_intr(hsotg);

	if (gintsts & GINTSTS_PRTINT) {
		/*
		 * The port interrupt occurs while in device mode with HPRT0
		 * Port Enable/Disable
		 */
		if (dwc2_is_device_mode(hsotg)) {
			dev_dbg(hsotg->dev,
				" --Port interrupt received in Device mode--\n");
			dwc2_handle_usb_port_intr(hsotg);
			retval = IRQ_HANDLED;
		}
	}

out:
	spin_unlock(&hsotg->lock);
	return retval;
}<|MERGE_RESOLUTION|>--- conflicted
+++ resolved
@@ -372,7 +372,6 @@
 				goto fail;
 				return;
 			}
-<<<<<<< HEAD
 
 			dctl = dwc2_readl(hsotg, DCTL);
 			dctl |= DCTL_RMTWKUPSIG;
@@ -385,20 +384,6 @@
 			}
 		}
 
-=======
-
-			dctl = dwc2_readl(hsotg, DCTL);
-			dctl |= DCTL_RMTWKUPSIG;
-			dwc2_writel(hsotg, dctl, DCTL);
-
-			if (dwc2_hsotg_wait_bit_set(hsotg, GINTSTS, GINTSTS_WKUPINT, 1000)) {
-				dev_warn(hsotg->dev, "%s: timeout GINTSTS_WKUPINT\n", __func__);
-				goto fail;
-				return;
-			}
-		}
-
->>>>>>> 0c383648
 		glpmcfg = dwc2_readl(hsotg, GLPMCFG);
 		if (glpmcfg & GLPMCFG_COREL1RES_MASK || glpmcfg & GLPMCFG_SLPSTS ||
 		    glpmcfg & GLPMCFG_L1RESUMEOK) {
