--- conflicted
+++ resolved
@@ -1782,10 +1782,6 @@
 	ide_cd_read_toc(drive, &sense);
 	g->fops = &idecd_ops;
 	g->flags |= GENHD_FL_REMOVABLE | GENHD_FL_BLOCK_EVENTS_ON_EXCL_WRITE;
-<<<<<<< HEAD
-	g->events = DISK_EVENT_MEDIA_CHANGE;
-=======
->>>>>>> 23c79d31
 	add_disk(g);
 	return 0;
 
