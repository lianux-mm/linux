/* Copyright 2003 Tungsten Graphics, Inc., Cedar Park, Texas.
 * All Rights Reserved.
 *
 * Permission is hereby granted, free of charge, to any person obtaining a
 * copy of this software and associated documentation files (the
 * "Software"), to deal in the Software without restriction, including
 * without limitation the rights to use, copy, modify, merge, publish,
 * distribute, sub license, and/or sell copies of the Software, and to
 * permit persons to whom the Software is furnished to do so, subject to
 * the following conditions:
 *
 * The above copyright notice and this permission notice (including the
 * next paragraph) shall be included in all copies or substantial portions
 * of the Software.
 *
 * THE SOFTWARE IS PROVIDED "AS IS", WITHOUT WARRANTY OF ANY KIND, EXPRESS
 * OR IMPLIED, INCLUDING BUT NOT LIMITED TO THE WARRANTIES OF
 * MERCHANTABILITY, FITNESS FOR A PARTICULAR PURPOSE AND NON-INFRINGEMENT.
 * IN NO EVENT SHALL TUNGSTEN GRAPHICS AND/OR ITS SUPPLIERS BE LIABLE FOR
 * ANY CLAIM, DAMAGES OR OTHER LIABILITY, WHETHER IN AN ACTION OF CONTRACT,
 * TORT OR OTHERWISE, ARISING FROM, OUT OF OR IN CONNECTION WITH THE
 * SOFTWARE OR THE USE OR OTHER DEALINGS IN THE SOFTWARE.
 */

#ifndef _I915_REG_H_
#define _I915_REG_H_

#include <linux/bitfield.h>
#include <linux/bits.h>

/**
 * DOC: The i915 register macro definition style guide
 *
 * Follow the style described here for new macros, and while changing existing
 * macros. Do **not** mass change existing definitions just to update the style.
 *
 * Layout
 * ''''''
 *
 * Keep helper macros near the top. For example, _PIPE() and friends.
 *
 * Prefix macros that generally should not be used outside of this file with
 * underscore '_'. For example, _PIPE() and friends, single instances of
 * registers that are defined solely for the use by function-like macros.
 *
 * Avoid using the underscore prefixed macros outside of this file. There are
 * exceptions, but keep them to a minimum.
 *
 * There are two basic types of register definitions: Single registers and
 * register groups. Register groups are registers which have two or more
 * instances, for example one per pipe, port, transcoder, etc. Register groups
 * should be defined using function-like macros.
 *
 * For single registers, define the register offset first, followed by register
 * contents.
 *
 * For register groups, define the register instance offsets first, prefixed
 * with underscore, followed by a function-like macro choosing the right
 * instance based on the parameter, followed by register contents.
 *
 * Define the register contents (i.e. bit and bit field macros) from most
 * significant to least significant bit. Indent the register content macros
 * using two extra spaces between ``#define`` and the macro name.
 *
 * Define bit fields using ``REG_GENMASK(h, l)``. Define bit field contents
 * using ``REG_FIELD_PREP(mask, value)``. This will define the values already
 * shifted in place, so they can be directly OR'd together. For convenience,
 * function-like macros may be used to define bit fields, but do note that the
 * macros may be needed to read as well as write the register contents.
 *
 * Define bits using ``REG_BIT(N)``. Do **not** add ``_BIT`` suffix to the name.
 *
 * Group the register and its contents together without blank lines, separate
 * from other registers and their contents with one blank line.
 *
 * Indent macro values from macro names using TABs. Align values vertically. Use
 * braces in macro values as needed to avoid unintended precedence after macro
 * substitution. Use spaces in macro values according to kernel coding
 * style. Use lower case in hexadecimal values.
 *
 * Naming
 * ''''''
 *
 * Try to name registers according to the specs. If the register name changes in
 * the specs from platform to another, stick to the original name.
 *
 * Try to re-use existing register macro definitions. Only add new macros for
 * new register offsets, or when the register contents have changed enough to
 * warrant a full redefinition.
 *
 * When a register macro changes for a new platform, prefix the new macro using
 * the platform acronym or generation. For example, ``SKL_`` or ``GEN8_``. The
 * prefix signifies the start platform/generation using the register.
 *
 * When a bit (field) macro changes or gets added for a new platform, while
 * retaining the existing register macro, add a platform acronym or generation
 * suffix to the name. For example, ``_SKL`` or ``_GEN8``.
 *
 * Examples
 * ''''''''
 *
 * (Note that the values in the example are indented using spaces instead of
 * TABs to avoid misalignment in generated documentation. Use TABs in the
 * definitions.)::
 *
 *  #define _FOO_A                      0xf000
 *  #define _FOO_B                      0xf001
 *  #define FOO(pipe)                   _MMIO_PIPE(pipe, _FOO_A, _FOO_B)
 *  #define   FOO_ENABLE                REG_BIT(31)
 *  #define   FOO_MODE_MASK             REG_GENMASK(19, 16)
 *  #define   FOO_MODE_BAR              REG_FIELD_PREP(FOO_MODE_MASK, 0)
 *  #define   FOO_MODE_BAZ              REG_FIELD_PREP(FOO_MODE_MASK, 1)
 *  #define   FOO_MODE_QUX_SNB          REG_FIELD_PREP(FOO_MODE_MASK, 2)
 *
 *  #define BAR                         _MMIO(0xb000)
 *  #define GEN8_BAR                    _MMIO(0xb888)
 */

/**
 * REG_BIT() - Prepare a u32 bit value
 * @__n: 0-based bit number
 *
 * Local wrapper for BIT() to force u32, with compile time checks.
 *
 * @return: Value with bit @__n set.
 */
#define REG_BIT(__n)							\
	((u32)(BIT(__n) +						\
	       BUILD_BUG_ON_ZERO(__builtin_constant_p(__n) &&		\
				 ((__n) < 0 || (__n) > 31))))

/**
 * REG_GENMASK() - Prepare a continuous u32 bitmask
 * @__high: 0-based high bit
 * @__low: 0-based low bit
 *
 * Local wrapper for GENMASK() to force u32, with compile time checks.
 *
 * @return: Continuous bitmask from @__high to @__low, inclusive.
 */
#define REG_GENMASK(__high, __low)					\
	((u32)(GENMASK(__high, __low) +					\
	       BUILD_BUG_ON_ZERO(__builtin_constant_p(__high) &&	\
				 __builtin_constant_p(__low) &&		\
				 ((__low) < 0 || (__high) > 31 || (__low) > (__high)))))

/*
 * Local integer constant expression version of is_power_of_2().
 */
#define IS_POWER_OF_2(__x)		((__x) && (((__x) & ((__x) - 1)) == 0))

/**
 * REG_FIELD_PREP() - Prepare a u32 bitfield value
 * @__mask: shifted mask defining the field's length and position
 * @__val: value to put in the field

 * Local copy of FIELD_PREP() to generate an integer constant expression, force
 * u32 and for consistency with REG_FIELD_GET(), REG_BIT() and REG_GENMASK().
 *
 * @return: @__val masked and shifted into the field defined by @__mask.
 */
#define REG_FIELD_PREP(__mask, __val)						\
	((u32)((((typeof(__mask))(__val) << __bf_shf(__mask)) & (__mask)) +	\
<<<<<<< HEAD
	       BUILD_BUG_ON_ZERO(!__builtin_constant_p(__mask)) +		\
	       BUILD_BUG_ON_ZERO((__mask) == 0 || (__mask) > U32_MAX) +		\
	       BUILD_BUG_ON_ZERO(!IS_POWER_OF_2((__mask) + (1ULL << __bf_shf(__mask)))) + \
	       BUILD_BUG_ON_ZERO(__builtin_choose_expr(__builtin_constant_p(__val), (~((__mask) >> __bf_shf(__mask)) & (__val)), 0))))
=======
	       BUILD_BUG_ON_ZERO(!__is_constexpr(__mask)) +		\
	       BUILD_BUG_ON_ZERO((__mask) == 0 || (__mask) > U32_MAX) +		\
	       BUILD_BUG_ON_ZERO(!IS_POWER_OF_2((__mask) + (1ULL << __bf_shf(__mask)))) + \
	       BUILD_BUG_ON_ZERO(__builtin_choose_expr(__is_constexpr(__val), (~((__mask) >> __bf_shf(__mask)) & (__val)), 0))))
>>>>>>> a01b2c6f

/**
 * REG_FIELD_GET() - Extract a u32 bitfield value
 * @__mask: shifted mask defining the field's length and position
 * @__val: value to extract the bitfield value from
 *
 * Local wrapper for FIELD_GET() to force u32 and for consistency with
 * REG_FIELD_PREP(), REG_BIT() and REG_GENMASK().
 *
 * @return: Masked and shifted value of the field defined by @__mask in @__val.
 */
#define REG_FIELD_GET(__mask, __val)	((u32)FIELD_GET(__mask, __val))

typedef struct {
	u32 reg;
} i915_reg_t;

#define _MMIO(r) ((const i915_reg_t){ .reg = (r) })

#define INVALID_MMIO_REG _MMIO(0)

static inline u32 i915_mmio_reg_offset(i915_reg_t reg)
{
	return reg.reg;
}

static inline bool i915_mmio_reg_equal(i915_reg_t a, i915_reg_t b)
{
	return i915_mmio_reg_offset(a) == i915_mmio_reg_offset(b);
}

static inline bool i915_mmio_reg_valid(i915_reg_t reg)
{
	return !i915_mmio_reg_equal(reg, INVALID_MMIO_REG);
}

#define VLV_DISPLAY_BASE		0x180000
#define VLV_MIPI_BASE			VLV_DISPLAY_BASE
#define BXT_MIPI_BASE			0x60000

#define DISPLAY_MMIO_BASE(dev_priv)	(INTEL_INFO(dev_priv)->display_mmio_offset)

/*
 * Given the first two numbers __a and __b of arbitrarily many evenly spaced
 * numbers, pick the 0-based __index'th value.
 *
 * Always prefer this over _PICK() if the numbers are evenly spaced.
 */
#define _PICK_EVEN(__index, __a, __b) ((__a) + (__index) * ((__b) - (__a)))

/*
 * Given the arbitrary numbers in varargs, pick the 0-based __index'th number.
 *
 * Always prefer _PICK_EVEN() over this if the numbers are evenly spaced.
 */
#define _PICK(__index, ...) (((const u32 []){ __VA_ARGS__ })[__index])

/*
 * Named helper wrappers around _PICK_EVEN() and _PICK().
 */
#define _PIPE(pipe, a, b)		_PICK_EVEN(pipe, a, b)
#define _PLANE(plane, a, b)		_PICK_EVEN(plane, a, b)
#define _TRANS(tran, a, b)		_PICK_EVEN(tran, a, b)
#define _PORT(port, a, b)		_PICK_EVEN(port, a, b)
#define _PLL(pll, a, b)			_PICK_EVEN(pll, a, b)

#define _MMIO_PIPE(pipe, a, b)		_MMIO(_PIPE(pipe, a, b))
#define _MMIO_PLANE(plane, a, b)	_MMIO(_PLANE(plane, a, b))
#define _MMIO_TRANS(tran, a, b)		_MMIO(_TRANS(tran, a, b))
#define _MMIO_PORT(port, a, b)		_MMIO(_PORT(port, a, b))
#define _MMIO_PLL(pll, a, b)		_MMIO(_PLL(pll, a, b))

#define _PHY3(phy, ...)			_PICK(phy, __VA_ARGS__)

#define _MMIO_PIPE3(pipe, a, b, c)	_MMIO(_PICK(pipe, a, b, c))
#define _MMIO_PORT3(pipe, a, b, c)	_MMIO(_PICK(pipe, a, b, c))
#define _MMIO_PHY3(phy, a, b, c)	_MMIO(_PHY3(phy, a, b, c))

/*
 * Device info offset array based helpers for groups of registers with unevenly
 * spaced base offsets.
 */
#define _MMIO_PIPE2(pipe, reg)		_MMIO(INTEL_INFO(dev_priv)->pipe_offsets[pipe] - \
					      INTEL_INFO(dev_priv)->pipe_offsets[PIPE_A] + (reg) + \
					      DISPLAY_MMIO_BASE(dev_priv))
#define _MMIO_TRANS2(pipe, reg)		_MMIO(INTEL_INFO(dev_priv)->trans_offsets[(pipe)] - \
					      INTEL_INFO(dev_priv)->trans_offsets[TRANSCODER_A] + (reg) + \
					      DISPLAY_MMIO_BASE(dev_priv))
#define _CURSOR2(pipe, reg)		_MMIO(INTEL_INFO(dev_priv)->cursor_offsets[(pipe)] - \
					      INTEL_INFO(dev_priv)->cursor_offsets[PIPE_A] + (reg) + \
					      DISPLAY_MMIO_BASE(dev_priv))

#define __MASKED_FIELD(mask, value) ((mask) << 16 | (value))
#define _MASKED_FIELD(mask, value) ({					   \
	if (__builtin_constant_p(mask))					   \
		BUILD_BUG_ON_MSG(((mask) & 0xffff0000), "Incorrect mask"); \
	if (__builtin_constant_p(value))				   \
		BUILD_BUG_ON_MSG((value) & 0xffff0000, "Incorrect value"); \
	if (__builtin_constant_p(mask) && __builtin_constant_p(value))	   \
		BUILD_BUG_ON_MSG((value) & ~(mask),			   \
				 "Incorrect value for mask");		   \
	__MASKED_FIELD(mask, value); })
#define _MASKED_BIT_ENABLE(a)	({ typeof(a) _a = (a); _MASKED_FIELD(_a, _a); })
#define _MASKED_BIT_DISABLE(a)	(_MASKED_FIELD((a), 0))

/* Engine ID */

#define RCS0_HW		0
#define VCS0_HW		1
#define BCS0_HW		2
#define VECS0_HW	3
#define VCS1_HW		4
#define VCS2_HW		6
#define VCS3_HW		7
#define VECS1_HW	12

/* Engine class */

#define RENDER_CLASS		0
#define VIDEO_DECODE_CLASS	1
#define VIDEO_ENHANCEMENT_CLASS	2
#define COPY_ENGINE_CLASS	3
#define OTHER_CLASS		4
#define MAX_ENGINE_CLASS	4

#define OTHER_GTPM_INSTANCE	1
#define MAX_ENGINE_INSTANCE    3

/* PCI config space */

#define MCHBAR_I915 0x44
#define MCHBAR_I965 0x48
#define MCHBAR_SIZE (4 * 4096)

#define DEVEN 0x54
#define   DEVEN_MCHBAR_EN (1 << 28)

/* BSM in include/drm/i915_drm.h */

#define HPLLCC	0xc0 /* 85x only */
#define   GC_CLOCK_CONTROL_MASK		(0x7 << 0)
#define   GC_CLOCK_133_200		(0 << 0)
#define   GC_CLOCK_100_200		(1 << 0)
#define   GC_CLOCK_100_133		(2 << 0)
#define   GC_CLOCK_133_266		(3 << 0)
#define   GC_CLOCK_133_200_2		(4 << 0)
#define   GC_CLOCK_133_266_2		(5 << 0)
#define   GC_CLOCK_166_266		(6 << 0)
#define   GC_CLOCK_166_250		(7 << 0)

#define I915_GDRST 0xc0 /* PCI config register */
#define   GRDOM_FULL		(0 << 2)
#define   GRDOM_RENDER		(1 << 2)
#define   GRDOM_MEDIA		(3 << 2)
#define   GRDOM_MASK		(3 << 2)
#define   GRDOM_RESET_STATUS	(1 << 1)
#define   GRDOM_RESET_ENABLE	(1 << 0)

/* BSpec only has register offset, PCI device and bit found empirically */
#define I830_CLOCK_GATE	0xc8 /* device 0 */
#define   I830_L2_CACHE_CLOCK_GATE_DISABLE	(1 << 2)

#define GCDGMBUS 0xcc

#define GCFGC2	0xda
#define GCFGC	0xf0 /* 915+ only */
#define   GC_LOW_FREQUENCY_ENABLE	(1 << 7)
#define   GC_DISPLAY_CLOCK_190_200_MHZ	(0 << 4)
#define   GC_DISPLAY_CLOCK_333_320_MHZ	(4 << 4)
#define   GC_DISPLAY_CLOCK_267_MHZ_PNV	(0 << 4)
#define   GC_DISPLAY_CLOCK_333_MHZ_PNV	(1 << 4)
#define   GC_DISPLAY_CLOCK_444_MHZ_PNV	(2 << 4)
#define   GC_DISPLAY_CLOCK_200_MHZ_PNV	(5 << 4)
#define   GC_DISPLAY_CLOCK_133_MHZ_PNV	(6 << 4)
#define   GC_DISPLAY_CLOCK_167_MHZ_PNV	(7 << 4)
#define   GC_DISPLAY_CLOCK_MASK		(7 << 4)
#define   GM45_GC_RENDER_CLOCK_MASK	(0xf << 0)
#define   GM45_GC_RENDER_CLOCK_266_MHZ	(8 << 0)
#define   GM45_GC_RENDER_CLOCK_320_MHZ	(9 << 0)
#define   GM45_GC_RENDER_CLOCK_400_MHZ	(0xb << 0)
#define   GM45_GC_RENDER_CLOCK_533_MHZ	(0xc << 0)
#define   I965_GC_RENDER_CLOCK_MASK	(0xf << 0)
#define   I965_GC_RENDER_CLOCK_267_MHZ	(2 << 0)
#define   I965_GC_RENDER_CLOCK_333_MHZ	(3 << 0)
#define   I965_GC_RENDER_CLOCK_444_MHZ	(4 << 0)
#define   I965_GC_RENDER_CLOCK_533_MHZ	(5 << 0)
#define   I945_GC_RENDER_CLOCK_MASK	(7 << 0)
#define   I945_GC_RENDER_CLOCK_166_MHZ	(0 << 0)
#define   I945_GC_RENDER_CLOCK_200_MHZ	(1 << 0)
#define   I945_GC_RENDER_CLOCK_250_MHZ	(3 << 0)
#define   I945_GC_RENDER_CLOCK_400_MHZ	(5 << 0)
#define   I915_GC_RENDER_CLOCK_MASK	(7 << 0)
#define   I915_GC_RENDER_CLOCK_166_MHZ	(0 << 0)
#define   I915_GC_RENDER_CLOCK_200_MHZ	(1 << 0)
#define   I915_GC_RENDER_CLOCK_333_MHZ	(4 << 0)

#define ASLE	0xe4
#define ASLS	0xfc

#define SWSCI	0xe8
#define   SWSCI_SCISEL	(1 << 15)
#define   SWSCI_GSSCIE	(1 << 0)

#define LBPC 0xf4 /* legacy/combination backlight modes, also called LBB */


#define ILK_GDSR _MMIO(MCHBAR_MIRROR_BASE + 0x2ca4)
#define  ILK_GRDOM_FULL		(0 << 1)
#define  ILK_GRDOM_RENDER	(1 << 1)
#define  ILK_GRDOM_MEDIA	(3 << 1)
#define  ILK_GRDOM_MASK		(3 << 1)
#define  ILK_GRDOM_RESET_ENABLE (1 << 0)

#define GEN6_MBCUNIT_SNPCR	_MMIO(0x900c) /* for LLC config */
#define   GEN6_MBC_SNPCR_SHIFT	21
#define   GEN6_MBC_SNPCR_MASK	(3 << 21)
#define   GEN6_MBC_SNPCR_MAX	(0 << 21)
#define   GEN6_MBC_SNPCR_MED	(1 << 21)
#define   GEN6_MBC_SNPCR_LOW	(2 << 21)
#define   GEN6_MBC_SNPCR_MIN	(3 << 21) /* only 1/16th of the cache is shared */

#define VLV_G3DCTL		_MMIO(0x9024)
#define VLV_GSCKGCTL		_MMIO(0x9028)

#define GEN6_MBCTL		_MMIO(0x0907c)
#define   GEN6_MBCTL_ENABLE_BOOT_FETCH	(1 << 4)
#define   GEN6_MBCTL_CTX_FETCH_NEEDED	(1 << 3)
#define   GEN6_MBCTL_BME_UPDATE_ENABLE	(1 << 2)
#define   GEN6_MBCTL_MAE_UPDATE_ENABLE	(1 << 1)
#define   GEN6_MBCTL_BOOT_FETCH_MECH	(1 << 0)

#define GEN6_GDRST	_MMIO(0x941c)
#define  GEN6_GRDOM_FULL		(1 << 0)
#define  GEN6_GRDOM_RENDER		(1 << 1)
#define  GEN6_GRDOM_MEDIA		(1 << 2)
#define  GEN6_GRDOM_BLT			(1 << 3)
#define  GEN6_GRDOM_VECS		(1 << 4)
#define  GEN9_GRDOM_GUC			(1 << 5)
#define  GEN8_GRDOM_MEDIA2		(1 << 7)
/* GEN11 changed all bit defs except for FULL & RENDER */
#define  GEN11_GRDOM_FULL		GEN6_GRDOM_FULL
#define  GEN11_GRDOM_RENDER		GEN6_GRDOM_RENDER
#define  GEN11_GRDOM_BLT		(1 << 2)
#define  GEN11_GRDOM_GUC		(1 << 3)
#define  GEN11_GRDOM_MEDIA		(1 << 5)
#define  GEN11_GRDOM_MEDIA2		(1 << 6)
#define  GEN11_GRDOM_MEDIA3		(1 << 7)
#define  GEN11_GRDOM_MEDIA4		(1 << 8)
#define  GEN11_GRDOM_VECS		(1 << 13)
#define  GEN11_GRDOM_VECS2		(1 << 14)
#define  GEN11_GRDOM_SFC0		(1 << 17)
#define  GEN11_GRDOM_SFC1		(1 << 18)

#define  GEN11_VCS_SFC_RESET_BIT(instance)	(GEN11_GRDOM_SFC0 << ((instance) >> 1))
#define  GEN11_VECS_SFC_RESET_BIT(instance)	(GEN11_GRDOM_SFC0 << (instance))

#define GEN11_VCS_SFC_FORCED_LOCK(engine)	_MMIO((engine)->mmio_base + 0x88C)
#define   GEN11_VCS_SFC_FORCED_LOCK_BIT		(1 << 0)
#define GEN11_VCS_SFC_LOCK_STATUS(engine)	_MMIO((engine)->mmio_base + 0x890)
#define   GEN11_VCS_SFC_USAGE_BIT		(1 << 0)
#define   GEN11_VCS_SFC_LOCK_ACK_BIT		(1 << 1)

#define GEN11_VECS_SFC_FORCED_LOCK(engine)	_MMIO((engine)->mmio_base + 0x201C)
#define   GEN11_VECS_SFC_FORCED_LOCK_BIT	(1 << 0)
#define GEN11_VECS_SFC_LOCK_ACK(engine)		_MMIO((engine)->mmio_base + 0x2018)
#define   GEN11_VECS_SFC_LOCK_ACK_BIT		(1 << 0)
#define GEN11_VECS_SFC_USAGE(engine)		_MMIO((engine)->mmio_base + 0x2014)
#define   GEN11_VECS_SFC_USAGE_BIT		(1 << 0)

#define RING_PP_DIR_BASE(base)		_MMIO((base) + 0x228)
#define RING_PP_DIR_BASE_READ(base)	_MMIO((base) + 0x518)
#define RING_PP_DIR_DCLV(base)		_MMIO((base) + 0x220)
#define   PP_DIR_DCLV_2G		0xffffffff

#define GEN8_RING_PDP_UDW(engine, n)	_MMIO((engine)->mmio_base + 0x270 + (n) * 8 + 4)
#define GEN8_RING_PDP_LDW(engine, n)	_MMIO((engine)->mmio_base + 0x270 + (n) * 8)

#define GEN8_R_PWR_CLK_STATE		_MMIO(0x20C8)
#define   GEN8_RPCS_ENABLE		(1 << 31)
#define   GEN8_RPCS_S_CNT_ENABLE	(1 << 18)
#define   GEN8_RPCS_S_CNT_SHIFT		15
#define   GEN8_RPCS_S_CNT_MASK		(0x7 << GEN8_RPCS_S_CNT_SHIFT)
#define   GEN11_RPCS_S_CNT_SHIFT	12
#define   GEN11_RPCS_S_CNT_MASK		(0x3f << GEN11_RPCS_S_CNT_SHIFT)
#define   GEN8_RPCS_SS_CNT_ENABLE	(1 << 11)
#define   GEN8_RPCS_SS_CNT_SHIFT	8
#define   GEN8_RPCS_SS_CNT_MASK		(0x7 << GEN8_RPCS_SS_CNT_SHIFT)
#define   GEN8_RPCS_EU_MAX_SHIFT	4
#define   GEN8_RPCS_EU_MAX_MASK		(0xf << GEN8_RPCS_EU_MAX_SHIFT)
#define   GEN8_RPCS_EU_MIN_SHIFT	0
#define   GEN8_RPCS_EU_MIN_MASK		(0xf << GEN8_RPCS_EU_MIN_SHIFT)

#define WAIT_FOR_RC6_EXIT		_MMIO(0x20CC)
/* HSW only */
#define   HSW_SELECTIVE_READ_ADDRESSING_SHIFT		2
#define   HSW_SELECTIVE_READ_ADDRESSING_MASK		(0x3 << HSW_SLECTIVE_READ_ADDRESSING_SHIFT)
#define   HSW_SELECTIVE_WRITE_ADDRESS_SHIFT		4
#define   HSW_SELECTIVE_WRITE_ADDRESS_MASK		(0x7 << HSW_SELECTIVE_WRITE_ADDRESS_SHIFT)
/* HSW+ */
#define   HSW_WAIT_FOR_RC6_EXIT_ENABLE			(1 << 0)
#define   HSW_RCS_CONTEXT_ENABLE			(1 << 7)
#define   HSW_RCS_INHIBIT				(1 << 8)
/* Gen8 */
#define   GEN8_SELECTIVE_WRITE_ADDRESS_SHIFT		4
#define   GEN8_SELECTIVE_WRITE_ADDRESS_MASK		(0x3 << GEN8_SELECTIVE_WRITE_ADDRESS_SHIFT)
#define   GEN8_SELECTIVE_WRITE_ADDRESS_SHIFT		4
#define   GEN8_SELECTIVE_WRITE_ADDRESS_MASK		(0x3 << GEN8_SELECTIVE_WRITE_ADDRESS_SHIFT)
#define   GEN8_SELECTIVE_WRITE_ADDRESSING_ENABLE	(1 << 6)
#define   GEN8_SELECTIVE_READ_SUBSLICE_SELECT_SHIFT	9
#define   GEN8_SELECTIVE_READ_SUBSLICE_SELECT_MASK	(0x3 << GEN8_SELECTIVE_READ_SUBSLICE_SELECT_SHIFT)
#define   GEN8_SELECTIVE_READ_SLICE_SELECT_SHIFT	11
#define   GEN8_SELECTIVE_READ_SLICE_SELECT_MASK		(0x3 << GEN8_SELECTIVE_READ_SLICE_SELECT_SHIFT)
#define   GEN8_SELECTIVE_READ_ADDRESSING_ENABLE         (1 << 13)

#define GAM_ECOCHK			_MMIO(0x4090)
#define   BDW_DISABLE_HDC_INVALIDATION	(1 << 25)
#define   ECOCHK_SNB_BIT		(1 << 10)
#define   ECOCHK_DIS_TLB		(1 << 8)
#define   HSW_ECOCHK_ARB_PRIO_SOL	(1 << 6)
#define   ECOCHK_PPGTT_CACHE64B		(0x3 << 3)
#define   ECOCHK_PPGTT_CACHE4B		(0x0 << 3)
#define   ECOCHK_PPGTT_GFDT_IVB		(0x1 << 4)
#define   ECOCHK_PPGTT_LLC_IVB		(0x1 << 3)
#define   ECOCHK_PPGTT_UC_HSW		(0x1 << 3)
#define   ECOCHK_PPGTT_WT_HSW		(0x2 << 3)
#define   ECOCHK_PPGTT_WB_HSW		(0x3 << 3)

#define GAC_ECO_BITS			_MMIO(0x14090)
#define   ECOBITS_SNB_BIT		(1 << 13)
#define   ECOBITS_PPGTT_CACHE64B	(3 << 8)
#define   ECOBITS_PPGTT_CACHE4B		(0 << 8)

#define GAB_CTL				_MMIO(0x24000)
#define   GAB_CTL_CONT_AFTER_PAGEFAULT	(1 << 8)

#define GEN6_STOLEN_RESERVED		_MMIO(0x1082C0)
#define GEN6_STOLEN_RESERVED_ADDR_MASK	(0xFFF << 20)
#define GEN7_STOLEN_RESERVED_ADDR_MASK	(0x3FFF << 18)
#define GEN6_STOLEN_RESERVED_SIZE_MASK	(3 << 4)
#define GEN6_STOLEN_RESERVED_1M		(0 << 4)
#define GEN6_STOLEN_RESERVED_512K	(1 << 4)
#define GEN6_STOLEN_RESERVED_256K	(2 << 4)
#define GEN6_STOLEN_RESERVED_128K	(3 << 4)
#define GEN7_STOLEN_RESERVED_SIZE_MASK	(1 << 5)
#define GEN7_STOLEN_RESERVED_1M		(0 << 5)
#define GEN7_STOLEN_RESERVED_256K	(1 << 5)
#define GEN8_STOLEN_RESERVED_SIZE_MASK	(3 << 7)
#define GEN8_STOLEN_RESERVED_1M		(0 << 7)
#define GEN8_STOLEN_RESERVED_2M		(1 << 7)
#define GEN8_STOLEN_RESERVED_4M		(2 << 7)
#define GEN8_STOLEN_RESERVED_8M		(3 << 7)
#define GEN6_STOLEN_RESERVED_ENABLE	(1 << 0)
#define GEN11_STOLEN_RESERVED_ADDR_MASK	(0xFFFFFFFFFFFULL << 20)

/* VGA stuff */

#define VGA_ST01_MDA 0x3ba
#define VGA_ST01_CGA 0x3da

#define _VGA_MSR_WRITE _MMIO(0x3c2)
#define VGA_MSR_WRITE 0x3c2
#define VGA_MSR_READ 0x3cc
#define   VGA_MSR_MEM_EN (1 << 1)
#define   VGA_MSR_CGA_MODE (1 << 0)

#define VGA_SR_INDEX 0x3c4
#define SR01			1
#define VGA_SR_DATA 0x3c5

#define VGA_AR_INDEX 0x3c0
#define   VGA_AR_VID_EN (1 << 5)
#define VGA_AR_DATA_WRITE 0x3c0
#define VGA_AR_DATA_READ 0x3c1

#define VGA_GR_INDEX 0x3ce
#define VGA_GR_DATA 0x3cf
/* GR05 */
#define   VGA_GR_MEM_READ_MODE_SHIFT 3
#define     VGA_GR_MEM_READ_MODE_PLANE 1
/* GR06 */
#define   VGA_GR_MEM_MODE_MASK 0xc
#define   VGA_GR_MEM_MODE_SHIFT 2
#define   VGA_GR_MEM_A0000_AFFFF 0
#define   VGA_GR_MEM_A0000_BFFFF 1
#define   VGA_GR_MEM_B0000_B7FFF 2
#define   VGA_GR_MEM_B0000_BFFFF 3

#define VGA_DACMASK 0x3c6
#define VGA_DACRX 0x3c7
#define VGA_DACWX 0x3c8
#define VGA_DACDATA 0x3c9

#define VGA_CR_INDEX_MDA 0x3b4
#define VGA_CR_DATA_MDA 0x3b5
#define VGA_CR_INDEX_CGA 0x3d4
#define VGA_CR_DATA_CGA 0x3d5

#define MI_PREDICATE_SRC0	_MMIO(0x2400)
#define MI_PREDICATE_SRC0_UDW	_MMIO(0x2400 + 4)
#define MI_PREDICATE_SRC1	_MMIO(0x2408)
#define MI_PREDICATE_SRC1_UDW	_MMIO(0x2408 + 4)

#define MI_PREDICATE_RESULT_2	_MMIO(0x2214)
#define  LOWER_SLICE_ENABLED	(1 << 0)
#define  LOWER_SLICE_DISABLED	(0 << 0)

/*
 * Registers used only by the command parser
 */
#define BCS_SWCTRL _MMIO(0x22200)

#define GPGPU_THREADS_DISPATCHED        _MMIO(0x2290)
#define GPGPU_THREADS_DISPATCHED_UDW	_MMIO(0x2290 + 4)
#define HS_INVOCATION_COUNT             _MMIO(0x2300)
#define HS_INVOCATION_COUNT_UDW		_MMIO(0x2300 + 4)
#define DS_INVOCATION_COUNT             _MMIO(0x2308)
#define DS_INVOCATION_COUNT_UDW		_MMIO(0x2308 + 4)
#define IA_VERTICES_COUNT               _MMIO(0x2310)
#define IA_VERTICES_COUNT_UDW		_MMIO(0x2310 + 4)
#define IA_PRIMITIVES_COUNT             _MMIO(0x2318)
#define IA_PRIMITIVES_COUNT_UDW		_MMIO(0x2318 + 4)
#define VS_INVOCATION_COUNT             _MMIO(0x2320)
#define VS_INVOCATION_COUNT_UDW		_MMIO(0x2320 + 4)
#define GS_INVOCATION_COUNT             _MMIO(0x2328)
#define GS_INVOCATION_COUNT_UDW		_MMIO(0x2328 + 4)
#define GS_PRIMITIVES_COUNT             _MMIO(0x2330)
#define GS_PRIMITIVES_COUNT_UDW		_MMIO(0x2330 + 4)
#define CL_INVOCATION_COUNT             _MMIO(0x2338)
#define CL_INVOCATION_COUNT_UDW		_MMIO(0x2338 + 4)
#define CL_PRIMITIVES_COUNT             _MMIO(0x2340)
#define CL_PRIMITIVES_COUNT_UDW		_MMIO(0x2340 + 4)
#define PS_INVOCATION_COUNT             _MMIO(0x2348)
#define PS_INVOCATION_COUNT_UDW		_MMIO(0x2348 + 4)
#define PS_DEPTH_COUNT                  _MMIO(0x2350)
#define PS_DEPTH_COUNT_UDW		_MMIO(0x2350 + 4)

/* There are the 4 64-bit counter registers, one for each stream output */
#define GEN7_SO_NUM_PRIMS_WRITTEN(n)		_MMIO(0x5200 + (n) * 8)
#define GEN7_SO_NUM_PRIMS_WRITTEN_UDW(n)	_MMIO(0x5200 + (n) * 8 + 4)

#define GEN7_SO_PRIM_STORAGE_NEEDED(n)		_MMIO(0x5240 + (n) * 8)
#define GEN7_SO_PRIM_STORAGE_NEEDED_UDW(n)	_MMIO(0x5240 + (n) * 8 + 4)

#define GEN7_3DPRIM_END_OFFSET          _MMIO(0x2420)
#define GEN7_3DPRIM_START_VERTEX        _MMIO(0x2430)
#define GEN7_3DPRIM_VERTEX_COUNT        _MMIO(0x2434)
#define GEN7_3DPRIM_INSTANCE_COUNT      _MMIO(0x2438)
#define GEN7_3DPRIM_START_INSTANCE      _MMIO(0x243C)
#define GEN7_3DPRIM_BASE_VERTEX         _MMIO(0x2440)

#define GEN7_GPGPU_DISPATCHDIMX         _MMIO(0x2500)
#define GEN7_GPGPU_DISPATCHDIMY         _MMIO(0x2504)
#define GEN7_GPGPU_DISPATCHDIMZ         _MMIO(0x2508)

/* There are the 16 64-bit CS General Purpose Registers */
#define HSW_CS_GPR(n)                   _MMIO(0x2600 + (n) * 8)
#define HSW_CS_GPR_UDW(n)               _MMIO(0x2600 + (n) * 8 + 4)

#define GEN7_OACONTROL _MMIO(0x2360)
#define  GEN7_OACONTROL_CTX_MASK	    0xFFFFF000
#define  GEN7_OACONTROL_TIMER_PERIOD_MASK   0x3F
#define  GEN7_OACONTROL_TIMER_PERIOD_SHIFT  6
#define  GEN7_OACONTROL_TIMER_ENABLE	    (1 << 5)
#define  GEN7_OACONTROL_FORMAT_A13	    (0 << 2)
#define  GEN7_OACONTROL_FORMAT_A29	    (1 << 2)
#define  GEN7_OACONTROL_FORMAT_A13_B8_C8    (2 << 2)
#define  GEN7_OACONTROL_FORMAT_A29_B8_C8    (3 << 2)
#define  GEN7_OACONTROL_FORMAT_B4_C8	    (4 << 2)
#define  GEN7_OACONTROL_FORMAT_A45_B8_C8    (5 << 2)
#define  GEN7_OACONTROL_FORMAT_B4_C8_A16    (6 << 2)
#define  GEN7_OACONTROL_FORMAT_C4_B8	    (7 << 2)
#define  GEN7_OACONTROL_FORMAT_SHIFT	    2
#define  GEN7_OACONTROL_PER_CTX_ENABLE	    (1 << 1)
#define  GEN7_OACONTROL_ENABLE		    (1 << 0)

#define GEN8_OACTXID _MMIO(0x2364)

#define GEN8_OA_DEBUG _MMIO(0x2B04)
#define  GEN9_OA_DEBUG_DISABLE_CLK_RATIO_REPORTS    (1 << 5)
#define  GEN9_OA_DEBUG_INCLUDE_CLK_RATIO	    (1 << 6)
#define  GEN9_OA_DEBUG_DISABLE_GO_1_0_REPORTS	    (1 << 2)
#define  GEN9_OA_DEBUG_DISABLE_CTX_SWITCH_REPORTS   (1 << 1)

#define GEN8_OACONTROL _MMIO(0x2B00)
#define  GEN8_OA_REPORT_FORMAT_A12	    (0 << 2)
#define  GEN8_OA_REPORT_FORMAT_A12_B8_C8    (2 << 2)
#define  GEN8_OA_REPORT_FORMAT_A36_B8_C8    (5 << 2)
#define  GEN8_OA_REPORT_FORMAT_C4_B8	    (7 << 2)
#define  GEN8_OA_REPORT_FORMAT_SHIFT	    2
#define  GEN8_OA_SPECIFIC_CONTEXT_ENABLE    (1 << 1)
#define  GEN8_OA_COUNTER_ENABLE             (1 << 0)

#define GEN8_OACTXCONTROL _MMIO(0x2360)
#define  GEN8_OA_TIMER_PERIOD_MASK	    0x3F
#define  GEN8_OA_TIMER_PERIOD_SHIFT	    2
#define  GEN8_OA_TIMER_ENABLE		    (1 << 1)
#define  GEN8_OA_COUNTER_RESUME		    (1 << 0)

#define GEN7_OABUFFER _MMIO(0x23B0) /* R/W */
#define  GEN7_OABUFFER_OVERRUN_DISABLE	    (1 << 3)
#define  GEN7_OABUFFER_EDGE_TRIGGER	    (1 << 2)
#define  GEN7_OABUFFER_STOP_RESUME_ENABLE   (1 << 1)
#define  GEN7_OABUFFER_RESUME		    (1 << 0)

#define GEN8_OABUFFER_UDW _MMIO(0x23b4)
#define GEN8_OABUFFER _MMIO(0x2b14)
#define  GEN8_OABUFFER_MEM_SELECT_GGTT      (1 << 0)  /* 0: PPGTT, 1: GGTT */

#define GEN7_OASTATUS1 _MMIO(0x2364)
#define  GEN7_OASTATUS1_TAIL_MASK	    0xffffffc0
#define  GEN7_OASTATUS1_COUNTER_OVERFLOW    (1 << 2)
#define  GEN7_OASTATUS1_OABUFFER_OVERFLOW   (1 << 1)
#define  GEN7_OASTATUS1_REPORT_LOST	    (1 << 0)

#define GEN7_OASTATUS2 _MMIO(0x2368)
#define  GEN7_OASTATUS2_HEAD_MASK           0xffffffc0
#define  GEN7_OASTATUS2_MEM_SELECT_GGTT     (1 << 0) /* 0: PPGTT, 1: GGTT */

#define GEN8_OASTATUS _MMIO(0x2b08)
#define  GEN8_OASTATUS_OVERRUN_STATUS	    (1 << 3)
#define  GEN8_OASTATUS_COUNTER_OVERFLOW     (1 << 2)
#define  GEN8_OASTATUS_OABUFFER_OVERFLOW    (1 << 1)
#define  GEN8_OASTATUS_REPORT_LOST	    (1 << 0)

#define GEN8_OAHEADPTR _MMIO(0x2B0C)
#define GEN8_OAHEADPTR_MASK    0xffffffc0
#define GEN8_OATAILPTR _MMIO(0x2B10)
#define GEN8_OATAILPTR_MASK    0xffffffc0

#define OABUFFER_SIZE_128K  (0 << 3)
#define OABUFFER_SIZE_256K  (1 << 3)
#define OABUFFER_SIZE_512K  (2 << 3)
#define OABUFFER_SIZE_1M    (3 << 3)
#define OABUFFER_SIZE_2M    (4 << 3)
#define OABUFFER_SIZE_4M    (5 << 3)
#define OABUFFER_SIZE_8M    (6 << 3)
#define OABUFFER_SIZE_16M   (7 << 3)

/*
 * Flexible, Aggregate EU Counter Registers.
 * Note: these aren't contiguous
 */
#define EU_PERF_CNTL0	    _MMIO(0xe458)
#define EU_PERF_CNTL1	    _MMIO(0xe558)
#define EU_PERF_CNTL2	    _MMIO(0xe658)
#define EU_PERF_CNTL3	    _MMIO(0xe758)
#define EU_PERF_CNTL4	    _MMIO(0xe45c)
#define EU_PERF_CNTL5	    _MMIO(0xe55c)
#define EU_PERF_CNTL6	    _MMIO(0xe65c)

/*
 * OA Boolean state
 */

#define OASTARTTRIG1 _MMIO(0x2710)
#define OASTARTTRIG1_THRESHOLD_COUNT_MASK_MBZ 0xffff0000
#define OASTARTTRIG1_THRESHOLD_MASK	      0xffff

#define OASTARTTRIG2 _MMIO(0x2714)
#define OASTARTTRIG2_INVERT_A_0 (1 << 0)
#define OASTARTTRIG2_INVERT_A_1 (1 << 1)
#define OASTARTTRIG2_INVERT_A_2 (1 << 2)
#define OASTARTTRIG2_INVERT_A_3 (1 << 3)
#define OASTARTTRIG2_INVERT_A_4 (1 << 4)
#define OASTARTTRIG2_INVERT_A_5 (1 << 5)
#define OASTARTTRIG2_INVERT_A_6 (1 << 6)
#define OASTARTTRIG2_INVERT_A_7 (1 << 7)
#define OASTARTTRIG2_INVERT_A_8 (1 << 8)
#define OASTARTTRIG2_INVERT_A_9 (1 << 9)
#define OASTARTTRIG2_INVERT_A_10 (1 << 10)
#define OASTARTTRIG2_INVERT_A_11 (1 << 11)
#define OASTARTTRIG2_INVERT_A_12 (1 << 12)
#define OASTARTTRIG2_INVERT_A_13 (1 << 13)
#define OASTARTTRIG2_INVERT_A_14 (1 << 14)
#define OASTARTTRIG2_INVERT_A_15 (1 << 15)
#define OASTARTTRIG2_INVERT_B_0 (1 << 16)
#define OASTARTTRIG2_INVERT_B_1 (1 << 17)
#define OASTARTTRIG2_INVERT_B_2 (1 << 18)
#define OASTARTTRIG2_INVERT_B_3 (1 << 19)
#define OASTARTTRIG2_INVERT_C_0 (1 << 20)
#define OASTARTTRIG2_INVERT_C_1 (1 << 21)
#define OASTARTTRIG2_INVERT_D_0 (1 << 22)
#define OASTARTTRIG2_THRESHOLD_ENABLE	    (1 << 23)
#define OASTARTTRIG2_START_TRIG_FLAG_MBZ    (1 << 24)
#define OASTARTTRIG2_EVENT_SELECT_0  (1 << 28)
#define OASTARTTRIG2_EVENT_SELECT_1  (1 << 29)
#define OASTARTTRIG2_EVENT_SELECT_2  (1 << 30)
#define OASTARTTRIG2_EVENT_SELECT_3  (1 << 31)

#define OASTARTTRIG3 _MMIO(0x2718)
#define OASTARTTRIG3_NOA_SELECT_MASK	   0xf
#define OASTARTTRIG3_NOA_SELECT_8_SHIFT    0
#define OASTARTTRIG3_NOA_SELECT_9_SHIFT    4
#define OASTARTTRIG3_NOA_SELECT_10_SHIFT   8
#define OASTARTTRIG3_NOA_SELECT_11_SHIFT   12
#define OASTARTTRIG3_NOA_SELECT_12_SHIFT   16
#define OASTARTTRIG3_NOA_SELECT_13_SHIFT   20
#define OASTARTTRIG3_NOA_SELECT_14_SHIFT   24
#define OASTARTTRIG3_NOA_SELECT_15_SHIFT   28

#define OASTARTTRIG4 _MMIO(0x271c)
#define OASTARTTRIG4_NOA_SELECT_MASK	    0xf
#define OASTARTTRIG4_NOA_SELECT_0_SHIFT    0
#define OASTARTTRIG4_NOA_SELECT_1_SHIFT    4
#define OASTARTTRIG4_NOA_SELECT_2_SHIFT    8
#define OASTARTTRIG4_NOA_SELECT_3_SHIFT    12
#define OASTARTTRIG4_NOA_SELECT_4_SHIFT    16
#define OASTARTTRIG4_NOA_SELECT_5_SHIFT    20
#define OASTARTTRIG4_NOA_SELECT_6_SHIFT    24
#define OASTARTTRIG4_NOA_SELECT_7_SHIFT    28

#define OASTARTTRIG5 _MMIO(0x2720)
#define OASTARTTRIG5_THRESHOLD_COUNT_MASK_MBZ 0xffff0000
#define OASTARTTRIG5_THRESHOLD_MASK	      0xffff

#define OASTARTTRIG6 _MMIO(0x2724)
#define OASTARTTRIG6_INVERT_A_0 (1 << 0)
#define OASTARTTRIG6_INVERT_A_1 (1 << 1)
#define OASTARTTRIG6_INVERT_A_2 (1 << 2)
#define OASTARTTRIG6_INVERT_A_3 (1 << 3)
#define OASTARTTRIG6_INVERT_A_4 (1 << 4)
#define OASTARTTRIG6_INVERT_A_5 (1 << 5)
#define OASTARTTRIG6_INVERT_A_6 (1 << 6)
#define OASTARTTRIG6_INVERT_A_7 (1 << 7)
#define OASTARTTRIG6_INVERT_A_8 (1 << 8)
#define OASTARTTRIG6_INVERT_A_9 (1 << 9)
#define OASTARTTRIG6_INVERT_A_10 (1 << 10)
#define OASTARTTRIG6_INVERT_A_11 (1 << 11)
#define OASTARTTRIG6_INVERT_A_12 (1 << 12)
#define OASTARTTRIG6_INVERT_A_13 (1 << 13)
#define OASTARTTRIG6_INVERT_A_14 (1 << 14)
#define OASTARTTRIG6_INVERT_A_15 (1 << 15)
#define OASTARTTRIG6_INVERT_B_0 (1 << 16)
#define OASTARTTRIG6_INVERT_B_1 (1 << 17)
#define OASTARTTRIG6_INVERT_B_2 (1 << 18)
#define OASTARTTRIG6_INVERT_B_3 (1 << 19)
#define OASTARTTRIG6_INVERT_C_0 (1 << 20)
#define OASTARTTRIG6_INVERT_C_1 (1 << 21)
#define OASTARTTRIG6_INVERT_D_0 (1 << 22)
#define OASTARTTRIG6_THRESHOLD_ENABLE	    (1 << 23)
#define OASTARTTRIG6_START_TRIG_FLAG_MBZ    (1 << 24)
#define OASTARTTRIG6_EVENT_SELECT_4  (1 << 28)
#define OASTARTTRIG6_EVENT_SELECT_5  (1 << 29)
#define OASTARTTRIG6_EVENT_SELECT_6  (1 << 30)
#define OASTARTTRIG6_EVENT_SELECT_7  (1 << 31)

#define OASTARTTRIG7 _MMIO(0x2728)
#define OASTARTTRIG7_NOA_SELECT_MASK	   0xf
#define OASTARTTRIG7_NOA_SELECT_8_SHIFT    0
#define OASTARTTRIG7_NOA_SELECT_9_SHIFT    4
#define OASTARTTRIG7_NOA_SELECT_10_SHIFT   8
#define OASTARTTRIG7_NOA_SELECT_11_SHIFT   12
#define OASTARTTRIG7_NOA_SELECT_12_SHIFT   16
#define OASTARTTRIG7_NOA_SELECT_13_SHIFT   20
#define OASTARTTRIG7_NOA_SELECT_14_SHIFT   24
#define OASTARTTRIG7_NOA_SELECT_15_SHIFT   28

#define OASTARTTRIG8 _MMIO(0x272c)
#define OASTARTTRIG8_NOA_SELECT_MASK	   0xf
#define OASTARTTRIG8_NOA_SELECT_0_SHIFT    0
#define OASTARTTRIG8_NOA_SELECT_1_SHIFT    4
#define OASTARTTRIG8_NOA_SELECT_2_SHIFT    8
#define OASTARTTRIG8_NOA_SELECT_3_SHIFT    12
#define OASTARTTRIG8_NOA_SELECT_4_SHIFT    16
#define OASTARTTRIG8_NOA_SELECT_5_SHIFT    20
#define OASTARTTRIG8_NOA_SELECT_6_SHIFT    24
#define OASTARTTRIG8_NOA_SELECT_7_SHIFT    28

#define OAREPORTTRIG1 _MMIO(0x2740)
#define OAREPORTTRIG1_THRESHOLD_MASK 0xffff
#define OAREPORTTRIG1_EDGE_LEVEL_TRIGER_SELECT_MASK 0xffff0000 /* 0=level */

#define OAREPORTTRIG2 _MMIO(0x2744)
#define OAREPORTTRIG2_INVERT_A_0  (1 << 0)
#define OAREPORTTRIG2_INVERT_A_1  (1 << 1)
#define OAREPORTTRIG2_INVERT_A_2  (1 << 2)
#define OAREPORTTRIG2_INVERT_A_3  (1 << 3)
#define OAREPORTTRIG2_INVERT_A_4  (1 << 4)
#define OAREPORTTRIG2_INVERT_A_5  (1 << 5)
#define OAREPORTTRIG2_INVERT_A_6  (1 << 6)
#define OAREPORTTRIG2_INVERT_A_7  (1 << 7)
#define OAREPORTTRIG2_INVERT_A_8  (1 << 8)
#define OAREPORTTRIG2_INVERT_A_9  (1 << 9)
#define OAREPORTTRIG2_INVERT_A_10 (1 << 10)
#define OAREPORTTRIG2_INVERT_A_11 (1 << 11)
#define OAREPORTTRIG2_INVERT_A_12 (1 << 12)
#define OAREPORTTRIG2_INVERT_A_13 (1 << 13)
#define OAREPORTTRIG2_INVERT_A_14 (1 << 14)
#define OAREPORTTRIG2_INVERT_A_15 (1 << 15)
#define OAREPORTTRIG2_INVERT_B_0  (1 << 16)
#define OAREPORTTRIG2_INVERT_B_1  (1 << 17)
#define OAREPORTTRIG2_INVERT_B_2  (1 << 18)
#define OAREPORTTRIG2_INVERT_B_3  (1 << 19)
#define OAREPORTTRIG2_INVERT_C_0  (1 << 20)
#define OAREPORTTRIG2_INVERT_C_1  (1 << 21)
#define OAREPORTTRIG2_INVERT_D_0  (1 << 22)
#define OAREPORTTRIG2_THRESHOLD_ENABLE	    (1 << 23)
#define OAREPORTTRIG2_REPORT_TRIGGER_ENABLE (1 << 31)

#define OAREPORTTRIG3 _MMIO(0x2748)
#define OAREPORTTRIG3_NOA_SELECT_MASK	    0xf
#define OAREPORTTRIG3_NOA_SELECT_8_SHIFT    0
#define OAREPORTTRIG3_NOA_SELECT_9_SHIFT    4
#define OAREPORTTRIG3_NOA_SELECT_10_SHIFT   8
#define OAREPORTTRIG3_NOA_SELECT_11_SHIFT   12
#define OAREPORTTRIG3_NOA_SELECT_12_SHIFT   16
#define OAREPORTTRIG3_NOA_SELECT_13_SHIFT   20
#define OAREPORTTRIG3_NOA_SELECT_14_SHIFT   24
#define OAREPORTTRIG3_NOA_SELECT_15_SHIFT   28

#define OAREPORTTRIG4 _MMIO(0x274c)
#define OAREPORTTRIG4_NOA_SELECT_MASK	    0xf
#define OAREPORTTRIG4_NOA_SELECT_0_SHIFT    0
#define OAREPORTTRIG4_NOA_SELECT_1_SHIFT    4
#define OAREPORTTRIG4_NOA_SELECT_2_SHIFT    8
#define OAREPORTTRIG4_NOA_SELECT_3_SHIFT    12
#define OAREPORTTRIG4_NOA_SELECT_4_SHIFT    16
#define OAREPORTTRIG4_NOA_SELECT_5_SHIFT    20
#define OAREPORTTRIG4_NOA_SELECT_6_SHIFT    24
#define OAREPORTTRIG4_NOA_SELECT_7_SHIFT    28

#define OAREPORTTRIG5 _MMIO(0x2750)
#define OAREPORTTRIG5_THRESHOLD_MASK 0xffff
#define OAREPORTTRIG5_EDGE_LEVEL_TRIGER_SELECT_MASK 0xffff0000 /* 0=level */

#define OAREPORTTRIG6 _MMIO(0x2754)
#define OAREPORTTRIG6_INVERT_A_0  (1 << 0)
#define OAREPORTTRIG6_INVERT_A_1  (1 << 1)
#define OAREPORTTRIG6_INVERT_A_2  (1 << 2)
#define OAREPORTTRIG6_INVERT_A_3  (1 << 3)
#define OAREPORTTRIG6_INVERT_A_4  (1 << 4)
#define OAREPORTTRIG6_INVERT_A_5  (1 << 5)
#define OAREPORTTRIG6_INVERT_A_6  (1 << 6)
#define OAREPORTTRIG6_INVERT_A_7  (1 << 7)
#define OAREPORTTRIG6_INVERT_A_8  (1 << 8)
#define OAREPORTTRIG6_INVERT_A_9  (1 << 9)
#define OAREPORTTRIG6_INVERT_A_10 (1 << 10)
#define OAREPORTTRIG6_INVERT_A_11 (1 << 11)
#define OAREPORTTRIG6_INVERT_A_12 (1 << 12)
#define OAREPORTTRIG6_INVERT_A_13 (1 << 13)
#define OAREPORTTRIG6_INVERT_A_14 (1 << 14)
#define OAREPORTTRIG6_INVERT_A_15 (1 << 15)
#define OAREPORTTRIG6_INVERT_B_0  (1 << 16)
#define OAREPORTTRIG6_INVERT_B_1  (1 << 17)
#define OAREPORTTRIG6_INVERT_B_2  (1 << 18)
#define OAREPORTTRIG6_INVERT_B_3  (1 << 19)
#define OAREPORTTRIG6_INVERT_C_0  (1 << 20)
#define OAREPORTTRIG6_INVERT_C_1  (1 << 21)
#define OAREPORTTRIG6_INVERT_D_0  (1 << 22)
#define OAREPORTTRIG6_THRESHOLD_ENABLE	    (1 << 23)
#define OAREPORTTRIG6_REPORT_TRIGGER_ENABLE (1 << 31)

#define OAREPORTTRIG7 _MMIO(0x2758)
#define OAREPORTTRIG7_NOA_SELECT_MASK	    0xf
#define OAREPORTTRIG7_NOA_SELECT_8_SHIFT    0
#define OAREPORTTRIG7_NOA_SELECT_9_SHIFT    4
#define OAREPORTTRIG7_NOA_SELECT_10_SHIFT   8
#define OAREPORTTRIG7_NOA_SELECT_11_SHIFT   12
#define OAREPORTTRIG7_NOA_SELECT_12_SHIFT   16
#define OAREPORTTRIG7_NOA_SELECT_13_SHIFT   20
#define OAREPORTTRIG7_NOA_SELECT_14_SHIFT   24
#define OAREPORTTRIG7_NOA_SELECT_15_SHIFT   28

#define OAREPORTTRIG8 _MMIO(0x275c)
#define OAREPORTTRIG8_NOA_SELECT_MASK	    0xf
#define OAREPORTTRIG8_NOA_SELECT_0_SHIFT    0
#define OAREPORTTRIG8_NOA_SELECT_1_SHIFT    4
#define OAREPORTTRIG8_NOA_SELECT_2_SHIFT    8
#define OAREPORTTRIG8_NOA_SELECT_3_SHIFT    12
#define OAREPORTTRIG8_NOA_SELECT_4_SHIFT    16
#define OAREPORTTRIG8_NOA_SELECT_5_SHIFT    20
#define OAREPORTTRIG8_NOA_SELECT_6_SHIFT    24
#define OAREPORTTRIG8_NOA_SELECT_7_SHIFT    28

/* CECX_0 */
#define OACEC_COMPARE_LESS_OR_EQUAL	6
#define OACEC_COMPARE_NOT_EQUAL		5
#define OACEC_COMPARE_LESS_THAN		4
#define OACEC_COMPARE_GREATER_OR_EQUAL	3
#define OACEC_COMPARE_EQUAL		2
#define OACEC_COMPARE_GREATER_THAN	1
#define OACEC_COMPARE_ANY_EQUAL		0

#define OACEC_COMPARE_VALUE_MASK    0xffff
#define OACEC_COMPARE_VALUE_SHIFT   3

#define OACEC_SELECT_NOA	(0 << 19)
#define OACEC_SELECT_PREV	(1 << 19)
#define OACEC_SELECT_BOOLEAN	(2 << 19)

/* CECX_1 */
#define OACEC_MASK_MASK		    0xffff
#define OACEC_CONSIDERATIONS_MASK   0xffff
#define OACEC_CONSIDERATIONS_SHIFT  16

#define OACEC0_0 _MMIO(0x2770)
#define OACEC0_1 _MMIO(0x2774)
#define OACEC1_0 _MMIO(0x2778)
#define OACEC1_1 _MMIO(0x277c)
#define OACEC2_0 _MMIO(0x2780)
#define OACEC2_1 _MMIO(0x2784)
#define OACEC3_0 _MMIO(0x2788)
#define OACEC3_1 _MMIO(0x278c)
#define OACEC4_0 _MMIO(0x2790)
#define OACEC4_1 _MMIO(0x2794)
#define OACEC5_0 _MMIO(0x2798)
#define OACEC5_1 _MMIO(0x279c)
#define OACEC6_0 _MMIO(0x27a0)
#define OACEC6_1 _MMIO(0x27a4)
#define OACEC7_0 _MMIO(0x27a8)
#define OACEC7_1 _MMIO(0x27ac)

/* OA perf counters */
#define OA_PERFCNT1_LO      _MMIO(0x91B8)
#define OA_PERFCNT1_HI      _MMIO(0x91BC)
#define OA_PERFCNT2_LO      _MMIO(0x91C0)
#define OA_PERFCNT2_HI      _MMIO(0x91C4)
#define OA_PERFCNT3_LO      _MMIO(0x91C8)
#define OA_PERFCNT3_HI      _MMIO(0x91CC)
#define OA_PERFCNT4_LO      _MMIO(0x91D8)
#define OA_PERFCNT4_HI      _MMIO(0x91DC)

#define OA_PERFMATRIX_LO    _MMIO(0x91C8)
#define OA_PERFMATRIX_HI    _MMIO(0x91CC)

/* RPM unit config (Gen8+) */
#define RPM_CONFIG0	    _MMIO(0x0D00)
#define  GEN9_RPM_CONFIG0_CRYSTAL_CLOCK_FREQ_SHIFT	3
#define  GEN9_RPM_CONFIG0_CRYSTAL_CLOCK_FREQ_MASK	(1 << GEN9_RPM_CONFIG0_CRYSTAL_CLOCK_FREQ_SHIFT)
#define  GEN9_RPM_CONFIG0_CRYSTAL_CLOCK_FREQ_19_2_MHZ	0
#define  GEN9_RPM_CONFIG0_CRYSTAL_CLOCK_FREQ_24_MHZ	1
#define  GEN11_RPM_CONFIG0_CRYSTAL_CLOCK_FREQ_SHIFT	3
#define  GEN11_RPM_CONFIG0_CRYSTAL_CLOCK_FREQ_MASK	(0x7 << GEN11_RPM_CONFIG0_CRYSTAL_CLOCK_FREQ_SHIFT)
#define  GEN11_RPM_CONFIG0_CRYSTAL_CLOCK_FREQ_24_MHZ	0
#define  GEN11_RPM_CONFIG0_CRYSTAL_CLOCK_FREQ_19_2_MHZ	1
#define  GEN11_RPM_CONFIG0_CRYSTAL_CLOCK_FREQ_38_4_MHZ	2
#define  GEN11_RPM_CONFIG0_CRYSTAL_CLOCK_FREQ_25_MHZ	3
#define  GEN10_RPM_CONFIG0_CTC_SHIFT_PARAMETER_SHIFT	1
#define  GEN10_RPM_CONFIG0_CTC_SHIFT_PARAMETER_MASK	(0x3 << GEN10_RPM_CONFIG0_CTC_SHIFT_PARAMETER_SHIFT)

#define RPM_CONFIG1	    _MMIO(0x0D04)
#define  GEN10_GT_NOA_ENABLE  (1 << 9)

/* GPM unit config (Gen9+) */
#define CTC_MODE			_MMIO(0xA26C)
#define  CTC_SOURCE_PARAMETER_MASK 1
#define  CTC_SOURCE_CRYSTAL_CLOCK	0
#define  CTC_SOURCE_DIVIDE_LOGIC	1
#define  CTC_SHIFT_PARAMETER_SHIFT	1
#define  CTC_SHIFT_PARAMETER_MASK	(0x3 << CTC_SHIFT_PARAMETER_SHIFT)

/* RCP unit config (Gen8+) */
#define RCP_CONFIG	    _MMIO(0x0D08)

/* NOA (HSW) */
#define HSW_MBVID2_NOA0		_MMIO(0x9E80)
#define HSW_MBVID2_NOA1		_MMIO(0x9E84)
#define HSW_MBVID2_NOA2		_MMIO(0x9E88)
#define HSW_MBVID2_NOA3		_MMIO(0x9E8C)
#define HSW_MBVID2_NOA4		_MMIO(0x9E90)
#define HSW_MBVID2_NOA5		_MMIO(0x9E94)
#define HSW_MBVID2_NOA6		_MMIO(0x9E98)
#define HSW_MBVID2_NOA7		_MMIO(0x9E9C)
#define HSW_MBVID2_NOA8		_MMIO(0x9EA0)
#define HSW_MBVID2_NOA9		_MMIO(0x9EA4)

#define HSW_MBVID2_MISR0	_MMIO(0x9EC0)

/* NOA (Gen8+) */
#define NOA_CONFIG(i)	    _MMIO(0x0D0C + (i) * 4)

#define MICRO_BP0_0	    _MMIO(0x9800)
#define MICRO_BP0_2	    _MMIO(0x9804)
#define MICRO_BP0_1	    _MMIO(0x9808)

#define MICRO_BP1_0	    _MMIO(0x980C)
#define MICRO_BP1_2	    _MMIO(0x9810)
#define MICRO_BP1_1	    _MMIO(0x9814)

#define MICRO_BP2_0	    _MMIO(0x9818)
#define MICRO_BP2_2	    _MMIO(0x981C)
#define MICRO_BP2_1	    _MMIO(0x9820)

#define MICRO_BP3_0	    _MMIO(0x9824)
#define MICRO_BP3_2	    _MMIO(0x9828)
#define MICRO_BP3_1	    _MMIO(0x982C)

#define MICRO_BP_TRIGGER		_MMIO(0x9830)
#define MICRO_BP3_COUNT_STATUS01	_MMIO(0x9834)
#define MICRO_BP3_COUNT_STATUS23	_MMIO(0x9838)
#define MICRO_BP_FIRED_ARMED		_MMIO(0x983C)

#define GDT_CHICKEN_BITS    _MMIO(0x9840)
#define   GT_NOA_ENABLE	    0x00000080

#define NOA_DATA	    _MMIO(0x986C)
#define NOA_WRITE	    _MMIO(0x9888)

#define _GEN7_PIPEA_DE_LOAD_SL	0x70068
#define _GEN7_PIPEB_DE_LOAD_SL	0x71068
#define GEN7_PIPE_DE_LOAD_SL(pipe) _MMIO_PIPE(pipe, _GEN7_PIPEA_DE_LOAD_SL, _GEN7_PIPEB_DE_LOAD_SL)

/*
 * Reset registers
 */
#define DEBUG_RESET_I830		_MMIO(0x6070)
#define  DEBUG_RESET_FULL		(1 << 7)
#define  DEBUG_RESET_RENDER		(1 << 8)
#define  DEBUG_RESET_DISPLAY		(1 << 9)

/*
 * IOSF sideband
 */
#define VLV_IOSF_DOORBELL_REQ			_MMIO(VLV_DISPLAY_BASE + 0x2100)
#define   IOSF_DEVFN_SHIFT			24
#define   IOSF_OPCODE_SHIFT			16
#define   IOSF_PORT_SHIFT			8
#define   IOSF_BYTE_ENABLES_SHIFT		4
#define   IOSF_BAR_SHIFT			1
#define   IOSF_SB_BUSY				(1 << 0)
#define   IOSF_PORT_BUNIT			0x03
#define   IOSF_PORT_PUNIT			0x04
#define   IOSF_PORT_NC				0x11
#define   IOSF_PORT_DPIO			0x12
#define   IOSF_PORT_GPIO_NC			0x13
#define   IOSF_PORT_CCK				0x14
#define   IOSF_PORT_DPIO_2			0x1a
#define   IOSF_PORT_FLISDSI			0x1b
#define   IOSF_PORT_GPIO_SC			0x48
#define   IOSF_PORT_GPIO_SUS			0xa8
#define   IOSF_PORT_CCU				0xa9
#define   CHV_IOSF_PORT_GPIO_N			0x13
#define   CHV_IOSF_PORT_GPIO_SE			0x48
#define   CHV_IOSF_PORT_GPIO_E			0xa8
#define   CHV_IOSF_PORT_GPIO_SW			0xb2
#define VLV_IOSF_DATA				_MMIO(VLV_DISPLAY_BASE + 0x2104)
#define VLV_IOSF_ADDR				_MMIO(VLV_DISPLAY_BASE + 0x2108)

/* See configdb bunit SB addr map */
#define BUNIT_REG_BISOC				0x11

/* PUNIT_REG_*SSPM0 */
#define   _SSPM0_SSC(val)			((val) << 0)
#define   SSPM0_SSC_MASK			_SSPM0_SSC(0x3)
#define   SSPM0_SSC_PWR_ON			_SSPM0_SSC(0x0)
#define   SSPM0_SSC_CLK_GATE			_SSPM0_SSC(0x1)
#define   SSPM0_SSC_RESET			_SSPM0_SSC(0x2)
#define   SSPM0_SSC_PWR_GATE			_SSPM0_SSC(0x3)
#define   _SSPM0_SSS(val)			((val) << 24)
#define   SSPM0_SSS_MASK			_SSPM0_SSS(0x3)
#define   SSPM0_SSS_PWR_ON			_SSPM0_SSS(0x0)
#define   SSPM0_SSS_CLK_GATE			_SSPM0_SSS(0x1)
#define   SSPM0_SSS_RESET			_SSPM0_SSS(0x2)
#define   SSPM0_SSS_PWR_GATE			_SSPM0_SSS(0x3)

/* PUNIT_REG_*SSPM1 */
#define   SSPM1_FREQSTAT_SHIFT			24
#define   SSPM1_FREQSTAT_MASK			(0x1f << SSPM1_FREQSTAT_SHIFT)
#define   SSPM1_FREQGUAR_SHIFT			8
#define   SSPM1_FREQGUAR_MASK			(0x1f << SSPM1_FREQGUAR_SHIFT)
#define   SSPM1_FREQ_SHIFT			0
#define   SSPM1_FREQ_MASK			(0x1f << SSPM1_FREQ_SHIFT)

#define PUNIT_REG_VEDSSPM0			0x32
#define PUNIT_REG_VEDSSPM1			0x33

#define PUNIT_REG_DSPSSPM			0x36
#define   DSPFREQSTAT_SHIFT_CHV			24
#define   DSPFREQSTAT_MASK_CHV			(0x1f << DSPFREQSTAT_SHIFT_CHV)
#define   DSPFREQGUAR_SHIFT_CHV			8
#define   DSPFREQGUAR_MASK_CHV			(0x1f << DSPFREQGUAR_SHIFT_CHV)
#define   DSPFREQSTAT_SHIFT			30
#define   DSPFREQSTAT_MASK			(0x3 << DSPFREQSTAT_SHIFT)
#define   DSPFREQGUAR_SHIFT			14
#define   DSPFREQGUAR_MASK			(0x3 << DSPFREQGUAR_SHIFT)
#define   DSP_MAXFIFO_PM5_STATUS		(1 << 22) /* chv */
#define   DSP_AUTO_CDCLK_GATE_DISABLE		(1 << 7) /* chv */
#define   DSP_MAXFIFO_PM5_ENABLE		(1 << 6) /* chv */
#define   _DP_SSC(val, pipe)			((val) << (2 * (pipe)))
#define   DP_SSC_MASK(pipe)			_DP_SSC(0x3, (pipe))
#define   DP_SSC_PWR_ON(pipe)			_DP_SSC(0x0, (pipe))
#define   DP_SSC_CLK_GATE(pipe)			_DP_SSC(0x1, (pipe))
#define   DP_SSC_RESET(pipe)			_DP_SSC(0x2, (pipe))
#define   DP_SSC_PWR_GATE(pipe)			_DP_SSC(0x3, (pipe))
#define   _DP_SSS(val, pipe)			((val) << (2 * (pipe) + 16))
#define   DP_SSS_MASK(pipe)			_DP_SSS(0x3, (pipe))
#define   DP_SSS_PWR_ON(pipe)			_DP_SSS(0x0, (pipe))
#define   DP_SSS_CLK_GATE(pipe)			_DP_SSS(0x1, (pipe))
#define   DP_SSS_RESET(pipe)			_DP_SSS(0x2, (pipe))
#define   DP_SSS_PWR_GATE(pipe)			_DP_SSS(0x3, (pipe))

#define PUNIT_REG_ISPSSPM0			0x39
#define PUNIT_REG_ISPSSPM1			0x3a

/*
 * i915_power_well_id:
 *
 * IDs used to look up power wells. Power wells accessed directly bypassing
 * the power domains framework must be assigned a unique ID. The rest of power
 * wells must be assigned DISP_PW_ID_NONE.
 */
enum i915_power_well_id {
	DISP_PW_ID_NONE,

	VLV_DISP_PW_DISP2D,
	BXT_DISP_PW_DPIO_CMN_A,
	VLV_DISP_PW_DPIO_CMN_BC,
	GLK_DISP_PW_DPIO_CMN_C,
	CHV_DISP_PW_DPIO_CMN_D,
	HSW_DISP_PW_GLOBAL,
	SKL_DISP_PW_MISC_IO,
	SKL_DISP_PW_1,
	SKL_DISP_PW_2,
};

#define PUNIT_REG_PWRGT_CTRL			0x60
#define PUNIT_REG_PWRGT_STATUS			0x61
#define   PUNIT_PWRGT_MASK(pw_idx)		(3 << ((pw_idx) * 2))
#define   PUNIT_PWRGT_PWR_ON(pw_idx)		(0 << ((pw_idx) * 2))
#define   PUNIT_PWRGT_CLK_GATE(pw_idx)		(1 << ((pw_idx) * 2))
#define   PUNIT_PWRGT_RESET(pw_idx)		(2 << ((pw_idx) * 2))
#define   PUNIT_PWRGT_PWR_GATE(pw_idx)		(3 << ((pw_idx) * 2))

#define PUNIT_PWGT_IDX_RENDER			0
#define PUNIT_PWGT_IDX_MEDIA			1
#define PUNIT_PWGT_IDX_DISP2D			3
#define PUNIT_PWGT_IDX_DPIO_CMN_BC		5
#define PUNIT_PWGT_IDX_DPIO_TX_B_LANES_01	6
#define PUNIT_PWGT_IDX_DPIO_TX_B_LANES_23	7
#define PUNIT_PWGT_IDX_DPIO_TX_C_LANES_01	8
#define PUNIT_PWGT_IDX_DPIO_TX_C_LANES_23	9
#define PUNIT_PWGT_IDX_DPIO_RX0			10
#define PUNIT_PWGT_IDX_DPIO_RX1			11
#define PUNIT_PWGT_IDX_DPIO_CMN_D		12

#define PUNIT_REG_GPU_LFM			0xd3
#define PUNIT_REG_GPU_FREQ_REQ			0xd4
#define PUNIT_REG_GPU_FREQ_STS			0xd8
#define   GPLLENABLE				(1 << 4)
#define   GENFREQSTATUS				(1 << 0)
#define PUNIT_REG_MEDIA_TURBO_FREQ_REQ		0xdc
#define PUNIT_REG_CZ_TIMESTAMP			0xce

#define PUNIT_FUSE_BUS2				0xf6 /* bits 47:40 */
#define PUNIT_FUSE_BUS1				0xf5 /* bits 55:48 */

#define FB_GFX_FMAX_AT_VMAX_FUSE		0x136
#define FB_GFX_FREQ_FUSE_MASK			0xff
#define FB_GFX_FMAX_AT_VMAX_2SS4EU_FUSE_SHIFT	24
#define FB_GFX_FMAX_AT_VMAX_2SS6EU_FUSE_SHIFT	16
#define FB_GFX_FMAX_AT_VMAX_2SS8EU_FUSE_SHIFT	8

#define FB_GFX_FMIN_AT_VMIN_FUSE		0x137
#define FB_GFX_FMIN_AT_VMIN_FUSE_SHIFT		8

#define PUNIT_REG_DDR_SETUP2			0x139
#define   FORCE_DDR_FREQ_REQ_ACK		(1 << 8)
#define   FORCE_DDR_LOW_FREQ			(1 << 1)
#define   FORCE_DDR_HIGH_FREQ			(1 << 0)

#define PUNIT_GPU_STATUS_REG			0xdb
#define PUNIT_GPU_STATUS_MAX_FREQ_SHIFT	16
#define PUNIT_GPU_STATUS_MAX_FREQ_MASK		0xff
#define PUNIT_GPU_STATIS_GFX_MIN_FREQ_SHIFT	8
#define PUNIT_GPU_STATUS_GFX_MIN_FREQ_MASK	0xff

#define PUNIT_GPU_DUTYCYCLE_REG		0xdf
#define PUNIT_GPU_DUTYCYCLE_RPE_FREQ_SHIFT	8
#define PUNIT_GPU_DUTYCYCLE_RPE_FREQ_MASK	0xff

#define IOSF_NC_FB_GFX_FREQ_FUSE		0x1c
#define   FB_GFX_MAX_FREQ_FUSE_SHIFT		3
#define   FB_GFX_MAX_FREQ_FUSE_MASK		0x000007f8
#define   FB_GFX_FGUARANTEED_FREQ_FUSE_SHIFT	11
#define   FB_GFX_FGUARANTEED_FREQ_FUSE_MASK	0x0007f800
#define IOSF_NC_FB_GFX_FMAX_FUSE_HI		0x34
#define   FB_FMAX_VMIN_FREQ_HI_MASK		0x00000007
#define IOSF_NC_FB_GFX_FMAX_FUSE_LO		0x30
#define   FB_FMAX_VMIN_FREQ_LO_SHIFT		27
#define   FB_FMAX_VMIN_FREQ_LO_MASK		0xf8000000

#define VLV_TURBO_SOC_OVERRIDE		0x04
#define   VLV_OVERRIDE_EN		1
#define   VLV_SOC_TDP_EN		(1 << 1)
#define   VLV_BIAS_CPU_125_SOC_875	(6 << 2)
#define   CHV_BIAS_CPU_50_SOC_50	(3 << 2)

/* vlv2 north clock has */
#define CCK_FUSE_REG				0x8
#define  CCK_FUSE_HPLL_FREQ_MASK		0x3
#define CCK_REG_DSI_PLL_FUSE			0x44
#define CCK_REG_DSI_PLL_CONTROL			0x48
#define  DSI_PLL_VCO_EN				(1 << 31)
#define  DSI_PLL_LDO_GATE			(1 << 30)
#define  DSI_PLL_P1_POST_DIV_SHIFT		17
#define  DSI_PLL_P1_POST_DIV_MASK		(0x1ff << 17)
#define  DSI_PLL_P2_MUX_DSI0_DIV2		(1 << 13)
#define  DSI_PLL_P3_MUX_DSI1_DIV2		(1 << 12)
#define  DSI_PLL_MUX_MASK			(3 << 9)
#define  DSI_PLL_MUX_DSI0_DSIPLL		(0 << 10)
#define  DSI_PLL_MUX_DSI0_CCK			(1 << 10)
#define  DSI_PLL_MUX_DSI1_DSIPLL		(0 << 9)
#define  DSI_PLL_MUX_DSI1_CCK			(1 << 9)
#define  DSI_PLL_CLK_GATE_MASK			(0xf << 5)
#define  DSI_PLL_CLK_GATE_DSI0_DSIPLL		(1 << 8)
#define  DSI_PLL_CLK_GATE_DSI1_DSIPLL		(1 << 7)
#define  DSI_PLL_CLK_GATE_DSI0_CCK		(1 << 6)
#define  DSI_PLL_CLK_GATE_DSI1_CCK		(1 << 5)
#define  DSI_PLL_LOCK				(1 << 0)
#define CCK_REG_DSI_PLL_DIVIDER			0x4c
#define  DSI_PLL_LFSR				(1 << 31)
#define  DSI_PLL_FRACTION_EN			(1 << 30)
#define  DSI_PLL_FRAC_COUNTER_SHIFT		27
#define  DSI_PLL_FRAC_COUNTER_MASK		(7 << 27)
#define  DSI_PLL_USYNC_CNT_SHIFT		18
#define  DSI_PLL_USYNC_CNT_MASK			(0x1ff << 18)
#define  DSI_PLL_N1_DIV_SHIFT			16
#define  DSI_PLL_N1_DIV_MASK			(3 << 16)
#define  DSI_PLL_M1_DIV_SHIFT			0
#define  DSI_PLL_M1_DIV_MASK			(0x1ff << 0)
#define CCK_CZ_CLOCK_CONTROL			0x62
#define CCK_GPLL_CLOCK_CONTROL			0x67
#define CCK_DISPLAY_CLOCK_CONTROL		0x6b
#define CCK_DISPLAY_REF_CLOCK_CONTROL		0x6c
#define  CCK_TRUNK_FORCE_ON			(1 << 17)
#define  CCK_TRUNK_FORCE_OFF			(1 << 16)
#define  CCK_FREQUENCY_STATUS			(0x1f << 8)
#define  CCK_FREQUENCY_STATUS_SHIFT		8
#define  CCK_FREQUENCY_VALUES			(0x1f << 0)

/* DPIO registers */
#define DPIO_DEVFN			0

#define DPIO_CTL			_MMIO(VLV_DISPLAY_BASE + 0x2110)
#define  DPIO_MODSEL1			(1 << 3) /* if ref clk b == 27 */
#define  DPIO_MODSEL0			(1 << 2) /* if ref clk a == 27 */
#define  DPIO_SFR_BYPASS		(1 << 1)
#define  DPIO_CMNRST			(1 << 0)

#define DPIO_PHY(pipe)			((pipe) >> 1)
#define DPIO_PHY_IOSF_PORT(phy)		(dev_priv->dpio_phy_iosf_port[phy])

/*
 * Per pipe/PLL DPIO regs
 */
#define _VLV_PLL_DW3_CH0		0x800c
#define   DPIO_POST_DIV_SHIFT		(28) /* 3 bits */
#define   DPIO_POST_DIV_DAC		0
#define   DPIO_POST_DIV_HDMIDP		1 /* DAC 225-400M rate */
#define   DPIO_POST_DIV_LVDS1		2
#define   DPIO_POST_DIV_LVDS2		3
#define   DPIO_K_SHIFT			(24) /* 4 bits */
#define   DPIO_P1_SHIFT			(21) /* 3 bits */
#define   DPIO_P2_SHIFT			(16) /* 5 bits */
#define   DPIO_N_SHIFT			(12) /* 4 bits */
#define   DPIO_ENABLE_CALIBRATION	(1 << 11)
#define   DPIO_M1DIV_SHIFT		(8) /* 3 bits */
#define   DPIO_M2DIV_MASK		0xff
#define _VLV_PLL_DW3_CH1		0x802c
#define VLV_PLL_DW3(ch) _PIPE(ch, _VLV_PLL_DW3_CH0, _VLV_PLL_DW3_CH1)

#define _VLV_PLL_DW5_CH0		0x8014
#define   DPIO_REFSEL_OVERRIDE		27
#define   DPIO_PLL_MODESEL_SHIFT	24 /* 3 bits */
#define   DPIO_BIAS_CURRENT_CTL_SHIFT	21 /* 3 bits, always 0x7 */
#define   DPIO_PLL_REFCLK_SEL_SHIFT	16 /* 2 bits */
#define   DPIO_PLL_REFCLK_SEL_MASK	3
#define   DPIO_DRIVER_CTL_SHIFT		12 /* always set to 0x8 */
#define   DPIO_CLK_BIAS_CTL_SHIFT	8 /* always set to 0x5 */
#define _VLV_PLL_DW5_CH1		0x8034
#define VLV_PLL_DW5(ch) _PIPE(ch, _VLV_PLL_DW5_CH0, _VLV_PLL_DW5_CH1)

#define _VLV_PLL_DW7_CH0		0x801c
#define _VLV_PLL_DW7_CH1		0x803c
#define VLV_PLL_DW7(ch) _PIPE(ch, _VLV_PLL_DW7_CH0, _VLV_PLL_DW7_CH1)

#define _VLV_PLL_DW8_CH0		0x8040
#define _VLV_PLL_DW8_CH1		0x8060
#define VLV_PLL_DW8(ch) _PIPE(ch, _VLV_PLL_DW8_CH0, _VLV_PLL_DW8_CH1)

#define VLV_PLL_DW9_BCAST		0xc044
#define _VLV_PLL_DW9_CH0		0x8044
#define _VLV_PLL_DW9_CH1		0x8064
#define VLV_PLL_DW9(ch) _PIPE(ch, _VLV_PLL_DW9_CH0, _VLV_PLL_DW9_CH1)

#define _VLV_PLL_DW10_CH0		0x8048
#define _VLV_PLL_DW10_CH1		0x8068
#define VLV_PLL_DW10(ch) _PIPE(ch, _VLV_PLL_DW10_CH0, _VLV_PLL_DW10_CH1)

#define _VLV_PLL_DW11_CH0		0x804c
#define _VLV_PLL_DW11_CH1		0x806c
#define VLV_PLL_DW11(ch) _PIPE(ch, _VLV_PLL_DW11_CH0, _VLV_PLL_DW11_CH1)

/* Spec for ref block start counts at DW10 */
#define VLV_REF_DW13			0x80ac

#define VLV_CMN_DW0			0x8100

/*
 * Per DDI channel DPIO regs
 */

#define _VLV_PCS_DW0_CH0		0x8200
#define _VLV_PCS_DW0_CH1		0x8400
#define   DPIO_PCS_TX_LANE2_RESET	(1 << 16)
#define   DPIO_PCS_TX_LANE1_RESET	(1 << 7)
#define   DPIO_LEFT_TXFIFO_RST_MASTER2	(1 << 4)
#define   DPIO_RIGHT_TXFIFO_RST_MASTER2	(1 << 3)
#define VLV_PCS_DW0(ch) _PORT(ch, _VLV_PCS_DW0_CH0, _VLV_PCS_DW0_CH1)

#define _VLV_PCS01_DW0_CH0		0x200
#define _VLV_PCS23_DW0_CH0		0x400
#define _VLV_PCS01_DW0_CH1		0x2600
#define _VLV_PCS23_DW0_CH1		0x2800
#define VLV_PCS01_DW0(ch) _PORT(ch, _VLV_PCS01_DW0_CH0, _VLV_PCS01_DW0_CH1)
#define VLV_PCS23_DW0(ch) _PORT(ch, _VLV_PCS23_DW0_CH0, _VLV_PCS23_DW0_CH1)

#define _VLV_PCS_DW1_CH0		0x8204
#define _VLV_PCS_DW1_CH1		0x8404
#define   CHV_PCS_REQ_SOFTRESET_EN	(1 << 23)
#define   DPIO_PCS_CLK_CRI_RXEB_EIOS_EN	(1 << 22)
#define   DPIO_PCS_CLK_CRI_RXDIGFILTSG_EN (1 << 21)
#define   DPIO_PCS_CLK_DATAWIDTH_SHIFT	(6)
#define   DPIO_PCS_CLK_SOFT_RESET	(1 << 5)
#define VLV_PCS_DW1(ch) _PORT(ch, _VLV_PCS_DW1_CH0, _VLV_PCS_DW1_CH1)

#define _VLV_PCS01_DW1_CH0		0x204
#define _VLV_PCS23_DW1_CH0		0x404
#define _VLV_PCS01_DW1_CH1		0x2604
#define _VLV_PCS23_DW1_CH1		0x2804
#define VLV_PCS01_DW1(ch) _PORT(ch, _VLV_PCS01_DW1_CH0, _VLV_PCS01_DW1_CH1)
#define VLV_PCS23_DW1(ch) _PORT(ch, _VLV_PCS23_DW1_CH0, _VLV_PCS23_DW1_CH1)

#define _VLV_PCS_DW8_CH0		0x8220
#define _VLV_PCS_DW8_CH1		0x8420
#define   CHV_PCS_USEDCLKCHANNEL_OVRRIDE	(1 << 20)
#define   CHV_PCS_USEDCLKCHANNEL		(1 << 21)
#define VLV_PCS_DW8(ch) _PORT(ch, _VLV_PCS_DW8_CH0, _VLV_PCS_DW8_CH1)

#define _VLV_PCS01_DW8_CH0		0x0220
#define _VLV_PCS23_DW8_CH0		0x0420
#define _VLV_PCS01_DW8_CH1		0x2620
#define _VLV_PCS23_DW8_CH1		0x2820
#define VLV_PCS01_DW8(port) _PORT(port, _VLV_PCS01_DW8_CH0, _VLV_PCS01_DW8_CH1)
#define VLV_PCS23_DW8(port) _PORT(port, _VLV_PCS23_DW8_CH0, _VLV_PCS23_DW8_CH1)

#define _VLV_PCS_DW9_CH0		0x8224
#define _VLV_PCS_DW9_CH1		0x8424
#define   DPIO_PCS_TX2MARGIN_MASK	(0x7 << 13)
#define   DPIO_PCS_TX2MARGIN_000	(0 << 13)
#define   DPIO_PCS_TX2MARGIN_101	(1 << 13)
#define   DPIO_PCS_TX1MARGIN_MASK	(0x7 << 10)
#define   DPIO_PCS_TX1MARGIN_000	(0 << 10)
#define   DPIO_PCS_TX1MARGIN_101	(1 << 10)
#define	VLV_PCS_DW9(ch) _PORT(ch, _VLV_PCS_DW9_CH0, _VLV_PCS_DW9_CH1)

#define _VLV_PCS01_DW9_CH0		0x224
#define _VLV_PCS23_DW9_CH0		0x424
#define _VLV_PCS01_DW9_CH1		0x2624
#define _VLV_PCS23_DW9_CH1		0x2824
#define VLV_PCS01_DW9(ch) _PORT(ch, _VLV_PCS01_DW9_CH0, _VLV_PCS01_DW9_CH1)
#define VLV_PCS23_DW9(ch) _PORT(ch, _VLV_PCS23_DW9_CH0, _VLV_PCS23_DW9_CH1)

#define _CHV_PCS_DW10_CH0		0x8228
#define _CHV_PCS_DW10_CH1		0x8428
#define   DPIO_PCS_SWING_CALC_TX0_TX2	(1 << 30)
#define   DPIO_PCS_SWING_CALC_TX1_TX3	(1 << 31)
#define   DPIO_PCS_TX2DEEMP_MASK	(0xf << 24)
#define   DPIO_PCS_TX2DEEMP_9P5		(0 << 24)
#define   DPIO_PCS_TX2DEEMP_6P0		(2 << 24)
#define   DPIO_PCS_TX1DEEMP_MASK	(0xf << 16)
#define   DPIO_PCS_TX1DEEMP_9P5		(0 << 16)
#define   DPIO_PCS_TX1DEEMP_6P0		(2 << 16)
#define CHV_PCS_DW10(ch) _PORT(ch, _CHV_PCS_DW10_CH0, _CHV_PCS_DW10_CH1)

#define _VLV_PCS01_DW10_CH0		0x0228
#define _VLV_PCS23_DW10_CH0		0x0428
#define _VLV_PCS01_DW10_CH1		0x2628
#define _VLV_PCS23_DW10_CH1		0x2828
#define VLV_PCS01_DW10(port) _PORT(port, _VLV_PCS01_DW10_CH0, _VLV_PCS01_DW10_CH1)
#define VLV_PCS23_DW10(port) _PORT(port, _VLV_PCS23_DW10_CH0, _VLV_PCS23_DW10_CH1)

#define _VLV_PCS_DW11_CH0		0x822c
#define _VLV_PCS_DW11_CH1		0x842c
#define   DPIO_TX2_STAGGER_MASK(x)	((x) << 24)
#define   DPIO_LANEDESKEW_STRAP_OVRD	(1 << 3)
#define   DPIO_LEFT_TXFIFO_RST_MASTER	(1 << 1)
#define   DPIO_RIGHT_TXFIFO_RST_MASTER	(1 << 0)
#define VLV_PCS_DW11(ch) _PORT(ch, _VLV_PCS_DW11_CH0, _VLV_PCS_DW11_CH1)

#define _VLV_PCS01_DW11_CH0		0x022c
#define _VLV_PCS23_DW11_CH0		0x042c
#define _VLV_PCS01_DW11_CH1		0x262c
#define _VLV_PCS23_DW11_CH1		0x282c
#define VLV_PCS01_DW11(ch) _PORT(ch, _VLV_PCS01_DW11_CH0, _VLV_PCS01_DW11_CH1)
#define VLV_PCS23_DW11(ch) _PORT(ch, _VLV_PCS23_DW11_CH0, _VLV_PCS23_DW11_CH1)

#define _VLV_PCS01_DW12_CH0		0x0230
#define _VLV_PCS23_DW12_CH0		0x0430
#define _VLV_PCS01_DW12_CH1		0x2630
#define _VLV_PCS23_DW12_CH1		0x2830
#define VLV_PCS01_DW12(ch) _PORT(ch, _VLV_PCS01_DW12_CH0, _VLV_PCS01_DW12_CH1)
#define VLV_PCS23_DW12(ch) _PORT(ch, _VLV_PCS23_DW12_CH0, _VLV_PCS23_DW12_CH1)

#define _VLV_PCS_DW12_CH0		0x8230
#define _VLV_PCS_DW12_CH1		0x8430
#define   DPIO_TX2_STAGGER_MULT(x)	((x) << 20)
#define   DPIO_TX1_STAGGER_MULT(x)	((x) << 16)
#define   DPIO_TX1_STAGGER_MASK(x)	((x) << 8)
#define   DPIO_LANESTAGGER_STRAP_OVRD	(1 << 6)
#define   DPIO_LANESTAGGER_STRAP(x)	((x) << 0)
#define VLV_PCS_DW12(ch) _PORT(ch, _VLV_PCS_DW12_CH0, _VLV_PCS_DW12_CH1)

#define _VLV_PCS_DW14_CH0		0x8238
#define _VLV_PCS_DW14_CH1		0x8438
#define	VLV_PCS_DW14(ch) _PORT(ch, _VLV_PCS_DW14_CH0, _VLV_PCS_DW14_CH1)

#define _VLV_PCS_DW23_CH0		0x825c
#define _VLV_PCS_DW23_CH1		0x845c
#define VLV_PCS_DW23(ch) _PORT(ch, _VLV_PCS_DW23_CH0, _VLV_PCS_DW23_CH1)

#define _VLV_TX_DW2_CH0			0x8288
#define _VLV_TX_DW2_CH1			0x8488
#define   DPIO_SWING_MARGIN000_SHIFT	16
#define   DPIO_SWING_MARGIN000_MASK	(0xff << DPIO_SWING_MARGIN000_SHIFT)
#define   DPIO_UNIQ_TRANS_SCALE_SHIFT	8
#define VLV_TX_DW2(ch) _PORT(ch, _VLV_TX_DW2_CH0, _VLV_TX_DW2_CH1)

#define _VLV_TX_DW3_CH0			0x828c
#define _VLV_TX_DW3_CH1			0x848c
/* The following bit for CHV phy */
#define   DPIO_TX_UNIQ_TRANS_SCALE_EN	(1 << 27)
#define   DPIO_SWING_MARGIN101_SHIFT	16
#define   DPIO_SWING_MARGIN101_MASK	(0xff << DPIO_SWING_MARGIN101_SHIFT)
#define VLV_TX_DW3(ch) _PORT(ch, _VLV_TX_DW3_CH0, _VLV_TX_DW3_CH1)

#define _VLV_TX_DW4_CH0			0x8290
#define _VLV_TX_DW4_CH1			0x8490
#define   DPIO_SWING_DEEMPH9P5_SHIFT	24
#define   DPIO_SWING_DEEMPH9P5_MASK	(0xff << DPIO_SWING_DEEMPH9P5_SHIFT)
#define   DPIO_SWING_DEEMPH6P0_SHIFT	16
#define   DPIO_SWING_DEEMPH6P0_MASK	(0xff << DPIO_SWING_DEEMPH6P0_SHIFT)
#define VLV_TX_DW4(ch) _PORT(ch, _VLV_TX_DW4_CH0, _VLV_TX_DW4_CH1)

#define _VLV_TX3_DW4_CH0		0x690
#define _VLV_TX3_DW4_CH1		0x2a90
#define VLV_TX3_DW4(ch) _PORT(ch, _VLV_TX3_DW4_CH0, _VLV_TX3_DW4_CH1)

#define _VLV_TX_DW5_CH0			0x8294
#define _VLV_TX_DW5_CH1			0x8494
#define   DPIO_TX_OCALINIT_EN		(1 << 31)
#define VLV_TX_DW5(ch) _PORT(ch, _VLV_TX_DW5_CH0, _VLV_TX_DW5_CH1)

#define _VLV_TX_DW11_CH0		0x82ac
#define _VLV_TX_DW11_CH1		0x84ac
#define VLV_TX_DW11(ch) _PORT(ch, _VLV_TX_DW11_CH0, _VLV_TX_DW11_CH1)

#define _VLV_TX_DW14_CH0		0x82b8
#define _VLV_TX_DW14_CH1		0x84b8
#define VLV_TX_DW14(ch) _PORT(ch, _VLV_TX_DW14_CH0, _VLV_TX_DW14_CH1)

/* CHV dpPhy registers */
#define _CHV_PLL_DW0_CH0		0x8000
#define _CHV_PLL_DW0_CH1		0x8180
#define CHV_PLL_DW0(ch) _PIPE(ch, _CHV_PLL_DW0_CH0, _CHV_PLL_DW0_CH1)

#define _CHV_PLL_DW1_CH0		0x8004
#define _CHV_PLL_DW1_CH1		0x8184
#define   DPIO_CHV_N_DIV_SHIFT		8
#define   DPIO_CHV_M1_DIV_BY_2		(0 << 0)
#define CHV_PLL_DW1(ch) _PIPE(ch, _CHV_PLL_DW1_CH0, _CHV_PLL_DW1_CH1)

#define _CHV_PLL_DW2_CH0		0x8008
#define _CHV_PLL_DW2_CH1		0x8188
#define CHV_PLL_DW2(ch) _PIPE(ch, _CHV_PLL_DW2_CH0, _CHV_PLL_DW2_CH1)

#define _CHV_PLL_DW3_CH0		0x800c
#define _CHV_PLL_DW3_CH1		0x818c
#define  DPIO_CHV_FRAC_DIV_EN		(1 << 16)
#define  DPIO_CHV_FIRST_MOD		(0 << 8)
#define  DPIO_CHV_SECOND_MOD		(1 << 8)
#define  DPIO_CHV_FEEDFWD_GAIN_SHIFT	0
#define  DPIO_CHV_FEEDFWD_GAIN_MASK		(0xF << 0)
#define CHV_PLL_DW3(ch) _PIPE(ch, _CHV_PLL_DW3_CH0, _CHV_PLL_DW3_CH1)

#define _CHV_PLL_DW6_CH0		0x8018
#define _CHV_PLL_DW6_CH1		0x8198
#define   DPIO_CHV_GAIN_CTRL_SHIFT	16
#define	  DPIO_CHV_INT_COEFF_SHIFT	8
#define   DPIO_CHV_PROP_COEFF_SHIFT	0
#define CHV_PLL_DW6(ch) _PIPE(ch, _CHV_PLL_DW6_CH0, _CHV_PLL_DW6_CH1)

#define _CHV_PLL_DW8_CH0		0x8020
#define _CHV_PLL_DW8_CH1		0x81A0
#define   DPIO_CHV_TDC_TARGET_CNT_SHIFT 0
#define   DPIO_CHV_TDC_TARGET_CNT_MASK  (0x3FF << 0)
#define CHV_PLL_DW8(ch) _PIPE(ch, _CHV_PLL_DW8_CH0, _CHV_PLL_DW8_CH1)

#define _CHV_PLL_DW9_CH0		0x8024
#define _CHV_PLL_DW9_CH1		0x81A4
#define  DPIO_CHV_INT_LOCK_THRESHOLD_SHIFT		1 /* 3 bits */
#define  DPIO_CHV_INT_LOCK_THRESHOLD_MASK		(7 << 1)
#define  DPIO_CHV_INT_LOCK_THRESHOLD_SEL_COARSE	1 /* 1: coarse & 0 : fine  */
#define CHV_PLL_DW9(ch) _PIPE(ch, _CHV_PLL_DW9_CH0, _CHV_PLL_DW9_CH1)

#define _CHV_CMN_DW0_CH0               0x8100
#define   DPIO_ALLDL_POWERDOWN_SHIFT_CH0	19
#define   DPIO_ANYDL_POWERDOWN_SHIFT_CH0	18
#define   DPIO_ALLDL_POWERDOWN			(1 << 1)
#define   DPIO_ANYDL_POWERDOWN			(1 << 0)

#define _CHV_CMN_DW5_CH0               0x8114
#define   CHV_BUFRIGHTENA1_DISABLE	(0 << 20)
#define   CHV_BUFRIGHTENA1_NORMAL	(1 << 20)
#define   CHV_BUFRIGHTENA1_FORCE	(3 << 20)
#define   CHV_BUFRIGHTENA1_MASK		(3 << 20)
#define   CHV_BUFLEFTENA1_DISABLE	(0 << 22)
#define   CHV_BUFLEFTENA1_NORMAL	(1 << 22)
#define   CHV_BUFLEFTENA1_FORCE		(3 << 22)
#define   CHV_BUFLEFTENA1_MASK		(3 << 22)

#define _CHV_CMN_DW13_CH0		0x8134
#define _CHV_CMN_DW0_CH1		0x8080
#define   DPIO_CHV_S1_DIV_SHIFT		21
#define   DPIO_CHV_P1_DIV_SHIFT		13 /* 3 bits */
#define   DPIO_CHV_P2_DIV_SHIFT		8  /* 5 bits */
#define   DPIO_CHV_K_DIV_SHIFT		4
#define   DPIO_PLL_FREQLOCK		(1 << 1)
#define   DPIO_PLL_LOCK			(1 << 0)
#define CHV_CMN_DW13(ch) _PIPE(ch, _CHV_CMN_DW13_CH0, _CHV_CMN_DW0_CH1)

#define _CHV_CMN_DW14_CH0		0x8138
#define _CHV_CMN_DW1_CH1		0x8084
#define   DPIO_AFC_RECAL		(1 << 14)
#define   DPIO_DCLKP_EN			(1 << 13)
#define   CHV_BUFLEFTENA2_DISABLE	(0 << 17) /* CL2 DW1 only */
#define   CHV_BUFLEFTENA2_NORMAL	(1 << 17) /* CL2 DW1 only */
#define   CHV_BUFLEFTENA2_FORCE		(3 << 17) /* CL2 DW1 only */
#define   CHV_BUFLEFTENA2_MASK		(3 << 17) /* CL2 DW1 only */
#define   CHV_BUFRIGHTENA2_DISABLE	(0 << 19) /* CL2 DW1 only */
#define   CHV_BUFRIGHTENA2_NORMAL	(1 << 19) /* CL2 DW1 only */
#define   CHV_BUFRIGHTENA2_FORCE	(3 << 19) /* CL2 DW1 only */
#define   CHV_BUFRIGHTENA2_MASK		(3 << 19) /* CL2 DW1 only */
#define CHV_CMN_DW14(ch) _PIPE(ch, _CHV_CMN_DW14_CH0, _CHV_CMN_DW1_CH1)

#define _CHV_CMN_DW19_CH0		0x814c
#define _CHV_CMN_DW6_CH1		0x8098
#define   DPIO_ALLDL_POWERDOWN_SHIFT_CH1	30 /* CL2 DW6 only */
#define   DPIO_ANYDL_POWERDOWN_SHIFT_CH1	29 /* CL2 DW6 only */
#define   DPIO_DYNPWRDOWNEN_CH1		(1 << 28) /* CL2 DW6 only */
#define   CHV_CMN_USEDCLKCHANNEL	(1 << 13)

#define CHV_CMN_DW19(ch) _PIPE(ch, _CHV_CMN_DW19_CH0, _CHV_CMN_DW6_CH1)

#define CHV_CMN_DW28			0x8170
#define   DPIO_CL1POWERDOWNEN		(1 << 23)
#define   DPIO_DYNPWRDOWNEN_CH0		(1 << 22)
#define   DPIO_SUS_CLK_CONFIG_ON		(0 << 0)
#define   DPIO_SUS_CLK_CONFIG_CLKREQ		(1 << 0)
#define   DPIO_SUS_CLK_CONFIG_GATE		(2 << 0)
#define   DPIO_SUS_CLK_CONFIG_GATE_CLKREQ	(3 << 0)

#define CHV_CMN_DW30			0x8178
#define   DPIO_CL2_LDOFUSE_PWRENB	(1 << 6)
#define   DPIO_LRC_BYPASS		(1 << 3)

#define _TXLANE(ch, lane, offset) ((ch ? 0x2400 : 0) + \
					(lane) * 0x200 + (offset))

#define CHV_TX_DW0(ch, lane) _TXLANE(ch, lane, 0x80)
#define CHV_TX_DW1(ch, lane) _TXLANE(ch, lane, 0x84)
#define CHV_TX_DW2(ch, lane) _TXLANE(ch, lane, 0x88)
#define CHV_TX_DW3(ch, lane) _TXLANE(ch, lane, 0x8c)
#define CHV_TX_DW4(ch, lane) _TXLANE(ch, lane, 0x90)
#define CHV_TX_DW5(ch, lane) _TXLANE(ch, lane, 0x94)
#define CHV_TX_DW6(ch, lane) _TXLANE(ch, lane, 0x98)
#define CHV_TX_DW7(ch, lane) _TXLANE(ch, lane, 0x9c)
#define CHV_TX_DW8(ch, lane) _TXLANE(ch, lane, 0xa0)
#define CHV_TX_DW9(ch, lane) _TXLANE(ch, lane, 0xa4)
#define CHV_TX_DW10(ch, lane) _TXLANE(ch, lane, 0xa8)
#define CHV_TX_DW11(ch, lane) _TXLANE(ch, lane, 0xac)
#define   DPIO_FRC_LATENCY_SHFIT	8
#define CHV_TX_DW14(ch, lane) _TXLANE(ch, lane, 0xb8)
#define   DPIO_UPAR_SHIFT		30

/* BXT PHY registers */
#define _BXT_PHY0_BASE			0x6C000
#define _BXT_PHY1_BASE			0x162000
#define _BXT_PHY2_BASE			0x163000
#define BXT_PHY_BASE(phy)		_PHY3((phy), _BXT_PHY0_BASE, \
						     _BXT_PHY1_BASE, \
						     _BXT_PHY2_BASE)

#define _BXT_PHY(phy, reg)						\
	_MMIO(BXT_PHY_BASE(phy) - _BXT_PHY0_BASE + (reg))

#define _BXT_PHY_CH(phy, ch, reg_ch0, reg_ch1)		\
	(BXT_PHY_BASE(phy) + _PIPE((ch), (reg_ch0) - _BXT_PHY0_BASE,	\
					 (reg_ch1) - _BXT_PHY0_BASE))
#define _MMIO_BXT_PHY_CH(phy, ch, reg_ch0, reg_ch1)		\
	_MMIO(_BXT_PHY_CH(phy, ch, reg_ch0, reg_ch1))

#define BXT_P_CR_GT_DISP_PWRON		_MMIO(0x138090)
#define  MIPIO_RST_CTRL				(1 << 2)

#define _BXT_PHY_CTL_DDI_A		0x64C00
#define _BXT_PHY_CTL_DDI_B		0x64C10
#define _BXT_PHY_CTL_DDI_C		0x64C20
#define   BXT_PHY_CMNLANE_POWERDOWN_ACK	(1 << 10)
#define   BXT_PHY_LANE_POWERDOWN_ACK	(1 << 9)
#define   BXT_PHY_LANE_ENABLED		(1 << 8)
#define BXT_PHY_CTL(port)		_MMIO_PORT(port, _BXT_PHY_CTL_DDI_A, \
							 _BXT_PHY_CTL_DDI_B)

#define _PHY_CTL_FAMILY_EDP		0x64C80
#define _PHY_CTL_FAMILY_DDI		0x64C90
#define _PHY_CTL_FAMILY_DDI_C		0x64CA0
#define   COMMON_RESET_DIS		(1 << 31)
#define BXT_PHY_CTL_FAMILY(phy)		_MMIO_PHY3((phy), _PHY_CTL_FAMILY_DDI, \
							  _PHY_CTL_FAMILY_EDP, \
							  _PHY_CTL_FAMILY_DDI_C)

/* BXT PHY PLL registers */
#define _PORT_PLL_A			0x46074
#define _PORT_PLL_B			0x46078
#define _PORT_PLL_C			0x4607c
#define   PORT_PLL_ENABLE		(1 << 31)
#define   PORT_PLL_LOCK			(1 << 30)
#define   PORT_PLL_REF_SEL		(1 << 27)
#define   PORT_PLL_POWER_ENABLE		(1 << 26)
#define   PORT_PLL_POWER_STATE		(1 << 25)
#define BXT_PORT_PLL_ENABLE(port)	_MMIO_PORT(port, _PORT_PLL_A, _PORT_PLL_B)

#define _PORT_PLL_EBB_0_A		0x162034
#define _PORT_PLL_EBB_0_B		0x6C034
#define _PORT_PLL_EBB_0_C		0x6C340
#define   PORT_PLL_P1_SHIFT		13
#define   PORT_PLL_P1_MASK		(0x07 << PORT_PLL_P1_SHIFT)
#define   PORT_PLL_P1(x)		((x)  << PORT_PLL_P1_SHIFT)
#define   PORT_PLL_P2_SHIFT		8
#define   PORT_PLL_P2_MASK		(0x1f << PORT_PLL_P2_SHIFT)
#define   PORT_PLL_P2(x)		((x)  << PORT_PLL_P2_SHIFT)
#define BXT_PORT_PLL_EBB_0(phy, ch)	_MMIO_BXT_PHY_CH(phy, ch, \
							 _PORT_PLL_EBB_0_B, \
							 _PORT_PLL_EBB_0_C)

#define _PORT_PLL_EBB_4_A		0x162038
#define _PORT_PLL_EBB_4_B		0x6C038
#define _PORT_PLL_EBB_4_C		0x6C344
#define   PORT_PLL_10BIT_CLK_ENABLE	(1 << 13)
#define   PORT_PLL_RECALIBRATE		(1 << 14)
#define BXT_PORT_PLL_EBB_4(phy, ch)	_MMIO_BXT_PHY_CH(phy, ch, \
							 _PORT_PLL_EBB_4_B, \
							 _PORT_PLL_EBB_4_C)

#define _PORT_PLL_0_A			0x162100
#define _PORT_PLL_0_B			0x6C100
#define _PORT_PLL_0_C			0x6C380
/* PORT_PLL_0_A */
#define   PORT_PLL_M2_MASK		0xFF
/* PORT_PLL_1_A */
#define   PORT_PLL_N_SHIFT		8
#define   PORT_PLL_N_MASK		(0x0F << PORT_PLL_N_SHIFT)
#define   PORT_PLL_N(x)			((x) << PORT_PLL_N_SHIFT)
/* PORT_PLL_2_A */
#define   PORT_PLL_M2_FRAC_MASK		0x3FFFFF
/* PORT_PLL_3_A */
#define   PORT_PLL_M2_FRAC_ENABLE	(1 << 16)
/* PORT_PLL_6_A */
#define   PORT_PLL_PROP_COEFF_MASK	0xF
#define   PORT_PLL_INT_COEFF_MASK	(0x1F << 8)
#define   PORT_PLL_INT_COEFF(x)		((x)  << 8)
#define   PORT_PLL_GAIN_CTL_MASK	(0x07 << 16)
#define   PORT_PLL_GAIN_CTL(x)		((x)  << 16)
/* PORT_PLL_8_A */
#define   PORT_PLL_TARGET_CNT_MASK	0x3FF
/* PORT_PLL_9_A */
#define  PORT_PLL_LOCK_THRESHOLD_SHIFT	1
#define  PORT_PLL_LOCK_THRESHOLD_MASK	(0x7 << PORT_PLL_LOCK_THRESHOLD_SHIFT)
/* PORT_PLL_10_A */
#define  PORT_PLL_DCO_AMP_OVR_EN_H	(1 << 27)
#define  PORT_PLL_DCO_AMP_DEFAULT	15
#define  PORT_PLL_DCO_AMP_MASK		0x3c00
#define  PORT_PLL_DCO_AMP(x)		((x) << 10)
#define _PORT_PLL_BASE(phy, ch)		_BXT_PHY_CH(phy, ch, \
						    _PORT_PLL_0_B, \
						    _PORT_PLL_0_C)
#define BXT_PORT_PLL(phy, ch, idx)	_MMIO(_PORT_PLL_BASE(phy, ch) + \
					      (idx) * 4)

/* BXT PHY common lane registers */
#define _PORT_CL1CM_DW0_A		0x162000
#define _PORT_CL1CM_DW0_BC		0x6C000
#define   PHY_POWER_GOOD		(1 << 16)
#define   PHY_RESERVED			(1 << 7)
#define BXT_PORT_CL1CM_DW0(phy)		_BXT_PHY((phy), _PORT_CL1CM_DW0_BC)

#define _PORT_CL1CM_DW9_A		0x162024
#define _PORT_CL1CM_DW9_BC		0x6C024
#define   IREF0RC_OFFSET_SHIFT		8
#define   IREF0RC_OFFSET_MASK		(0xFF << IREF0RC_OFFSET_SHIFT)
#define BXT_PORT_CL1CM_DW9(phy)		_BXT_PHY((phy), _PORT_CL1CM_DW9_BC)

#define _PORT_CL1CM_DW10_A		0x162028
#define _PORT_CL1CM_DW10_BC		0x6C028
#define   IREF1RC_OFFSET_SHIFT		8
#define   IREF1RC_OFFSET_MASK		(0xFF << IREF1RC_OFFSET_SHIFT)
#define BXT_PORT_CL1CM_DW10(phy)	_BXT_PHY((phy), _PORT_CL1CM_DW10_BC)

#define _PORT_CL1CM_DW28_A		0x162070
#define _PORT_CL1CM_DW28_BC		0x6C070
#define   OCL1_POWER_DOWN_EN		(1 << 23)
#define   DW28_OLDO_DYN_PWR_DOWN_EN	(1 << 22)
#define   SUS_CLK_CONFIG		0x3
#define BXT_PORT_CL1CM_DW28(phy)	_BXT_PHY((phy), _PORT_CL1CM_DW28_BC)

#define _PORT_CL1CM_DW30_A		0x162078
#define _PORT_CL1CM_DW30_BC		0x6C078
#define   OCL2_LDOFUSE_PWR_DIS		(1 << 6)
#define BXT_PORT_CL1CM_DW30(phy)	_BXT_PHY((phy), _PORT_CL1CM_DW30_BC)

/*
 * CNL/ICL Port/COMBO-PHY Registers
 */
#define _ICL_COMBOPHY_A			0x162000
#define _ICL_COMBOPHY_B			0x6C000
#define _ICL_COMBOPHY(port)		_PICK(port, _ICL_COMBOPHY_A, \
					      _ICL_COMBOPHY_B)

/* CNL/ICL Port CL_DW registers */
#define _ICL_PORT_CL_DW(dw, port)	(_ICL_COMBOPHY(port) + \
					 4 * (dw))

#define CNL_PORT_CL1CM_DW5		_MMIO(0x162014)
#define ICL_PORT_CL_DW5(port)		_MMIO(_ICL_PORT_CL_DW(5, port))
#define   CL_POWER_DOWN_ENABLE		(1 << 4)
#define   SUS_CLOCK_CONFIG		(3 << 0)

#define ICL_PORT_CL_DW10(port)		_MMIO(_ICL_PORT_CL_DW(10, port))
#define  PG_SEQ_DELAY_OVERRIDE_MASK	(3 << 25)
#define  PG_SEQ_DELAY_OVERRIDE_SHIFT	25
#define  PG_SEQ_DELAY_OVERRIDE_ENABLE	(1 << 24)
#define  PWR_UP_ALL_LANES		(0x0 << 4)
#define  PWR_DOWN_LN_3_2_1		(0xe << 4)
#define  PWR_DOWN_LN_3_2		(0xc << 4)
#define  PWR_DOWN_LN_3			(0x8 << 4)
#define  PWR_DOWN_LN_2_1_0		(0x7 << 4)
#define  PWR_DOWN_LN_1_0		(0x3 << 4)
#define  PWR_DOWN_LN_1			(0x2 << 4)
#define  PWR_DOWN_LN_3_1		(0xa << 4)
#define  PWR_DOWN_LN_3_1_0		(0xb << 4)
#define  PWR_DOWN_LN_MASK		(0xf << 4)
#define  PWR_DOWN_LN_SHIFT		4

#define ICL_PORT_CL_DW12(port)		_MMIO(_ICL_PORT_CL_DW(12, port))
#define   ICL_LANE_ENABLE_AUX		(1 << 0)

/* CNL/ICL Port COMP_DW registers */
#define _ICL_PORT_COMP			0x100
#define _ICL_PORT_COMP_DW(dw, port)	(_ICL_COMBOPHY(port) + \
					 _ICL_PORT_COMP + 4 * (dw))

#define CNL_PORT_COMP_DW0		_MMIO(0x162100)
#define ICL_PORT_COMP_DW0(port)		_MMIO(_ICL_PORT_COMP_DW(0, port))
#define   COMP_INIT			(1 << 31)

#define CNL_PORT_COMP_DW1		_MMIO(0x162104)
#define ICL_PORT_COMP_DW1(port)		_MMIO(_ICL_PORT_COMP_DW(1, port))

#define CNL_PORT_COMP_DW3		_MMIO(0x16210c)
#define ICL_PORT_COMP_DW3(port)		_MMIO(_ICL_PORT_COMP_DW(3, port))
#define   PROCESS_INFO_DOT_0		(0 << 26)
#define   PROCESS_INFO_DOT_1		(1 << 26)
#define   PROCESS_INFO_DOT_4		(2 << 26)
#define   PROCESS_INFO_MASK		(7 << 26)
#define   PROCESS_INFO_SHIFT		26
#define   VOLTAGE_INFO_0_85V		(0 << 24)
#define   VOLTAGE_INFO_0_95V		(1 << 24)
#define   VOLTAGE_INFO_1_05V		(2 << 24)
#define   VOLTAGE_INFO_MASK		(3 << 24)
#define   VOLTAGE_INFO_SHIFT		24

#define CNL_PORT_COMP_DW9		_MMIO(0x162124)
#define ICL_PORT_COMP_DW9(port)		_MMIO(_ICL_PORT_COMP_DW(9, port))

#define CNL_PORT_COMP_DW10		_MMIO(0x162128)
#define ICL_PORT_COMP_DW10(port)	_MMIO(_ICL_PORT_COMP_DW(10, port))

/* CNL/ICL Port PCS registers */
#define _CNL_PORT_PCS_DW1_GRP_AE	0x162304
#define _CNL_PORT_PCS_DW1_GRP_B		0x162384
#define _CNL_PORT_PCS_DW1_GRP_C		0x162B04
#define _CNL_PORT_PCS_DW1_GRP_D		0x162B84
#define _CNL_PORT_PCS_DW1_GRP_F		0x162A04
#define _CNL_PORT_PCS_DW1_LN0_AE	0x162404
#define _CNL_PORT_PCS_DW1_LN0_B		0x162604
#define _CNL_PORT_PCS_DW1_LN0_C		0x162C04
#define _CNL_PORT_PCS_DW1_LN0_D		0x162E04
#define _CNL_PORT_PCS_DW1_LN0_F		0x162804
#define CNL_PORT_PCS_DW1_GRP(port)	_MMIO(_PICK(port, \
						    _CNL_PORT_PCS_DW1_GRP_AE, \
						    _CNL_PORT_PCS_DW1_GRP_B, \
						    _CNL_PORT_PCS_DW1_GRP_C, \
						    _CNL_PORT_PCS_DW1_GRP_D, \
						    _CNL_PORT_PCS_DW1_GRP_AE, \
						    _CNL_PORT_PCS_DW1_GRP_F))
#define CNL_PORT_PCS_DW1_LN0(port)	_MMIO(_PICK(port, \
						    _CNL_PORT_PCS_DW1_LN0_AE, \
						    _CNL_PORT_PCS_DW1_LN0_B, \
						    _CNL_PORT_PCS_DW1_LN0_C, \
						    _CNL_PORT_PCS_DW1_LN0_D, \
						    _CNL_PORT_PCS_DW1_LN0_AE, \
						    _CNL_PORT_PCS_DW1_LN0_F))

#define _ICL_PORT_PCS_AUX		0x300
#define _ICL_PORT_PCS_GRP		0x600
#define _ICL_PORT_PCS_LN(ln)		(0x800 + (ln) * 0x100)
#define _ICL_PORT_PCS_DW_AUX(dw, port)	(_ICL_COMBOPHY(port) + \
					 _ICL_PORT_PCS_AUX + 4 * (dw))
#define _ICL_PORT_PCS_DW_GRP(dw, port)	(_ICL_COMBOPHY(port) + \
					 _ICL_PORT_PCS_GRP + 4 * (dw))
#define _ICL_PORT_PCS_DW_LN(dw, ln, port) (_ICL_COMBOPHY(port) + \
					  _ICL_PORT_PCS_LN(ln) + 4 * (dw))
#define ICL_PORT_PCS_DW1_AUX(port)	_MMIO(_ICL_PORT_PCS_DW_AUX(1, port))
#define ICL_PORT_PCS_DW1_GRP(port)	_MMIO(_ICL_PORT_PCS_DW_GRP(1, port))
#define ICL_PORT_PCS_DW1_LN0(port)	_MMIO(_ICL_PORT_PCS_DW_LN(1, 0, port))
#define   COMMON_KEEPER_EN		(1 << 26)

/* CNL/ICL Port TX registers */
#define _CNL_PORT_TX_AE_GRP_OFFSET		0x162340
#define _CNL_PORT_TX_B_GRP_OFFSET		0x1623C0
#define _CNL_PORT_TX_C_GRP_OFFSET		0x162B40
#define _CNL_PORT_TX_D_GRP_OFFSET		0x162BC0
#define _CNL_PORT_TX_F_GRP_OFFSET		0x162A40
#define _CNL_PORT_TX_AE_LN0_OFFSET		0x162440
#define _CNL_PORT_TX_B_LN0_OFFSET		0x162640
#define _CNL_PORT_TX_C_LN0_OFFSET		0x162C40
#define _CNL_PORT_TX_D_LN0_OFFSET		0x162E40
#define _CNL_PORT_TX_F_LN0_OFFSET		0x162840
#define _CNL_PORT_TX_DW_GRP(dw, port)	(_PICK((port), \
					       _CNL_PORT_TX_AE_GRP_OFFSET, \
					       _CNL_PORT_TX_B_GRP_OFFSET, \
					       _CNL_PORT_TX_B_GRP_OFFSET, \
					       _CNL_PORT_TX_D_GRP_OFFSET, \
					       _CNL_PORT_TX_AE_GRP_OFFSET, \
					       _CNL_PORT_TX_F_GRP_OFFSET) + \
					       4 * (dw))
#define _CNL_PORT_TX_DW_LN0(dw, port)	(_PICK((port), \
					       _CNL_PORT_TX_AE_LN0_OFFSET, \
					       _CNL_PORT_TX_B_LN0_OFFSET, \
					       _CNL_PORT_TX_B_LN0_OFFSET, \
					       _CNL_PORT_TX_D_LN0_OFFSET, \
					       _CNL_PORT_TX_AE_LN0_OFFSET, \
					       _CNL_PORT_TX_F_LN0_OFFSET) + \
					       4 * (dw))

#define _ICL_PORT_TX_AUX		0x380
#define _ICL_PORT_TX_GRP		0x680
#define _ICL_PORT_TX_LN(ln)		(0x880 + (ln) * 0x100)

#define _ICL_PORT_TX_DW_AUX(dw, port)	(_ICL_COMBOPHY(port) + \
					 _ICL_PORT_TX_AUX + 4 * (dw))
#define _ICL_PORT_TX_DW_GRP(dw, port)	(_ICL_COMBOPHY(port) + \
					 _ICL_PORT_TX_GRP + 4 * (dw))
#define _ICL_PORT_TX_DW_LN(dw, ln, port) (_ICL_COMBOPHY(port) + \
					  _ICL_PORT_TX_LN(ln) + 4 * (dw))

#define CNL_PORT_TX_DW2_GRP(port)	_MMIO(_CNL_PORT_TX_DW_GRP(2, port))
#define CNL_PORT_TX_DW2_LN0(port)	_MMIO(_CNL_PORT_TX_DW_LN0(2, port))
#define ICL_PORT_TX_DW2_AUX(port)	_MMIO(_ICL_PORT_TX_DW_AUX(2, port))
#define ICL_PORT_TX_DW2_GRP(port)	_MMIO(_ICL_PORT_TX_DW_GRP(2, port))
#define ICL_PORT_TX_DW2_LN0(port)	_MMIO(_ICL_PORT_TX_DW_LN(2, 0, port))
#define   SWING_SEL_UPPER(x)		(((x) >> 3) << 15)
#define   SWING_SEL_UPPER_MASK		(1 << 15)
#define   SWING_SEL_LOWER(x)		(((x) & 0x7) << 11)
#define   SWING_SEL_LOWER_MASK		(0x7 << 11)
#define   FRC_LATENCY_OPTIM_MASK	(0x7 << 8)
#define   FRC_LATENCY_OPTIM_VAL(x)	((x) << 8)
#define   RCOMP_SCALAR(x)		((x) << 0)
#define   RCOMP_SCALAR_MASK		(0xFF << 0)

#define _CNL_PORT_TX_DW4_LN0_AE		0x162450
#define _CNL_PORT_TX_DW4_LN1_AE		0x1624D0
#define CNL_PORT_TX_DW4_GRP(port)	_MMIO(_CNL_PORT_TX_DW_GRP(4, (port)))
#define CNL_PORT_TX_DW4_LN0(port)	_MMIO(_CNL_PORT_TX_DW_LN0(4, (port)))
#define CNL_PORT_TX_DW4_LN(ln, port)   _MMIO(_CNL_PORT_TX_DW_LN0(4, (port)) + \
					   ((ln) * (_CNL_PORT_TX_DW4_LN1_AE - \
						    _CNL_PORT_TX_DW4_LN0_AE)))
#define ICL_PORT_TX_DW4_AUX(port)	_MMIO(_ICL_PORT_TX_DW_AUX(4, port))
#define ICL_PORT_TX_DW4_GRP(port)	_MMIO(_ICL_PORT_TX_DW_GRP(4, port))
#define ICL_PORT_TX_DW4_LN0(port)	_MMIO(_ICL_PORT_TX_DW_LN(4, 0, port))
#define ICL_PORT_TX_DW4_LN(ln, port)	_MMIO(_ICL_PORT_TX_DW_LN(4, ln, port))
#define   LOADGEN_SELECT		(1 << 31)
#define   POST_CURSOR_1(x)		((x) << 12)
#define   POST_CURSOR_1_MASK		(0x3F << 12)
#define   POST_CURSOR_2(x)		((x) << 6)
#define   POST_CURSOR_2_MASK		(0x3F << 6)
#define   CURSOR_COEFF(x)		((x) << 0)
#define   CURSOR_COEFF_MASK		(0x3F << 0)

#define CNL_PORT_TX_DW5_GRP(port)	_MMIO(_CNL_PORT_TX_DW_GRP(5, port))
#define CNL_PORT_TX_DW5_LN0(port)	_MMIO(_CNL_PORT_TX_DW_LN0(5, port))
#define ICL_PORT_TX_DW5_AUX(port)	_MMIO(_ICL_PORT_TX_DW_AUX(5, port))
#define ICL_PORT_TX_DW5_GRP(port)	_MMIO(_ICL_PORT_TX_DW_GRP(5, port))
#define ICL_PORT_TX_DW5_LN0(port)	_MMIO(_ICL_PORT_TX_DW_LN(5, 0, port))
#define   TX_TRAINING_EN		(1 << 31)
#define   TAP2_DISABLE			(1 << 30)
#define   TAP3_DISABLE			(1 << 29)
#define   SCALING_MODE_SEL(x)		((x) << 18)
#define   SCALING_MODE_SEL_MASK		(0x7 << 18)
#define   RTERM_SELECT(x)		((x) << 3)
#define   RTERM_SELECT_MASK		(0x7 << 3)

#define CNL_PORT_TX_DW7_GRP(port)	_MMIO(_CNL_PORT_TX_DW_GRP(7, (port)))
#define CNL_PORT_TX_DW7_LN0(port)	_MMIO(_CNL_PORT_TX_DW_LN0(7, (port)))
#define ICL_PORT_TX_DW7_AUX(port)	_MMIO(_ICL_PORT_TX_DW_AUX(7, port))
#define ICL_PORT_TX_DW7_GRP(port)	_MMIO(_ICL_PORT_TX_DW_GRP(7, port))
#define ICL_PORT_TX_DW7_LN0(port)	_MMIO(_ICL_PORT_TX_DW_LN(7, 0, port))
#define ICL_PORT_TX_DW7_LN(ln, port)	_MMIO(_ICL_PORT_TX_DW_LN(7, ln, port))
#define   N_SCALAR(x)			((x) << 24)
#define   N_SCALAR_MASK			(0x7F << 24)

#define MG_PHY_PORT_LN(ln, port, ln0p1, ln0p2, ln1p1) \
	_MMIO(_PORT((port) - PORT_C, ln0p1, ln0p2) + (ln) * ((ln1p1) - (ln0p1)))

#define MG_TX_LINK_PARAMS_TX1LN0_PORT1		0x16812C
#define MG_TX_LINK_PARAMS_TX1LN1_PORT1		0x16852C
#define MG_TX_LINK_PARAMS_TX1LN0_PORT2		0x16912C
#define MG_TX_LINK_PARAMS_TX1LN1_PORT2		0x16952C
#define MG_TX_LINK_PARAMS_TX1LN0_PORT3		0x16A12C
#define MG_TX_LINK_PARAMS_TX1LN1_PORT3		0x16A52C
#define MG_TX_LINK_PARAMS_TX1LN0_PORT4		0x16B12C
#define MG_TX_LINK_PARAMS_TX1LN1_PORT4		0x16B52C
#define MG_TX1_LINK_PARAMS(ln, port) \
	MG_PHY_PORT_LN(ln, port, MG_TX_LINK_PARAMS_TX1LN0_PORT1, \
				 MG_TX_LINK_PARAMS_TX1LN0_PORT2, \
				 MG_TX_LINK_PARAMS_TX1LN1_PORT1)

#define MG_TX_LINK_PARAMS_TX2LN0_PORT1		0x1680AC
#define MG_TX_LINK_PARAMS_TX2LN1_PORT1		0x1684AC
#define MG_TX_LINK_PARAMS_TX2LN0_PORT2		0x1690AC
#define MG_TX_LINK_PARAMS_TX2LN1_PORT2		0x1694AC
#define MG_TX_LINK_PARAMS_TX2LN0_PORT3		0x16A0AC
#define MG_TX_LINK_PARAMS_TX2LN1_PORT3		0x16A4AC
#define MG_TX_LINK_PARAMS_TX2LN0_PORT4		0x16B0AC
#define MG_TX_LINK_PARAMS_TX2LN1_PORT4		0x16B4AC
#define MG_TX2_LINK_PARAMS(ln, port) \
	MG_PHY_PORT_LN(ln, port, MG_TX_LINK_PARAMS_TX2LN0_PORT1, \
				 MG_TX_LINK_PARAMS_TX2LN0_PORT2, \
				 MG_TX_LINK_PARAMS_TX2LN1_PORT1)
#define   CRI_USE_FS32			(1 << 5)

#define MG_TX_PISO_READLOAD_TX1LN0_PORT1		0x16814C
#define MG_TX_PISO_READLOAD_TX1LN1_PORT1		0x16854C
#define MG_TX_PISO_READLOAD_TX1LN0_PORT2		0x16914C
#define MG_TX_PISO_READLOAD_TX1LN1_PORT2		0x16954C
#define MG_TX_PISO_READLOAD_TX1LN0_PORT3		0x16A14C
#define MG_TX_PISO_READLOAD_TX1LN1_PORT3		0x16A54C
#define MG_TX_PISO_READLOAD_TX1LN0_PORT4		0x16B14C
#define MG_TX_PISO_READLOAD_TX1LN1_PORT4		0x16B54C
#define MG_TX1_PISO_READLOAD(ln, port) \
	MG_PHY_PORT_LN(ln, port, MG_TX_PISO_READLOAD_TX1LN0_PORT1, \
				 MG_TX_PISO_READLOAD_TX1LN0_PORT2, \
				 MG_TX_PISO_READLOAD_TX1LN1_PORT1)

#define MG_TX_PISO_READLOAD_TX2LN0_PORT1		0x1680CC
#define MG_TX_PISO_READLOAD_TX2LN1_PORT1		0x1684CC
#define MG_TX_PISO_READLOAD_TX2LN0_PORT2		0x1690CC
#define MG_TX_PISO_READLOAD_TX2LN1_PORT2		0x1694CC
#define MG_TX_PISO_READLOAD_TX2LN0_PORT3		0x16A0CC
#define MG_TX_PISO_READLOAD_TX2LN1_PORT3		0x16A4CC
#define MG_TX_PISO_READLOAD_TX2LN0_PORT4		0x16B0CC
#define MG_TX_PISO_READLOAD_TX2LN1_PORT4		0x16B4CC
#define MG_TX2_PISO_READLOAD(ln, port) \
	MG_PHY_PORT_LN(ln, port, MG_TX_PISO_READLOAD_TX2LN0_PORT1, \
				 MG_TX_PISO_READLOAD_TX2LN0_PORT2, \
				 MG_TX_PISO_READLOAD_TX2LN1_PORT1)
#define   CRI_CALCINIT					(1 << 1)

#define MG_TX_SWINGCTRL_TX1LN0_PORT1		0x168148
#define MG_TX_SWINGCTRL_TX1LN1_PORT1		0x168548
#define MG_TX_SWINGCTRL_TX1LN0_PORT2		0x169148
#define MG_TX_SWINGCTRL_TX1LN1_PORT2		0x169548
#define MG_TX_SWINGCTRL_TX1LN0_PORT3		0x16A148
#define MG_TX_SWINGCTRL_TX1LN1_PORT3		0x16A548
#define MG_TX_SWINGCTRL_TX1LN0_PORT4		0x16B148
#define MG_TX_SWINGCTRL_TX1LN1_PORT4		0x16B548
#define MG_TX1_SWINGCTRL(ln, port) \
	MG_PHY_PORT_LN(ln, port, MG_TX_SWINGCTRL_TX1LN0_PORT1, \
				 MG_TX_SWINGCTRL_TX1LN0_PORT2, \
				 MG_TX_SWINGCTRL_TX1LN1_PORT1)

#define MG_TX_SWINGCTRL_TX2LN0_PORT1		0x1680C8
#define MG_TX_SWINGCTRL_TX2LN1_PORT1		0x1684C8
#define MG_TX_SWINGCTRL_TX2LN0_PORT2		0x1690C8
#define MG_TX_SWINGCTRL_TX2LN1_PORT2		0x1694C8
#define MG_TX_SWINGCTRL_TX2LN0_PORT3		0x16A0C8
#define MG_TX_SWINGCTRL_TX2LN1_PORT3		0x16A4C8
#define MG_TX_SWINGCTRL_TX2LN0_PORT4		0x16B0C8
#define MG_TX_SWINGCTRL_TX2LN1_PORT4		0x16B4C8
#define MG_TX2_SWINGCTRL(ln, port) \
	MG_PHY_PORT_LN(ln, port, MG_TX_SWINGCTRL_TX2LN0_PORT1, \
				 MG_TX_SWINGCTRL_TX2LN0_PORT2, \
				 MG_TX_SWINGCTRL_TX2LN1_PORT1)
#define   CRI_TXDEEMPH_OVERRIDE_17_12(x)		((x) << 0)
#define   CRI_TXDEEMPH_OVERRIDE_17_12_MASK		(0x3F << 0)

#define MG_TX_DRVCTRL_TX1LN0_TXPORT1			0x168144
#define MG_TX_DRVCTRL_TX1LN1_TXPORT1			0x168544
#define MG_TX_DRVCTRL_TX1LN0_TXPORT2			0x169144
#define MG_TX_DRVCTRL_TX1LN1_TXPORT2			0x169544
#define MG_TX_DRVCTRL_TX1LN0_TXPORT3			0x16A144
#define MG_TX_DRVCTRL_TX1LN1_TXPORT3			0x16A544
#define MG_TX_DRVCTRL_TX1LN0_TXPORT4			0x16B144
#define MG_TX_DRVCTRL_TX1LN1_TXPORT4			0x16B544
#define MG_TX1_DRVCTRL(ln, port) \
	MG_PHY_PORT_LN(ln, port, MG_TX_DRVCTRL_TX1LN0_TXPORT1, \
				 MG_TX_DRVCTRL_TX1LN0_TXPORT2, \
				 MG_TX_DRVCTRL_TX1LN1_TXPORT1)

#define MG_TX_DRVCTRL_TX2LN0_PORT1			0x1680C4
#define MG_TX_DRVCTRL_TX2LN1_PORT1			0x1684C4
#define MG_TX_DRVCTRL_TX2LN0_PORT2			0x1690C4
#define MG_TX_DRVCTRL_TX2LN1_PORT2			0x1694C4
#define MG_TX_DRVCTRL_TX2LN0_PORT3			0x16A0C4
#define MG_TX_DRVCTRL_TX2LN1_PORT3			0x16A4C4
#define MG_TX_DRVCTRL_TX2LN0_PORT4			0x16B0C4
#define MG_TX_DRVCTRL_TX2LN1_PORT4			0x16B4C4
#define MG_TX2_DRVCTRL(ln, port) \
	MG_PHY_PORT_LN(ln, port, MG_TX_DRVCTRL_TX2LN0_PORT1, \
				 MG_TX_DRVCTRL_TX2LN0_PORT2, \
				 MG_TX_DRVCTRL_TX2LN1_PORT1)
#define   CRI_TXDEEMPH_OVERRIDE_11_6(x)			((x) << 24)
#define   CRI_TXDEEMPH_OVERRIDE_11_6_MASK		(0x3F << 24)
#define   CRI_TXDEEMPH_OVERRIDE_EN			(1 << 22)
#define   CRI_TXDEEMPH_OVERRIDE_5_0(x)			((x) << 16)
#define   CRI_TXDEEMPH_OVERRIDE_5_0_MASK		(0x3F << 16)
#define   CRI_LOADGEN_SEL(x)				((x) << 12)
#define   CRI_LOADGEN_SEL_MASK				(0x3 << 12)

#define MG_CLKHUB_LN0_PORT1			0x16839C
#define MG_CLKHUB_LN1_PORT1			0x16879C
#define MG_CLKHUB_LN0_PORT2			0x16939C
#define MG_CLKHUB_LN1_PORT2			0x16979C
#define MG_CLKHUB_LN0_PORT3			0x16A39C
#define MG_CLKHUB_LN1_PORT3			0x16A79C
#define MG_CLKHUB_LN0_PORT4			0x16B39C
#define MG_CLKHUB_LN1_PORT4			0x16B79C
#define MG_CLKHUB(ln, port) \
	MG_PHY_PORT_LN(ln, port, MG_CLKHUB_LN0_PORT1, \
				 MG_CLKHUB_LN0_PORT2, \
				 MG_CLKHUB_LN1_PORT1)
#define   CFG_LOW_RATE_LKREN_EN				(1 << 11)

#define MG_TX_DCC_TX1LN0_PORT1			0x168110
#define MG_TX_DCC_TX1LN1_PORT1			0x168510
#define MG_TX_DCC_TX1LN0_PORT2			0x169110
#define MG_TX_DCC_TX1LN1_PORT2			0x169510
#define MG_TX_DCC_TX1LN0_PORT3			0x16A110
#define MG_TX_DCC_TX1LN1_PORT3			0x16A510
#define MG_TX_DCC_TX1LN0_PORT4			0x16B110
#define MG_TX_DCC_TX1LN1_PORT4			0x16B510
#define MG_TX1_DCC(ln, port) \
	MG_PHY_PORT_LN(ln, port, MG_TX_DCC_TX1LN0_PORT1, \
				 MG_TX_DCC_TX1LN0_PORT2, \
				 MG_TX_DCC_TX1LN1_PORT1)
#define MG_TX_DCC_TX2LN0_PORT1			0x168090
#define MG_TX_DCC_TX2LN1_PORT1			0x168490
#define MG_TX_DCC_TX2LN0_PORT2			0x169090
#define MG_TX_DCC_TX2LN1_PORT2			0x169490
#define MG_TX_DCC_TX2LN0_PORT3			0x16A090
#define MG_TX_DCC_TX2LN1_PORT3			0x16A490
#define MG_TX_DCC_TX2LN0_PORT4			0x16B090
#define MG_TX_DCC_TX2LN1_PORT4			0x16B490
#define MG_TX2_DCC(ln, port) \
	MG_PHY_PORT_LN(ln, port, MG_TX_DCC_TX2LN0_PORT1, \
				 MG_TX_DCC_TX2LN0_PORT2, \
				 MG_TX_DCC_TX2LN1_PORT1)
#define   CFG_AMI_CK_DIV_OVERRIDE_VAL(x)	((x) << 25)
#define   CFG_AMI_CK_DIV_OVERRIDE_VAL_MASK	(0x3 << 25)
#define   CFG_AMI_CK_DIV_OVERRIDE_EN		(1 << 24)

#define MG_DP_MODE_LN0_ACU_PORT1			0x1683A0
#define MG_DP_MODE_LN1_ACU_PORT1			0x1687A0
#define MG_DP_MODE_LN0_ACU_PORT2			0x1693A0
#define MG_DP_MODE_LN1_ACU_PORT2			0x1697A0
#define MG_DP_MODE_LN0_ACU_PORT3			0x16A3A0
#define MG_DP_MODE_LN1_ACU_PORT3			0x16A7A0
#define MG_DP_MODE_LN0_ACU_PORT4			0x16B3A0
#define MG_DP_MODE_LN1_ACU_PORT4			0x16B7A0
#define MG_DP_MODE(ln, port)	\
	MG_PHY_PORT_LN(ln, port, MG_DP_MODE_LN0_ACU_PORT1, \
				 MG_DP_MODE_LN0_ACU_PORT2, \
				 MG_DP_MODE_LN1_ACU_PORT1)
#define   MG_DP_MODE_CFG_DP_X2_MODE			(1 << 7)
#define   MG_DP_MODE_CFG_DP_X1_MODE			(1 << 6)
#define   MG_DP_MODE_CFG_TR2PWR_GATING			(1 << 5)
#define   MG_DP_MODE_CFG_TRPWR_GATING			(1 << 4)
#define   MG_DP_MODE_CFG_CLNPWR_GATING			(1 << 3)
#define   MG_DP_MODE_CFG_DIGPWR_GATING			(1 << 2)
#define   MG_DP_MODE_CFG_GAONPWR_GATING			(1 << 1)

#define MG_MISC_SUS0_PORT1				0x168814
#define MG_MISC_SUS0_PORT2				0x169814
#define MG_MISC_SUS0_PORT3				0x16A814
#define MG_MISC_SUS0_PORT4				0x16B814
#define MG_MISC_SUS0(tc_port) \
	_MMIO(_PORT(tc_port, MG_MISC_SUS0_PORT1, MG_MISC_SUS0_PORT2))
#define   MG_MISC_SUS0_SUSCLK_DYNCLKGATE_MODE_MASK	(3 << 14)
#define   MG_MISC_SUS0_SUSCLK_DYNCLKGATE_MODE(x)	((x) << 14)
#define   MG_MISC_SUS0_CFG_TR2PWR_GATING		(1 << 12)
#define   MG_MISC_SUS0_CFG_CL2PWR_GATING		(1 << 11)
#define   MG_MISC_SUS0_CFG_GAONPWR_GATING		(1 << 10)
#define   MG_MISC_SUS0_CFG_TRPWR_GATING			(1 << 7)
#define   MG_MISC_SUS0_CFG_CL1PWR_GATING		(1 << 6)
#define   MG_MISC_SUS0_CFG_DGPWR_GATING			(1 << 5)

/* The spec defines this only for BXT PHY0, but lets assume that this
 * would exist for PHY1 too if it had a second channel.
 */
#define _PORT_CL2CM_DW6_A		0x162358
#define _PORT_CL2CM_DW6_BC		0x6C358
#define BXT_PORT_CL2CM_DW6(phy)		_BXT_PHY((phy), _PORT_CL2CM_DW6_BC)
#define   DW6_OLDO_DYN_PWR_DOWN_EN	(1 << 28)

#define FIA1_BASE			0x163000

/* ICL PHY DFLEX registers */
#define PORT_TX_DFLEXDPMLE1		_MMIO(FIA1_BASE + 0x008C0)
#define   DFLEXDPMLE1_DPMLETC_MASK(tc_port)	(0xf << (4 * (tc_port)))
#define   DFLEXDPMLE1_DPMLETC_ML0(tc_port)	(1 << (4 * (tc_port)))
#define   DFLEXDPMLE1_DPMLETC_ML1_0(tc_port)	(3 << (4 * (tc_port)))
#define   DFLEXDPMLE1_DPMLETC_ML3(tc_port)	(8 << (4 * (tc_port)))
#define   DFLEXDPMLE1_DPMLETC_ML3_2(tc_port)	(12 << (4 * (tc_port)))
#define   DFLEXDPMLE1_DPMLETC_ML3_0(tc_port)	(15 << (4 * (tc_port)))

/* BXT PHY Ref registers */
#define _PORT_REF_DW3_A			0x16218C
#define _PORT_REF_DW3_BC		0x6C18C
#define   GRC_DONE			(1 << 22)
#define BXT_PORT_REF_DW3(phy)		_BXT_PHY((phy), _PORT_REF_DW3_BC)

#define _PORT_REF_DW6_A			0x162198
#define _PORT_REF_DW6_BC		0x6C198
#define   GRC_CODE_SHIFT		24
#define   GRC_CODE_MASK			(0xFF << GRC_CODE_SHIFT)
#define   GRC_CODE_FAST_SHIFT		16
#define   GRC_CODE_FAST_MASK		(0xFF << GRC_CODE_FAST_SHIFT)
#define   GRC_CODE_SLOW_SHIFT		8
#define   GRC_CODE_SLOW_MASK		(0xFF << GRC_CODE_SLOW_SHIFT)
#define   GRC_CODE_NOM_MASK		0xFF
#define BXT_PORT_REF_DW6(phy)		_BXT_PHY((phy), _PORT_REF_DW6_BC)

#define _PORT_REF_DW8_A			0x1621A0
#define _PORT_REF_DW8_BC		0x6C1A0
#define   GRC_DIS			(1 << 15)
#define   GRC_RDY_OVRD			(1 << 1)
#define BXT_PORT_REF_DW8(phy)		_BXT_PHY((phy), _PORT_REF_DW8_BC)

/* BXT PHY PCS registers */
#define _PORT_PCS_DW10_LN01_A		0x162428
#define _PORT_PCS_DW10_LN01_B		0x6C428
#define _PORT_PCS_DW10_LN01_C		0x6C828
#define _PORT_PCS_DW10_GRP_A		0x162C28
#define _PORT_PCS_DW10_GRP_B		0x6CC28
#define _PORT_PCS_DW10_GRP_C		0x6CE28
#define BXT_PORT_PCS_DW10_LN01(phy, ch)	_MMIO_BXT_PHY_CH(phy, ch, \
							 _PORT_PCS_DW10_LN01_B, \
							 _PORT_PCS_DW10_LN01_C)
#define BXT_PORT_PCS_DW10_GRP(phy, ch)	_MMIO_BXT_PHY_CH(phy, ch, \
							 _PORT_PCS_DW10_GRP_B, \
							 _PORT_PCS_DW10_GRP_C)

#define   TX2_SWING_CALC_INIT		(1 << 31)
#define   TX1_SWING_CALC_INIT		(1 << 30)

#define _PORT_PCS_DW12_LN01_A		0x162430
#define _PORT_PCS_DW12_LN01_B		0x6C430
#define _PORT_PCS_DW12_LN01_C		0x6C830
#define _PORT_PCS_DW12_LN23_A		0x162630
#define _PORT_PCS_DW12_LN23_B		0x6C630
#define _PORT_PCS_DW12_LN23_C		0x6CA30
#define _PORT_PCS_DW12_GRP_A		0x162c30
#define _PORT_PCS_DW12_GRP_B		0x6CC30
#define _PORT_PCS_DW12_GRP_C		0x6CE30
#define   LANESTAGGER_STRAP_OVRD	(1 << 6)
#define   LANE_STAGGER_MASK		0x1F
#define BXT_PORT_PCS_DW12_LN01(phy, ch)	_MMIO_BXT_PHY_CH(phy, ch, \
							 _PORT_PCS_DW12_LN01_B, \
							 _PORT_PCS_DW12_LN01_C)
#define BXT_PORT_PCS_DW12_LN23(phy, ch)	_MMIO_BXT_PHY_CH(phy, ch, \
							 _PORT_PCS_DW12_LN23_B, \
							 _PORT_PCS_DW12_LN23_C)
#define BXT_PORT_PCS_DW12_GRP(phy, ch)	_MMIO_BXT_PHY_CH(phy, ch, \
							 _PORT_PCS_DW12_GRP_B, \
							 _PORT_PCS_DW12_GRP_C)

/* BXT PHY TX registers */
#define _BXT_LANE_OFFSET(lane)           (((lane) >> 1) * 0x200 +	\
					  ((lane) & 1) * 0x80)

#define _PORT_TX_DW2_LN0_A		0x162508
#define _PORT_TX_DW2_LN0_B		0x6C508
#define _PORT_TX_DW2_LN0_C		0x6C908
#define _PORT_TX_DW2_GRP_A		0x162D08
#define _PORT_TX_DW2_GRP_B		0x6CD08
#define _PORT_TX_DW2_GRP_C		0x6CF08
#define BXT_PORT_TX_DW2_LN0(phy, ch)	_MMIO_BXT_PHY_CH(phy, ch, \
							 _PORT_TX_DW2_LN0_B, \
							 _PORT_TX_DW2_LN0_C)
#define BXT_PORT_TX_DW2_GRP(phy, ch)	_MMIO_BXT_PHY_CH(phy, ch, \
							 _PORT_TX_DW2_GRP_B, \
							 _PORT_TX_DW2_GRP_C)
#define   MARGIN_000_SHIFT		16
#define   MARGIN_000			(0xFF << MARGIN_000_SHIFT)
#define   UNIQ_TRANS_SCALE_SHIFT	8
#define   UNIQ_TRANS_SCALE		(0xFF << UNIQ_TRANS_SCALE_SHIFT)

#define _PORT_TX_DW3_LN0_A		0x16250C
#define _PORT_TX_DW3_LN0_B		0x6C50C
#define _PORT_TX_DW3_LN0_C		0x6C90C
#define _PORT_TX_DW3_GRP_A		0x162D0C
#define _PORT_TX_DW3_GRP_B		0x6CD0C
#define _PORT_TX_DW3_GRP_C		0x6CF0C
#define BXT_PORT_TX_DW3_LN0(phy, ch)	_MMIO_BXT_PHY_CH(phy, ch, \
							 _PORT_TX_DW3_LN0_B, \
							 _PORT_TX_DW3_LN0_C)
#define BXT_PORT_TX_DW3_GRP(phy, ch)	_MMIO_BXT_PHY_CH(phy, ch, \
							 _PORT_TX_DW3_GRP_B, \
							 _PORT_TX_DW3_GRP_C)
#define   SCALE_DCOMP_METHOD		(1 << 26)
#define   UNIQUE_TRANGE_EN_METHOD	(1 << 27)

#define _PORT_TX_DW4_LN0_A		0x162510
#define _PORT_TX_DW4_LN0_B		0x6C510
#define _PORT_TX_DW4_LN0_C		0x6C910
#define _PORT_TX_DW4_GRP_A		0x162D10
#define _PORT_TX_DW4_GRP_B		0x6CD10
#define _PORT_TX_DW4_GRP_C		0x6CF10
#define BXT_PORT_TX_DW4_LN0(phy, ch)	_MMIO_BXT_PHY_CH(phy, ch, \
							 _PORT_TX_DW4_LN0_B, \
							 _PORT_TX_DW4_LN0_C)
#define BXT_PORT_TX_DW4_GRP(phy, ch)	_MMIO_BXT_PHY_CH(phy, ch, \
							 _PORT_TX_DW4_GRP_B, \
							 _PORT_TX_DW4_GRP_C)
#define   DEEMPH_SHIFT			24
#define   DE_EMPHASIS			(0xFF << DEEMPH_SHIFT)

#define _PORT_TX_DW5_LN0_A		0x162514
#define _PORT_TX_DW5_LN0_B		0x6C514
#define _PORT_TX_DW5_LN0_C		0x6C914
#define _PORT_TX_DW5_GRP_A		0x162D14
#define _PORT_TX_DW5_GRP_B		0x6CD14
#define _PORT_TX_DW5_GRP_C		0x6CF14
#define BXT_PORT_TX_DW5_LN0(phy, ch)	_MMIO_BXT_PHY_CH(phy, ch, \
							 _PORT_TX_DW5_LN0_B, \
							 _PORT_TX_DW5_LN0_C)
#define BXT_PORT_TX_DW5_GRP(phy, ch)	_MMIO_BXT_PHY_CH(phy, ch, \
							 _PORT_TX_DW5_GRP_B, \
							 _PORT_TX_DW5_GRP_C)
#define   DCC_DELAY_RANGE_1		(1 << 9)
#define   DCC_DELAY_RANGE_2		(1 << 8)

#define _PORT_TX_DW14_LN0_A		0x162538
#define _PORT_TX_DW14_LN0_B		0x6C538
#define _PORT_TX_DW14_LN0_C		0x6C938
#define   LATENCY_OPTIM_SHIFT		30
#define   LATENCY_OPTIM			(1 << LATENCY_OPTIM_SHIFT)
#define BXT_PORT_TX_DW14_LN(phy, ch, lane)				\
	_MMIO(_BXT_PHY_CH(phy, ch, _PORT_TX_DW14_LN0_B,			\
				   _PORT_TX_DW14_LN0_C) +		\
	      _BXT_LANE_OFFSET(lane))

/* UAIMI scratch pad register 1 */
#define UAIMI_SPR1			_MMIO(0x4F074)
/* SKL VccIO mask */
#define SKL_VCCIO_MASK			0x1
/* SKL balance leg register */
#define DISPIO_CR_TX_BMU_CR0		_MMIO(0x6C00C)
/* I_boost values */
#define BALANCE_LEG_SHIFT(port)		(8 + 3 * (port))
#define BALANCE_LEG_MASK(port)		(7 << (8 + 3 * (port)))
/* Balance leg disable bits */
#define BALANCE_LEG_DISABLE_SHIFT	23
#define BALANCE_LEG_DISABLE(port)	(1 << (23 + (port)))

/*
 * Fence registers
 * [0-7]  @ 0x2000 gen2,gen3
 * [8-15] @ 0x3000 945,g33,pnv
 *
 * [0-15] @ 0x3000 gen4,gen5
 *
 * [0-15] @ 0x100000 gen6,vlv,chv
 * [0-31] @ 0x100000 gen7+
 */
#define FENCE_REG(i)			_MMIO(0x2000 + (((i) & 8) << 9) + ((i) & 7) * 4)
#define   I830_FENCE_START_MASK		0x07f80000
#define   I830_FENCE_TILING_Y_SHIFT	12
#define   I830_FENCE_SIZE_BITS(size)	((ffs((size) >> 19) - 1) << 8)
#define   I830_FENCE_PITCH_SHIFT	4
#define   I830_FENCE_REG_VALID		(1 << 0)
#define   I915_FENCE_MAX_PITCH_VAL	4
#define   I830_FENCE_MAX_PITCH_VAL	6
#define   I830_FENCE_MAX_SIZE_VAL	(1 << 8)

#define   I915_FENCE_START_MASK		0x0ff00000
#define   I915_FENCE_SIZE_BITS(size)	((ffs((size) >> 20) - 1) << 8)

#define FENCE_REG_965_LO(i)		_MMIO(0x03000 + (i) * 8)
#define FENCE_REG_965_HI(i)		_MMIO(0x03000 + (i) * 8 + 4)
#define   I965_FENCE_PITCH_SHIFT	2
#define   I965_FENCE_TILING_Y_SHIFT	1
#define   I965_FENCE_REG_VALID		(1 << 0)
#define   I965_FENCE_MAX_PITCH_VAL	0x0400

#define FENCE_REG_GEN6_LO(i)		_MMIO(0x100000 + (i) * 8)
#define FENCE_REG_GEN6_HI(i)		_MMIO(0x100000 + (i) * 8 + 4)
#define   GEN6_FENCE_PITCH_SHIFT	32
#define   GEN7_FENCE_MAX_PITCH_VAL	0x0800


/* control register for cpu gtt access */
#define TILECTL				_MMIO(0x101000)
#define   TILECTL_SWZCTL			(1 << 0)
#define   TILECTL_TLBPF			(1 << 1)
#define   TILECTL_TLB_PREFETCH_DIS	(1 << 2)
#define   TILECTL_BACKSNOOP_DIS		(1 << 3)

/*
 * Instruction and interrupt control regs
 */
#define PGTBL_CTL	_MMIO(0x02020)
#define   PGTBL_ADDRESS_LO_MASK	0xfffff000 /* bits [31:12] */
#define   PGTBL_ADDRESS_HI_MASK	0x000000f0 /* bits [35:32] (gen4) */
#define PGTBL_ER	_MMIO(0x02024)
#define PRB0_BASE	(0x2030 - 0x30)
#define PRB1_BASE	(0x2040 - 0x30) /* 830,gen3 */
#define PRB2_BASE	(0x2050 - 0x30) /* gen3 */
#define SRB0_BASE	(0x2100 - 0x30) /* gen2 */
#define SRB1_BASE	(0x2110 - 0x30) /* gen2 */
#define SRB2_BASE	(0x2120 - 0x30) /* 830 */
#define SRB3_BASE	(0x2130 - 0x30) /* 830 */
#define RENDER_RING_BASE	0x02000
#define BSD_RING_BASE		0x04000
#define GEN6_BSD_RING_BASE	0x12000
#define GEN8_BSD2_RING_BASE	0x1c000
#define GEN11_BSD_RING_BASE	0x1c0000
#define GEN11_BSD2_RING_BASE	0x1c4000
#define GEN11_BSD3_RING_BASE	0x1d0000
#define GEN11_BSD4_RING_BASE	0x1d4000
#define VEBOX_RING_BASE		0x1a000
#define GEN11_VEBOX_RING_BASE		0x1c8000
#define GEN11_VEBOX2_RING_BASE		0x1d8000
#define BLT_RING_BASE		0x22000
#define RING_TAIL(base)		_MMIO((base) + 0x30)
#define RING_HEAD(base)		_MMIO((base) + 0x34)
#define RING_START(base)	_MMIO((base) + 0x38)
#define RING_CTL(base)		_MMIO((base) + 0x3c)
#define   RING_CTL_SIZE(size)	((size) - PAGE_SIZE) /* in bytes -> pages */
#define RING_SYNC_0(base)	_MMIO((base) + 0x40)
#define RING_SYNC_1(base)	_MMIO((base) + 0x44)
#define RING_SYNC_2(base)	_MMIO((base) + 0x48)
#define GEN6_RVSYNC	(RING_SYNC_0(RENDER_RING_BASE))
#define GEN6_RBSYNC	(RING_SYNC_1(RENDER_RING_BASE))
#define GEN6_RVESYNC	(RING_SYNC_2(RENDER_RING_BASE))
#define GEN6_VBSYNC	(RING_SYNC_0(GEN6_BSD_RING_BASE))
#define GEN6_VRSYNC	(RING_SYNC_1(GEN6_BSD_RING_BASE))
#define GEN6_VVESYNC	(RING_SYNC_2(GEN6_BSD_RING_BASE))
#define GEN6_BRSYNC	(RING_SYNC_0(BLT_RING_BASE))
#define GEN6_BVSYNC	(RING_SYNC_1(BLT_RING_BASE))
#define GEN6_BVESYNC	(RING_SYNC_2(BLT_RING_BASE))
#define GEN6_VEBSYNC	(RING_SYNC_0(VEBOX_RING_BASE))
#define GEN6_VERSYNC	(RING_SYNC_1(VEBOX_RING_BASE))
#define GEN6_VEVSYNC	(RING_SYNC_2(VEBOX_RING_BASE))
#define GEN6_NOSYNC	INVALID_MMIO_REG
#define RING_PSMI_CTL(base)	_MMIO((base) + 0x50)
#define RING_MAX_IDLE(base)	_MMIO((base) + 0x54)
#define RING_HWS_PGA(base)	_MMIO((base) + 0x80)
#define RING_HWS_PGA_GEN6(base)	_MMIO((base) + 0x2080)
#define RING_RESET_CTL(base)	_MMIO((base) + 0xd0)
#define   RESET_CTL_REQUEST_RESET  (1 << 0)
#define   RESET_CTL_READY_TO_RESET (1 << 1)
#define RING_SEMA_WAIT_POLL(base) _MMIO((base) + 0x24c)

#define HSW_GTT_CACHE_EN	_MMIO(0x4024)
#define   GTT_CACHE_EN_ALL	0xF0007FFF
#define GEN7_WR_WATERMARK	_MMIO(0x4028)
#define GEN7_GFX_PRIO_CTRL	_MMIO(0x402C)
#define ARB_MODE		_MMIO(0x4030)
#define   ARB_MODE_SWIZZLE_SNB	(1 << 4)
#define   ARB_MODE_SWIZZLE_IVB	(1 << 5)
#define GEN7_GFX_PEND_TLB0	_MMIO(0x4034)
#define GEN7_GFX_PEND_TLB1	_MMIO(0x4038)
/* L3, CVS, ZTLB, RCC, CASC LRA min, max values */
#define GEN7_LRA_LIMITS(i)	_MMIO(0x403C + (i) * 4)
#define GEN7_LRA_LIMITS_REG_NUM	13
#define GEN7_MEDIA_MAX_REQ_COUNT	_MMIO(0x4070)
#define GEN7_GFX_MAX_REQ_COUNT		_MMIO(0x4074)

#define GAMTARBMODE		_MMIO(0x04a08)
#define   ARB_MODE_BWGTLB_DISABLE (1 << 9)
#define   ARB_MODE_SWIZZLE_BDW	(1 << 1)
#define RENDER_HWS_PGA_GEN7	_MMIO(0x04080)
#define RING_FAULT_REG(engine)	_MMIO(0x4094 + 0x100 * (engine)->hw_id)
#define GEN8_RING_FAULT_REG	_MMIO(0x4094)
#define   GEN8_RING_FAULT_ENGINE_ID(x)	(((x) >> 12) & 0x7)
#define   RING_FAULT_GTTSEL_MASK (1 << 11)
#define   RING_FAULT_SRCID(x)	(((x) >> 3) & 0xff)
#define   RING_FAULT_FAULT_TYPE(x) (((x) >> 1) & 0x3)
#define   RING_FAULT_VALID	(1 << 0)
#define DONE_REG		_MMIO(0x40b0)
#define GEN8_PRIVATE_PAT_LO	_MMIO(0x40e0)
#define GEN8_PRIVATE_PAT_HI	_MMIO(0x40e0 + 4)
#define GEN10_PAT_INDEX(index)	_MMIO(0x40e0 + (index) * 4)
#define BSD_HWS_PGA_GEN7	_MMIO(0x04180)
#define BLT_HWS_PGA_GEN7	_MMIO(0x04280)
#define VEBOX_HWS_PGA_GEN7	_MMIO(0x04380)
#define RING_ACTHD(base)	_MMIO((base) + 0x74)
#define RING_ACTHD_UDW(base)	_MMIO((base) + 0x5c)
#define RING_NOPID(base)	_MMIO((base) + 0x94)
#define RING_IMR(base)		_MMIO((base) + 0xa8)
#define RING_HWSTAM(base)	_MMIO((base) + 0x98)
#define RING_TIMESTAMP(base)		_MMIO((base) + 0x358)
#define RING_TIMESTAMP_UDW(base)	_MMIO((base) + 0x358 + 4)
#define   TAIL_ADDR		0x001FFFF8
#define   HEAD_WRAP_COUNT	0xFFE00000
#define   HEAD_WRAP_ONE		0x00200000
#define   HEAD_ADDR		0x001FFFFC
#define   RING_NR_PAGES		0x001FF000
#define   RING_REPORT_MASK	0x00000006
#define   RING_REPORT_64K	0x00000002
#define   RING_REPORT_128K	0x00000004
#define   RING_NO_REPORT	0x00000000
#define   RING_VALID_MASK	0x00000001
#define   RING_VALID		0x00000001
#define   RING_INVALID		0x00000000
#define   RING_WAIT_I8XX	(1 << 0) /* gen2, PRBx_HEAD */
#define   RING_WAIT		(1 << 11) /* gen3+, PRBx_CTL */
#define   RING_WAIT_SEMAPHORE	(1 << 10) /* gen6+ */

#define RING_FORCE_TO_NONPRIV(base, i) _MMIO(((base) + 0x4D0) + (i) * 4)
#define   RING_MAX_NONPRIV_SLOTS  12

#define GEN7_TLB_RD_ADDR	_MMIO(0x4700)

#define GEN9_GAMT_ECO_REG_RW_IA _MMIO(0x4ab0)
#define   GAMT_ECO_ENABLE_IN_PLACE_DECOMPRESS	(1 << 18)

#define GEN8_GAMW_ECO_DEV_RW_IA _MMIO(0x4080)
#define   GAMW_ECO_ENABLE_64K_IPS_FIELD 0xF
#define   GAMW_ECO_DEV_CTX_RELOAD_DISABLE	(1 << 7)

#define GAMT_CHKN_BIT_REG	_MMIO(0x4ab8)
#define   GAMT_CHKN_DISABLE_L3_COH_PIPE			(1 << 31)
#define   GAMT_CHKN_DISABLE_DYNAMIC_CREDIT_SHARING	(1 << 28)
#define   GAMT_CHKN_DISABLE_I2M_CYCLE_ON_WR_PORT	(1 << 24)

#if 0
#define PRB0_TAIL	_MMIO(0x2030)
#define PRB0_HEAD	_MMIO(0x2034)
#define PRB0_START	_MMIO(0x2038)
#define PRB0_CTL	_MMIO(0x203c)
#define PRB1_TAIL	_MMIO(0x2040) /* 915+ only */
#define PRB1_HEAD	_MMIO(0x2044) /* 915+ only */
#define PRB1_START	_MMIO(0x2048) /* 915+ only */
#define PRB1_CTL	_MMIO(0x204c) /* 915+ only */
#endif
#define IPEIR_I965	_MMIO(0x2064)
#define IPEHR_I965	_MMIO(0x2068)
#define GEN7_SC_INSTDONE	_MMIO(0x7100)
#define GEN7_SAMPLER_INSTDONE	_MMIO(0xe160)
#define GEN7_ROW_INSTDONE	_MMIO(0xe164)
#define GEN8_MCR_SELECTOR		_MMIO(0xfdc)
#define   GEN8_MCR_SLICE(slice)		(((slice) & 3) << 26)
#define   GEN8_MCR_SLICE_MASK		GEN8_MCR_SLICE(3)
#define   GEN8_MCR_SUBSLICE(subslice)	(((subslice) & 3) << 24)
#define   GEN8_MCR_SUBSLICE_MASK	GEN8_MCR_SUBSLICE(3)
#define   GEN11_MCR_SLICE(slice)	(((slice) & 0xf) << 27)
#define   GEN11_MCR_SLICE_MASK		GEN11_MCR_SLICE(0xf)
#define   GEN11_MCR_SUBSLICE(subslice)	(((subslice) & 0x7) << 24)
#define   GEN11_MCR_SUBSLICE_MASK	GEN11_MCR_SUBSLICE(0x7)
#define RING_IPEIR(base)	_MMIO((base) + 0x64)
#define RING_IPEHR(base)	_MMIO((base) + 0x68)
/*
 * On GEN4, only the render ring INSTDONE exists and has a different
 * layout than the GEN7+ version.
 * The GEN2 counterpart of this register is GEN2_INSTDONE.
 */
#define RING_INSTDONE(base)	_MMIO((base) + 0x6c)
#define RING_INSTPS(base)	_MMIO((base) + 0x70)
#define RING_DMA_FADD(base)	_MMIO((base) + 0x78)
#define RING_DMA_FADD_UDW(base)	_MMIO((base) + 0x60) /* gen8+ */
#define RING_INSTPM(base)	_MMIO((base) + 0xc0)
#define RING_MI_MODE(base)	_MMIO((base) + 0x9c)
#define INSTPS		_MMIO(0x2070) /* 965+ only */
#define GEN4_INSTDONE1	_MMIO(0x207c) /* 965+ only, aka INSTDONE_2 on SNB */
#define ACTHD_I965	_MMIO(0x2074)
#define HWS_PGA		_MMIO(0x2080)
#define HWS_ADDRESS_MASK	0xfffff000
#define HWS_START_ADDRESS_SHIFT	4
#define PWRCTXA		_MMIO(0x2088) /* 965GM+ only */
#define   PWRCTX_EN	(1 << 0)
#define IPEIR(base)	_MMIO((base) + 0x88)
#define IPEHR(base)	_MMIO((base) + 0x8c)
#define GEN2_INSTDONE	_MMIO(0x2090)
#define NOPID		_MMIO(0x2094)
#define HWSTAM		_MMIO(0x2098)
#define DMA_FADD_I8XX(base)	_MMIO((base) + 0xd0)
#define RING_BBSTATE(base)	_MMIO((base) + 0x110)
#define   RING_BB_PPGTT		(1 << 5)
#define RING_SBBADDR(base)	_MMIO((base) + 0x114) /* hsw+ */
#define RING_SBBSTATE(base)	_MMIO((base) + 0x118) /* hsw+ */
#define RING_SBBADDR_UDW(base)	_MMIO((base) + 0x11c) /* gen8+ */
#define RING_BBADDR(base)	_MMIO((base) + 0x140)
#define RING_BBADDR_UDW(base)	_MMIO((base) + 0x168) /* gen8+ */
#define RING_BB_PER_CTX_PTR(base)	_MMIO((base) + 0x1c0) /* gen8+ */
#define RING_INDIRECT_CTX(base)		_MMIO((base) + 0x1c4) /* gen8+ */
#define RING_INDIRECT_CTX_OFFSET(base)	_MMIO((base) + 0x1c8) /* gen8+ */
#define RING_CTX_TIMESTAMP(base)	_MMIO((base) + 0x3a8) /* gen8+ */

#define ERROR_GEN6	_MMIO(0x40a0)
#define GEN7_ERR_INT	_MMIO(0x44040)
#define   ERR_INT_POISON		(1 << 31)
#define   ERR_INT_MMIO_UNCLAIMED	(1 << 13)
#define   ERR_INT_PIPE_CRC_DONE_C	(1 << 8)
#define   ERR_INT_FIFO_UNDERRUN_C	(1 << 6)
#define   ERR_INT_PIPE_CRC_DONE_B	(1 << 5)
#define   ERR_INT_FIFO_UNDERRUN_B	(1 << 3)
#define   ERR_INT_PIPE_CRC_DONE_A	(1 << 2)
#define   ERR_INT_PIPE_CRC_DONE(pipe)	(1 << (2 + (pipe) * 3))
#define   ERR_INT_FIFO_UNDERRUN_A	(1 << 0)
#define   ERR_INT_FIFO_UNDERRUN(pipe)	(1 << ((pipe) * 3))

#define GEN8_FAULT_TLB_DATA0		_MMIO(0x4b10)
#define GEN8_FAULT_TLB_DATA1		_MMIO(0x4b14)
#define   FAULT_VA_HIGH_BITS		(0xf << 0)
#define   FAULT_GTT_SEL			(1 << 4)

#define FPGA_DBG		_MMIO(0x42300)
#define   FPGA_DBG_RM_NOCLAIM	(1 << 31)

#define CLAIM_ER		_MMIO(VLV_DISPLAY_BASE + 0x2028)
#define   CLAIM_ER_CLR		(1 << 31)
#define   CLAIM_ER_OVERFLOW	(1 << 16)
#define   CLAIM_ER_CTR_MASK	0xffff

#define DERRMR		_MMIO(0x44050)
/* Note that HBLANK events are reserved on bdw+ */
#define   DERRMR_PIPEA_SCANLINE		(1 << 0)
#define   DERRMR_PIPEA_PRI_FLIP_DONE	(1 << 1)
#define   DERRMR_PIPEA_SPR_FLIP_DONE	(1 << 2)
#define   DERRMR_PIPEA_VBLANK		(1 << 3)
#define   DERRMR_PIPEA_HBLANK		(1 << 5)
#define   DERRMR_PIPEB_SCANLINE		(1 << 8)
#define   DERRMR_PIPEB_PRI_FLIP_DONE	(1 << 9)
#define   DERRMR_PIPEB_SPR_FLIP_DONE	(1 << 10)
#define   DERRMR_PIPEB_VBLANK		(1 << 11)
#define   DERRMR_PIPEB_HBLANK		(1 << 13)
/* Note that PIPEC is not a simple translation of PIPEA/PIPEB */
#define   DERRMR_PIPEC_SCANLINE		(1 << 14)
#define   DERRMR_PIPEC_PRI_FLIP_DONE	(1 << 15)
#define   DERRMR_PIPEC_SPR_FLIP_DONE	(1 << 20)
#define   DERRMR_PIPEC_VBLANK		(1 << 21)
#define   DERRMR_PIPEC_HBLANK		(1 << 22)


/* GM45+ chicken bits -- debug workaround bits that may be required
 * for various sorts of correct behavior.  The top 16 bits of each are
 * the enables for writing to the corresponding low bit.
 */
#define _3D_CHICKEN	_MMIO(0x2084)
#define  _3D_CHICKEN_HIZ_PLANE_DISABLE_MSAA_4X_SNB	(1 << 10)
#define _3D_CHICKEN2	_MMIO(0x208c)

#define FF_SLICE_CHICKEN	_MMIO(0x2088)
#define  FF_SLICE_CHICKEN_CL_PROVOKING_VERTEX_FIX	(1 << 1)

/* Disables pipelining of read flushes past the SF-WIZ interface.
 * Required on all Ironlake steppings according to the B-Spec, but the
 * particular danger of not doing so is not specified.
 */
# define _3D_CHICKEN2_WM_READ_PIPELINED			(1 << 14)
#define _3D_CHICKEN3	_MMIO(0x2090)
#define  _3D_CHICKEN_SF_PROVOKING_VERTEX_FIX		(1 << 12)
#define  _3D_CHICKEN_SF_DISABLE_OBJEND_CULL		(1 << 10)
#define  _3D_CHICKEN3_AA_LINE_QUALITY_FIX_ENABLE	(1 << 5)
#define  _3D_CHICKEN3_SF_DISABLE_FASTCLIP_CULL		(1 << 5)
#define  _3D_CHICKEN_SDE_LIMIT_FIFO_POLY_DEPTH(x)	((x) << 1) /* gen8+ */
#define  _3D_CHICKEN3_SF_DISABLE_PIPELINED_ATTR_FETCH	(1 << 1) /* gen6 */

#define MI_MODE		_MMIO(0x209c)
# define VS_TIMER_DISPATCH				(1 << 6)
# define MI_FLUSH_ENABLE				(1 << 12)
# define ASYNC_FLIP_PERF_DISABLE			(1 << 14)
# define MODE_IDLE					(1 << 9)
# define STOP_RING					(1 << 8)

#define GEN6_GT_MODE	_MMIO(0x20d0)
#define GEN7_GT_MODE	_MMIO(0x7008)
#define   GEN6_WIZ_HASHING(hi, lo)			(((hi) << 9) | ((lo) << 7))
#define   GEN6_WIZ_HASHING_8x8				GEN6_WIZ_HASHING(0, 0)
#define   GEN6_WIZ_HASHING_8x4				GEN6_WIZ_HASHING(0, 1)
#define   GEN6_WIZ_HASHING_16x4				GEN6_WIZ_HASHING(1, 0)
#define   GEN6_WIZ_HASHING_MASK				GEN6_WIZ_HASHING(1, 1)
#define   GEN6_TD_FOUR_ROW_DISPATCH_DISABLE		(1 << 5)
#define   GEN9_IZ_HASHING_MASK(slice)			(0x3 << ((slice) * 2))
#define   GEN9_IZ_HASHING(slice, val)			((val) << ((slice) * 2))

/* chicken reg for WaConextSwitchWithConcurrentTLBInvalidate */
#define GEN9_CSFE_CHICKEN1_RCS _MMIO(0x20D4)
#define   GEN9_PREEMPT_GPGPU_SYNC_SWITCH_DISABLE (1 << 2)
#define   GEN11_ENABLE_32_PLANE_MODE (1 << 7)

/* WaClearTdlStateAckDirtyBits */
#define GEN8_STATE_ACK		_MMIO(0x20F0)
#define GEN9_STATE_ACK_SLICE1	_MMIO(0x20F8)
#define GEN9_STATE_ACK_SLICE2	_MMIO(0x2100)
#define   GEN9_STATE_ACK_TDL0 (1 << 12)
#define   GEN9_STATE_ACK_TDL1 (1 << 13)
#define   GEN9_STATE_ACK_TDL2 (1 << 14)
#define   GEN9_STATE_ACK_TDL3 (1 << 15)
#define   GEN9_SUBSLICE_TDL_ACK_BITS \
	(GEN9_STATE_ACK_TDL3 | GEN9_STATE_ACK_TDL2 | \
	 GEN9_STATE_ACK_TDL1 | GEN9_STATE_ACK_TDL0)

#define GFX_MODE	_MMIO(0x2520)
#define GFX_MODE_GEN7	_MMIO(0x229c)
#define RING_MODE_GEN7(engine)	_MMIO((engine)->mmio_base + 0x29c)
#define   GFX_RUN_LIST_ENABLE		(1 << 15)
#define   GFX_INTERRUPT_STEERING	(1 << 14)
#define   GFX_TLB_INVALIDATE_EXPLICIT	(1 << 13)
#define   GFX_SURFACE_FAULT_ENABLE	(1 << 12)
#define   GFX_REPLAY_MODE		(1 << 11)
#define   GFX_PSMI_GRANULARITY		(1 << 10)
#define   GFX_PPGTT_ENABLE		(1 << 9)
#define   GEN8_GFX_PPGTT_48B		(1 << 7)

#define   GFX_FORWARD_VBLANK_MASK	(3 << 5)
#define   GFX_FORWARD_VBLANK_NEVER	(0 << 5)
#define   GFX_FORWARD_VBLANK_ALWAYS	(1 << 5)
#define   GFX_FORWARD_VBLANK_COND	(2 << 5)

#define   GEN11_GFX_DISABLE_LEGACY_MODE	(1 << 3)

#define VLV_GU_CTL0	_MMIO(VLV_DISPLAY_BASE + 0x2030)
#define VLV_GU_CTL1	_MMIO(VLV_DISPLAY_BASE + 0x2034)
#define SCPD0		_MMIO(0x209c) /* 915+ only */
#define IER		_MMIO(0x20a0)
#define IIR		_MMIO(0x20a4)
#define IMR		_MMIO(0x20a8)
#define ISR		_MMIO(0x20ac)
#define VLV_GUNIT_CLOCK_GATE	_MMIO(VLV_DISPLAY_BASE + 0x2060)
#define   GINT_DIS		(1 << 22)
#define   GCFG_DIS		(1 << 8)
#define VLV_GUNIT_CLOCK_GATE2	_MMIO(VLV_DISPLAY_BASE + 0x2064)
#define VLV_IIR_RW	_MMIO(VLV_DISPLAY_BASE + 0x2084)
#define VLV_IER		_MMIO(VLV_DISPLAY_BASE + 0x20a0)
#define VLV_IIR		_MMIO(VLV_DISPLAY_BASE + 0x20a4)
#define VLV_IMR		_MMIO(VLV_DISPLAY_BASE + 0x20a8)
#define VLV_ISR		_MMIO(VLV_DISPLAY_BASE + 0x20ac)
#define VLV_PCBR	_MMIO(VLV_DISPLAY_BASE + 0x2120)
#define VLV_PCBR_ADDR_SHIFT	12

#define   DISPLAY_PLANE_FLIP_PENDING(plane) (1 << (11 - (plane))) /* A and B only */
#define EIR		_MMIO(0x20b0)
#define EMR		_MMIO(0x20b4)
#define ESR		_MMIO(0x20b8)
#define   GM45_ERROR_PAGE_TABLE				(1 << 5)
#define   GM45_ERROR_MEM_PRIV				(1 << 4)
#define   I915_ERROR_PAGE_TABLE				(1 << 4)
#define   GM45_ERROR_CP_PRIV				(1 << 3)
#define   I915_ERROR_MEMORY_REFRESH			(1 << 1)
#define   I915_ERROR_INSTRUCTION			(1 << 0)
#define INSTPM	        _MMIO(0x20c0)
#define   INSTPM_SELF_EN (1 << 12) /* 915GM only */
#define   INSTPM_AGPBUSY_INT_EN (1 << 11) /* gen3: when disabled, pending interrupts
					will not assert AGPBUSY# and will only
					be delivered when out of C3. */
#define   INSTPM_FORCE_ORDERING				(1 << 7) /* GEN6+ */
#define   INSTPM_TLB_INVALIDATE	(1 << 9)
#define   INSTPM_SYNC_FLUSH	(1 << 5)
#define ACTHD(base)	_MMIO((base) + 0xc8)
#define MEM_MODE	_MMIO(0x20cc)
#define   MEM_DISPLAY_B_TRICKLE_FEED_DISABLE (1 << 3) /* 830 only */
#define   MEM_DISPLAY_A_TRICKLE_FEED_DISABLE (1 << 2) /* 830/845 only */
#define   MEM_DISPLAY_TRICKLE_FEED_DISABLE (1 << 2) /* 85x only */
#define FW_BLC		_MMIO(0x20d8)
#define FW_BLC2		_MMIO(0x20dc)
#define FW_BLC_SELF	_MMIO(0x20e0) /* 915+ only */
#define   FW_BLC_SELF_EN_MASK      (1 << 31)
#define   FW_BLC_SELF_FIFO_MASK    (1 << 16) /* 945 only */
#define   FW_BLC_SELF_EN           (1 << 15) /* 945 only */
#define MM_BURST_LENGTH     0x00700000
#define MM_FIFO_WATERMARK   0x0001F000
#define LM_BURST_LENGTH     0x00000700
#define LM_FIFO_WATERMARK   0x0000001F
#define MI_ARB_STATE	_MMIO(0x20e4) /* 915+ only */

#define MBUS_ABOX_CTL			_MMIO(0x45038)
#define MBUS_ABOX_BW_CREDIT_MASK	(3 << 20)
#define MBUS_ABOX_BW_CREDIT(x)		((x) << 20)
#define MBUS_ABOX_B_CREDIT_MASK		(0xF << 16)
#define MBUS_ABOX_B_CREDIT(x)		((x) << 16)
#define MBUS_ABOX_BT_CREDIT_POOL2_MASK	(0x1F << 8)
#define MBUS_ABOX_BT_CREDIT_POOL2(x)	((x) << 8)
#define MBUS_ABOX_BT_CREDIT_POOL1_MASK	(0x1F << 0)
#define MBUS_ABOX_BT_CREDIT_POOL1(x)	((x) << 0)

#define _PIPEA_MBUS_DBOX_CTL		0x7003C
#define _PIPEB_MBUS_DBOX_CTL		0x7103C
#define PIPE_MBUS_DBOX_CTL(pipe)	_MMIO_PIPE(pipe, _PIPEA_MBUS_DBOX_CTL, \
						   _PIPEB_MBUS_DBOX_CTL)
#define MBUS_DBOX_BW_CREDIT_MASK	(3 << 14)
#define MBUS_DBOX_BW_CREDIT(x)		((x) << 14)
#define MBUS_DBOX_B_CREDIT_MASK		(0x1F << 8)
#define MBUS_DBOX_B_CREDIT(x)		((x) << 8)
#define MBUS_DBOX_A_CREDIT_MASK		(0xF << 0)
#define MBUS_DBOX_A_CREDIT(x)		((x) << 0)

#define MBUS_UBOX_CTL			_MMIO(0x4503C)
#define MBUS_BBOX_CTL_S1		_MMIO(0x45040)
#define MBUS_BBOX_CTL_S2		_MMIO(0x45044)

/* Make render/texture TLB fetches lower priorty than associated data
 *   fetches. This is not turned on by default
 */
#define   MI_ARB_RENDER_TLB_LOW_PRIORITY	(1 << 15)

/* Isoch request wait on GTT enable (Display A/B/C streams).
 * Make isoch requests stall on the TLB update. May cause
 * display underruns (test mode only)
 */
#define   MI_ARB_ISOCH_WAIT_GTT			(1 << 14)

/* Block grant count for isoch requests when block count is
 * set to a finite value.
 */
#define   MI_ARB_BLOCK_GRANT_MASK		(3 << 12)
#define   MI_ARB_BLOCK_GRANT_8			(0 << 12)	/* for 3 display planes */
#define   MI_ARB_BLOCK_GRANT_4			(1 << 12)	/* for 2 display planes */
#define   MI_ARB_BLOCK_GRANT_2			(2 << 12)	/* for 1 display plane */
#define   MI_ARB_BLOCK_GRANT_0			(3 << 12)	/* don't use */

/* Enable render writes to complete in C2/C3/C4 power states.
 * If this isn't enabled, render writes are prevented in low
 * power states. That seems bad to me.
 */
#define   MI_ARB_C3_LP_WRITE_ENABLE		(1 << 11)

/* This acknowledges an async flip immediately instead
 * of waiting for 2TLB fetches.
 */
#define   MI_ARB_ASYNC_FLIP_ACK_IMMEDIATE	(1 << 10)

/* Enables non-sequential data reads through arbiter
 */
#define   MI_ARB_DUAL_DATA_PHASE_DISABLE	(1 << 9)

/* Disable FSB snooping of cacheable write cycles from binner/render
 * command stream
 */
#define   MI_ARB_CACHE_SNOOP_DISABLE		(1 << 8)

/* Arbiter time slice for non-isoch streams */
#define   MI_ARB_TIME_SLICE_MASK		(7 << 5)
#define   MI_ARB_TIME_SLICE_1			(0 << 5)
#define   MI_ARB_TIME_SLICE_2			(1 << 5)
#define   MI_ARB_TIME_SLICE_4			(2 << 5)
#define   MI_ARB_TIME_SLICE_6			(3 << 5)
#define   MI_ARB_TIME_SLICE_8			(4 << 5)
#define   MI_ARB_TIME_SLICE_10			(5 << 5)
#define   MI_ARB_TIME_SLICE_14			(6 << 5)
#define   MI_ARB_TIME_SLICE_16			(7 << 5)

/* Low priority grace period page size */
#define   MI_ARB_LOW_PRIORITY_GRACE_4KB		(0 << 4)	/* default */
#define   MI_ARB_LOW_PRIORITY_GRACE_8KB		(1 << 4)

/* Disable display A/B trickle feed */
#define   MI_ARB_DISPLAY_TRICKLE_FEED_DISABLE	(1 << 2)

/* Set display plane priority */
#define   MI_ARB_DISPLAY_PRIORITY_A_B		(0 << 0)	/* display A > display B */
#define   MI_ARB_DISPLAY_PRIORITY_B_A		(1 << 0)	/* display B > display A */

#define MI_STATE	_MMIO(0x20e4) /* gen2 only */
#define   MI_AGPBUSY_INT_EN			(1 << 1) /* 85x only */
#define   MI_AGPBUSY_830_MODE			(1 << 0) /* 85x only */

#define CACHE_MODE_0	_MMIO(0x2120) /* 915+ only */
#define   CM0_PIPELINED_RENDER_FLUSH_DISABLE (1 << 8)
#define   CM0_IZ_OPT_DISABLE      (1 << 6)
#define   CM0_ZR_OPT_DISABLE      (1 << 5)
#define	  CM0_STC_EVICT_DISABLE_LRA_SNB	(1 << 5)
#define   CM0_DEPTH_EVICT_DISABLE (1 << 4)
#define   CM0_COLOR_EVICT_DISABLE (1 << 3)
#define   CM0_DEPTH_WRITE_DISABLE (1 << 1)
#define   CM0_RC_OP_FLUSH_DISABLE (1 << 0)
#define GFX_FLSH_CNTL	_MMIO(0x2170) /* 915+ only */
#define GFX_FLSH_CNTL_GEN6	_MMIO(0x101008)
#define   GFX_FLSH_CNTL_EN	(1 << 0)
#define ECOSKPD		_MMIO(0x21d0)
#define   ECO_GATING_CX_ONLY	(1 << 3)
#define   ECO_FLIP_DONE		(1 << 0)

#define CACHE_MODE_0_GEN7	_MMIO(0x7000) /* IVB+ */
#define RC_OP_FLUSH_ENABLE (1 << 0)
#define   HIZ_RAW_STALL_OPT_DISABLE (1 << 2)
#define CACHE_MODE_1		_MMIO(0x7004) /* IVB+ */
#define   PIXEL_SUBSPAN_COLLECT_OPT_DISABLE	(1 << 6)
#define   GEN8_4x4_STC_OPTIMIZATION_DISABLE	(1 << 6)
#define   GEN9_PARTIAL_RESOLVE_IN_VC_DISABLE	(1 << 1)

#define GEN6_BLITTER_ECOSKPD	_MMIO(0x221d0)
#define   GEN6_BLITTER_LOCK_SHIFT			16
#define   GEN6_BLITTER_FBC_NOTIFY			(1 << 3)

#define GEN6_RC_SLEEP_PSMI_CONTROL	_MMIO(0x2050)
#define   GEN6_PSMI_SLEEP_MSG_DISABLE	(1 << 0)
#define   GEN8_RC_SEMA_IDLE_MSG_DISABLE	(1 << 12)
#define   GEN8_FF_DOP_CLOCK_GATE_DISABLE	(1 << 10)

#define GEN6_RCS_PWR_FSM _MMIO(0x22ac)
#define GEN9_RCS_FE_FSM2 _MMIO(0x22a4)

#define GEN10_CACHE_MODE_SS			_MMIO(0xe420)
#define   FLOAT_BLEND_OPTIMIZATION_ENABLE	(1 << 4)

/* Fuse readout registers for GT */
#define HSW_PAVP_FUSE1			_MMIO(0x911C)
#define   HSW_F1_EU_DIS_SHIFT		16
#define   HSW_F1_EU_DIS_MASK		(0x3 << HSW_F1_EU_DIS_SHIFT)
#define   HSW_F1_EU_DIS_10EUS		0
#define   HSW_F1_EU_DIS_8EUS		1
#define   HSW_F1_EU_DIS_6EUS		2

#define CHV_FUSE_GT			_MMIO(VLV_DISPLAY_BASE + 0x2168)
#define   CHV_FGT_DISABLE_SS0		(1 << 10)
#define   CHV_FGT_DISABLE_SS1		(1 << 11)
#define   CHV_FGT_EU_DIS_SS0_R0_SHIFT	16
#define   CHV_FGT_EU_DIS_SS0_R0_MASK	(0xf << CHV_FGT_EU_DIS_SS0_R0_SHIFT)
#define   CHV_FGT_EU_DIS_SS0_R1_SHIFT	20
#define   CHV_FGT_EU_DIS_SS0_R1_MASK	(0xf << CHV_FGT_EU_DIS_SS0_R1_SHIFT)
#define   CHV_FGT_EU_DIS_SS1_R0_SHIFT	24
#define   CHV_FGT_EU_DIS_SS1_R0_MASK	(0xf << CHV_FGT_EU_DIS_SS1_R0_SHIFT)
#define   CHV_FGT_EU_DIS_SS1_R1_SHIFT	28
#define   CHV_FGT_EU_DIS_SS1_R1_MASK	(0xf << CHV_FGT_EU_DIS_SS1_R1_SHIFT)

#define GEN8_FUSE2			_MMIO(0x9120)
#define   GEN8_F2_SS_DIS_SHIFT		21
#define   GEN8_F2_SS_DIS_MASK		(0x7 << GEN8_F2_SS_DIS_SHIFT)
#define   GEN8_F2_S_ENA_SHIFT		25
#define   GEN8_F2_S_ENA_MASK		(0x7 << GEN8_F2_S_ENA_SHIFT)

#define   GEN9_F2_SS_DIS_SHIFT		20
#define   GEN9_F2_SS_DIS_MASK		(0xf << GEN9_F2_SS_DIS_SHIFT)

#define   GEN10_F2_S_ENA_SHIFT		22
#define   GEN10_F2_S_ENA_MASK		(0x3f << GEN10_F2_S_ENA_SHIFT)
#define   GEN10_F2_SS_DIS_SHIFT		18
#define   GEN10_F2_SS_DIS_MASK		(0xf << GEN10_F2_SS_DIS_SHIFT)

#define	GEN10_MIRROR_FUSE3		_MMIO(0x9118)
#define GEN10_L3BANK_PAIR_COUNT     4
#define GEN10_L3BANK_MASK   0x0F

#define GEN8_EU_DISABLE0		_MMIO(0x9134)
#define   GEN8_EU_DIS0_S0_MASK		0xffffff
#define   GEN8_EU_DIS0_S1_SHIFT		24
#define   GEN8_EU_DIS0_S1_MASK		(0xff << GEN8_EU_DIS0_S1_SHIFT)

#define GEN8_EU_DISABLE1		_MMIO(0x9138)
#define   GEN8_EU_DIS1_S1_MASK		0xffff
#define   GEN8_EU_DIS1_S2_SHIFT		16
#define   GEN8_EU_DIS1_S2_MASK		(0xffff << GEN8_EU_DIS1_S2_SHIFT)

#define GEN8_EU_DISABLE2		_MMIO(0x913c)
#define   GEN8_EU_DIS2_S2_MASK		0xff

#define GEN9_EU_DISABLE(slice)		_MMIO(0x9134 + (slice) * 0x4)

#define GEN10_EU_DISABLE3		_MMIO(0x9140)
#define   GEN10_EU_DIS_SS_MASK		0xff

#define GEN11_GT_VEBOX_VDBOX_DISABLE	_MMIO(0x9140)
#define   GEN11_GT_VDBOX_DISABLE_MASK	0xff
#define   GEN11_GT_VEBOX_DISABLE_SHIFT	16
#define   GEN11_GT_VEBOX_DISABLE_MASK	(0x0f << GEN11_GT_VEBOX_DISABLE_SHIFT)

#define GEN11_EU_DISABLE _MMIO(0x9134)
#define GEN11_EU_DIS_MASK 0xFF

#define GEN11_GT_SLICE_ENABLE _MMIO(0x9138)
#define GEN11_GT_S_ENA_MASK 0xFF

#define GEN11_GT_SUBSLICE_DISABLE _MMIO(0x913C)

#define GEN6_BSD_SLEEP_PSMI_CONTROL	_MMIO(0x12050)
#define   GEN6_BSD_SLEEP_MSG_DISABLE	(1 << 0)
#define   GEN6_BSD_SLEEP_FLUSH_DISABLE	(1 << 2)
#define   GEN6_BSD_SLEEP_INDICATOR	(1 << 3)
#define   GEN6_BSD_GO_INDICATOR		(1 << 4)

/* On modern GEN architectures interrupt control consists of two sets
 * of registers. The first set pertains to the ring generating the
 * interrupt. The second control is for the functional block generating the
 * interrupt. These are PM, GT, DE, etc.
 *
 * Luckily *knocks on wood* all the ring interrupt bits match up with the
 * GT interrupt bits, so we don't need to duplicate the defines.
 *
 * These defines should cover us well from SNB->HSW with minor exceptions
 * it can also work on ILK.
 */
#define GT_BLT_FLUSHDW_NOTIFY_INTERRUPT		(1 << 26)
#define GT_BLT_CS_ERROR_INTERRUPT		(1 << 25)
#define GT_BLT_USER_INTERRUPT			(1 << 22)
#define GT_BSD_CS_ERROR_INTERRUPT		(1 << 15)
#define GT_BSD_USER_INTERRUPT			(1 << 12)
#define GT_RENDER_L3_PARITY_ERROR_INTERRUPT_S1	(1 << 11) /* hsw+; rsvd on snb, ivb, vlv */
#define GT_CONTEXT_SWITCH_INTERRUPT		(1 <<  8)
#define GT_RENDER_L3_PARITY_ERROR_INTERRUPT	(1 <<  5) /* !snb */
#define GT_RENDER_PIPECTL_NOTIFY_INTERRUPT	(1 <<  4)
#define GT_RENDER_CS_MASTER_ERROR_INTERRUPT	(1 <<  3)
#define GT_RENDER_SYNC_STATUS_INTERRUPT		(1 <<  2)
#define GT_RENDER_DEBUG_INTERRUPT		(1 <<  1)
#define GT_RENDER_USER_INTERRUPT		(1 <<  0)

#define PM_VEBOX_CS_ERROR_INTERRUPT		(1 << 12) /* hsw+ */
#define PM_VEBOX_USER_INTERRUPT			(1 << 10) /* hsw+ */

#define GT_PARITY_ERROR(dev_priv) \
	(GT_RENDER_L3_PARITY_ERROR_INTERRUPT | \
	 (IS_HASWELL(dev_priv) ? GT_RENDER_L3_PARITY_ERROR_INTERRUPT_S1 : 0))

/* These are all the "old" interrupts */
#define ILK_BSD_USER_INTERRUPT				(1 << 5)

#define I915_PM_INTERRUPT				(1 << 31)
#define I915_ISP_INTERRUPT				(1 << 22)
#define I915_LPE_PIPE_B_INTERRUPT			(1 << 21)
#define I915_LPE_PIPE_A_INTERRUPT			(1 << 20)
#define I915_MIPIC_INTERRUPT				(1 << 19)
#define I915_MIPIA_INTERRUPT				(1 << 18)
#define I915_PIPE_CONTROL_NOTIFY_INTERRUPT		(1 << 18)
#define I915_DISPLAY_PORT_INTERRUPT			(1 << 17)
#define I915_DISPLAY_PIPE_C_HBLANK_INTERRUPT		(1 << 16)
#define I915_MASTER_ERROR_INTERRUPT			(1 << 15)
#define I915_DISPLAY_PIPE_B_HBLANK_INTERRUPT		(1 << 14)
#define I915_GMCH_THERMAL_SENSOR_EVENT_INTERRUPT	(1 << 14) /* p-state */
#define I915_DISPLAY_PIPE_A_HBLANK_INTERRUPT		(1 << 13)
#define I915_HWB_OOM_INTERRUPT				(1 << 13)
#define I915_LPE_PIPE_C_INTERRUPT			(1 << 12)
#define I915_SYNC_STATUS_INTERRUPT			(1 << 12)
#define I915_MISC_INTERRUPT				(1 << 11)
#define I915_DISPLAY_PLANE_A_FLIP_PENDING_INTERRUPT	(1 << 11)
#define I915_DISPLAY_PIPE_C_VBLANK_INTERRUPT		(1 << 10)
#define I915_DISPLAY_PLANE_B_FLIP_PENDING_INTERRUPT	(1 << 10)
#define I915_DISPLAY_PIPE_C_EVENT_INTERRUPT		(1 << 9)
#define I915_OVERLAY_PLANE_FLIP_PENDING_INTERRUPT	(1 << 9)
#define I915_DISPLAY_PIPE_C_DPBM_INTERRUPT		(1 << 8)
#define I915_DISPLAY_PLANE_C_FLIP_PENDING_INTERRUPT	(1 << 8)
#define I915_DISPLAY_PIPE_A_VBLANK_INTERRUPT		(1 << 7)
#define I915_DISPLAY_PIPE_A_EVENT_INTERRUPT		(1 << 6)
#define I915_DISPLAY_PIPE_B_VBLANK_INTERRUPT		(1 << 5)
#define I915_DISPLAY_PIPE_B_EVENT_INTERRUPT		(1 << 4)
#define I915_DISPLAY_PIPE_A_DPBM_INTERRUPT		(1 << 3)
#define I915_DISPLAY_PIPE_B_DPBM_INTERRUPT		(1 << 2)
#define I915_DEBUG_INTERRUPT				(1 << 2)
#define I915_WINVALID_INTERRUPT				(1 << 1)
#define I915_USER_INTERRUPT				(1 << 1)
#define I915_ASLE_INTERRUPT				(1 << 0)
#define I915_BSD_USER_INTERRUPT				(1 << 25)

#define I915_HDMI_LPE_AUDIO_BASE	(VLV_DISPLAY_BASE + 0x65000)
#define I915_HDMI_LPE_AUDIO_SIZE	0x1000

/* DisplayPort Audio w/ LPE */
#define VLV_AUD_CHICKEN_BIT_REG		_MMIO(VLV_DISPLAY_BASE + 0x62F38)
#define VLV_CHICKEN_BIT_DBG_ENABLE	(1 << 0)

#define _VLV_AUD_PORT_EN_B_DBG		(VLV_DISPLAY_BASE + 0x62F20)
#define _VLV_AUD_PORT_EN_C_DBG		(VLV_DISPLAY_BASE + 0x62F30)
#define _VLV_AUD_PORT_EN_D_DBG		(VLV_DISPLAY_BASE + 0x62F34)
#define VLV_AUD_PORT_EN_DBG(port)	_MMIO_PORT3((port) - PORT_B,	   \
						    _VLV_AUD_PORT_EN_B_DBG, \
						    _VLV_AUD_PORT_EN_C_DBG, \
						    _VLV_AUD_PORT_EN_D_DBG)
#define VLV_AMP_MUTE		        (1 << 1)

#define GEN6_BSD_RNCID			_MMIO(0x12198)

#define GEN7_FF_THREAD_MODE		_MMIO(0x20a0)
#define   GEN7_FF_SCHED_MASK		0x0077070
#define   GEN8_FF_DS_REF_CNT_FFME	(1 << 19)
#define   GEN7_FF_TS_SCHED_HS1		(0x5 << 16)
#define   GEN7_FF_TS_SCHED_HS0		(0x3 << 16)
#define   GEN7_FF_TS_SCHED_LOAD_BALANCE	(0x1 << 16)
#define   GEN7_FF_TS_SCHED_HW		(0x0 << 16) /* Default */
#define   GEN7_FF_VS_REF_CNT_FFME	(1 << 15)
#define   GEN7_FF_VS_SCHED_HS1		(0x5 << 12)
#define   GEN7_FF_VS_SCHED_HS0		(0x3 << 12)
#define   GEN7_FF_VS_SCHED_LOAD_BALANCE	(0x1 << 12) /* Default */
#define   GEN7_FF_VS_SCHED_HW		(0x0 << 12)
#define   GEN7_FF_DS_SCHED_HS1		(0x5 << 4)
#define   GEN7_FF_DS_SCHED_HS0		(0x3 << 4)
#define   GEN7_FF_DS_SCHED_LOAD_BALANCE	(0x1 << 4)  /* Default */
#define   GEN7_FF_DS_SCHED_HW		(0x0 << 4)

/*
 * Framebuffer compression (915+ only)
 */

#define FBC_CFB_BASE		_MMIO(0x3200) /* 4k page aligned */
#define FBC_LL_BASE		_MMIO(0x3204) /* 4k page aligned */
#define FBC_CONTROL		_MMIO(0x3208)
#define   FBC_CTL_EN		(1 << 31)
#define   FBC_CTL_PERIODIC	(1 << 30)
#define   FBC_CTL_INTERVAL_SHIFT (16)
#define   FBC_CTL_UNCOMPRESSIBLE (1 << 14)
#define   FBC_CTL_C3_IDLE	(1 << 13)
#define   FBC_CTL_STRIDE_SHIFT	(5)
#define   FBC_CTL_FENCENO_SHIFT	(0)
#define FBC_COMMAND		_MMIO(0x320c)
#define   FBC_CMD_COMPRESS	(1 << 0)
#define FBC_STATUS		_MMIO(0x3210)
#define   FBC_STAT_COMPRESSING	(1 << 31)
#define   FBC_STAT_COMPRESSED	(1 << 30)
#define   FBC_STAT_MODIFIED	(1 << 29)
#define   FBC_STAT_CURRENT_LINE_SHIFT	(0)
#define FBC_CONTROL2		_MMIO(0x3214)
#define   FBC_CTL_FENCE_DBL	(0 << 4)
#define   FBC_CTL_IDLE_IMM	(0 << 2)
#define   FBC_CTL_IDLE_FULL	(1 << 2)
#define   FBC_CTL_IDLE_LINE	(2 << 2)
#define   FBC_CTL_IDLE_DEBUG	(3 << 2)
#define   FBC_CTL_CPU_FENCE	(1 << 1)
#define   FBC_CTL_PLANE(plane)	((plane) << 0)
#define FBC_FENCE_OFF		_MMIO(0x3218) /* BSpec typo has 321Bh */
#define FBC_TAG(i)		_MMIO(0x3300 + (i) * 4)

#define FBC_LL_SIZE		(1536)

#define FBC_LLC_READ_CTRL	_MMIO(0x9044)
#define   FBC_LLC_FULLY_OPEN	(1 << 30)

/* Framebuffer compression for GM45+ */
#define DPFC_CB_BASE		_MMIO(0x3200)
#define DPFC_CONTROL		_MMIO(0x3208)
#define   DPFC_CTL_EN		(1 << 31)
#define   DPFC_CTL_PLANE(plane)	((plane) << 30)
#define   IVB_DPFC_CTL_PLANE(plane)	((plane) << 29)
#define   DPFC_CTL_FENCE_EN	(1 << 29)
#define   IVB_DPFC_CTL_FENCE_EN	(1 << 28)
#define   DPFC_CTL_PERSISTENT_MODE	(1 << 25)
#define   DPFC_SR_EN		(1 << 10)
#define   DPFC_CTL_LIMIT_1X	(0 << 6)
#define   DPFC_CTL_LIMIT_2X	(1 << 6)
#define   DPFC_CTL_LIMIT_4X	(2 << 6)
#define DPFC_RECOMP_CTL		_MMIO(0x320c)
#define   DPFC_RECOMP_STALL_EN	(1 << 27)
#define   DPFC_RECOMP_STALL_WM_SHIFT (16)
#define   DPFC_RECOMP_STALL_WM_MASK (0x07ff0000)
#define   DPFC_RECOMP_TIMER_COUNT_SHIFT (0)
#define   DPFC_RECOMP_TIMER_COUNT_MASK (0x0000003f)
#define DPFC_STATUS		_MMIO(0x3210)
#define   DPFC_INVAL_SEG_SHIFT  (16)
#define   DPFC_INVAL_SEG_MASK	(0x07ff0000)
#define   DPFC_COMP_SEG_SHIFT	(0)
#define   DPFC_COMP_SEG_MASK	(0x000007ff)
#define DPFC_STATUS2		_MMIO(0x3214)
#define DPFC_FENCE_YOFF		_MMIO(0x3218)
#define DPFC_CHICKEN		_MMIO(0x3224)
#define   DPFC_HT_MODIFY	(1 << 31)

/* Framebuffer compression for Ironlake */
#define ILK_DPFC_CB_BASE	_MMIO(0x43200)
#define ILK_DPFC_CONTROL	_MMIO(0x43208)
#define   FBC_CTL_FALSE_COLOR	(1 << 10)
/* The bit 28-8 is reserved */
#define   DPFC_RESERVED		(0x1FFFFF00)
#define ILK_DPFC_RECOMP_CTL	_MMIO(0x4320c)
#define ILK_DPFC_STATUS		_MMIO(0x43210)
#define  ILK_DPFC_COMP_SEG_MASK	0x7ff
#define IVB_FBC_STATUS2		_MMIO(0x43214)
#define  IVB_FBC_COMP_SEG_MASK	0x7ff
#define  BDW_FBC_COMP_SEG_MASK	0xfff
#define ILK_DPFC_FENCE_YOFF	_MMIO(0x43218)
#define ILK_DPFC_CHICKEN	_MMIO(0x43224)
#define   ILK_DPFC_DISABLE_DUMMY0 (1 << 8)
#define   ILK_DPFC_NUKE_ON_ANY_MODIFICATION	(1 << 23)
#define ILK_FBC_RT_BASE		_MMIO(0x2128)
#define   ILK_FBC_RT_VALID	(1 << 0)
#define   SNB_FBC_FRONT_BUFFER	(1 << 1)

#define ILK_DISPLAY_CHICKEN1	_MMIO(0x42000)
#define   ILK_FBCQ_DIS		(1 << 22)
#define	  ILK_PABSTRETCH_DIS	(1 << 21)


/*
 * Framebuffer compression for Sandybridge
 *
 * The following two registers are of type GTTMMADR
 */
#define SNB_DPFC_CTL_SA		_MMIO(0x100100)
#define   SNB_CPU_FENCE_ENABLE	(1 << 29)
#define DPFC_CPU_FENCE_OFFSET	_MMIO(0x100104)

/* Framebuffer compression for Ivybridge */
#define IVB_FBC_RT_BASE			_MMIO(0x7020)

#define IPS_CTL		_MMIO(0x43408)
#define   IPS_ENABLE	(1 << 31)

#define MSG_FBC_REND_STATE	_MMIO(0x50380)
#define   FBC_REND_NUKE		(1 << 2)
#define   FBC_REND_CACHE_CLEAN	(1 << 1)

/*
 * GPIO regs
 */
#define GPIO(gpio)		_MMIO(dev_priv->gpio_mmio_base + 0x5010 + \
				      4 * (gpio))

# define GPIO_CLOCK_DIR_MASK		(1 << 0)
# define GPIO_CLOCK_DIR_IN		(0 << 1)
# define GPIO_CLOCK_DIR_OUT		(1 << 1)
# define GPIO_CLOCK_VAL_MASK		(1 << 2)
# define GPIO_CLOCK_VAL_OUT		(1 << 3)
# define GPIO_CLOCK_VAL_IN		(1 << 4)
# define GPIO_CLOCK_PULLUP_DISABLE	(1 << 5)
# define GPIO_DATA_DIR_MASK		(1 << 8)
# define GPIO_DATA_DIR_IN		(0 << 9)
# define GPIO_DATA_DIR_OUT		(1 << 9)
# define GPIO_DATA_VAL_MASK		(1 << 10)
# define GPIO_DATA_VAL_OUT		(1 << 11)
# define GPIO_DATA_VAL_IN		(1 << 12)
# define GPIO_DATA_PULLUP_DISABLE	(1 << 13)

#define GMBUS0			_MMIO(dev_priv->gpio_mmio_base + 0x5100) /* clock/port select */
#define   GMBUS_AKSV_SELECT	(1 << 11)
#define   GMBUS_RATE_100KHZ	(0 << 8)
#define   GMBUS_RATE_50KHZ	(1 << 8)
#define   GMBUS_RATE_400KHZ	(2 << 8) /* reserved on Pineview */
#define   GMBUS_RATE_1MHZ	(3 << 8) /* reserved on Pineview */
#define   GMBUS_HOLD_EXT	(1 << 7) /* 300ns hold time, rsvd on Pineview */
#define   GMBUS_BYTE_CNT_OVERRIDE (1 << 6)
#define   GMBUS_PIN_DISABLED	0
#define   GMBUS_PIN_SSC		1
#define   GMBUS_PIN_VGADDC	2
#define   GMBUS_PIN_PANEL	3
#define   GMBUS_PIN_DPD_CHV	3 /* HDMID_CHV */
#define   GMBUS_PIN_DPC		4 /* HDMIC */
#define   GMBUS_PIN_DPB		5 /* SDVO, HDMIB */
#define   GMBUS_PIN_DPD		6 /* HDMID */
#define   GMBUS_PIN_RESERVED	7 /* 7 reserved */
#define   GMBUS_PIN_1_BXT	1 /* BXT+ (atom) and CNP+ (big core) */
#define   GMBUS_PIN_2_BXT	2
#define   GMBUS_PIN_3_BXT	3
#define   GMBUS_PIN_4_CNP	4
#define   GMBUS_PIN_9_TC1_ICP	9
#define   GMBUS_PIN_10_TC2_ICP	10
#define   GMBUS_PIN_11_TC3_ICP	11
#define   GMBUS_PIN_12_TC4_ICP	12

#define   GMBUS_NUM_PINS	13 /* including 0 */
#define GMBUS1			_MMIO(dev_priv->gpio_mmio_base + 0x5104) /* command/status */
#define   GMBUS_SW_CLR_INT	(1 << 31)
#define   GMBUS_SW_RDY		(1 << 30)
#define   GMBUS_ENT		(1 << 29) /* enable timeout */
#define   GMBUS_CYCLE_NONE	(0 << 25)
#define   GMBUS_CYCLE_WAIT	(1 << 25)
#define   GMBUS_CYCLE_INDEX	(2 << 25)
#define   GMBUS_CYCLE_STOP	(4 << 25)
#define   GMBUS_BYTE_COUNT_SHIFT 16
#define   GMBUS_BYTE_COUNT_MAX   256U
#define   GEN9_GMBUS_BYTE_COUNT_MAX 511U
#define   GMBUS_SLAVE_INDEX_SHIFT 8
#define   GMBUS_SLAVE_ADDR_SHIFT 1
#define   GMBUS_SLAVE_READ	(1 << 0)
#define   GMBUS_SLAVE_WRITE	(0 << 0)
#define GMBUS2			_MMIO(dev_priv->gpio_mmio_base + 0x5108) /* status */
#define   GMBUS_INUSE		(1 << 15)
#define   GMBUS_HW_WAIT_PHASE	(1 << 14)
#define   GMBUS_STALL_TIMEOUT	(1 << 13)
#define   GMBUS_INT		(1 << 12)
#define   GMBUS_HW_RDY		(1 << 11)
#define   GMBUS_SATOER		(1 << 10)
#define   GMBUS_ACTIVE		(1 << 9)
#define GMBUS3			_MMIO(dev_priv->gpio_mmio_base + 0x510c) /* data buffer bytes 3-0 */
#define GMBUS4			_MMIO(dev_priv->gpio_mmio_base + 0x5110) /* interrupt mask (Pineview+) */
#define   GMBUS_SLAVE_TIMEOUT_EN (1 << 4)
#define   GMBUS_NAK_EN		(1 << 3)
#define   GMBUS_IDLE_EN		(1 << 2)
#define   GMBUS_HW_WAIT_EN	(1 << 1)
#define   GMBUS_HW_RDY_EN	(1 << 0)
#define GMBUS5			_MMIO(dev_priv->gpio_mmio_base + 0x5120) /* byte index */
#define   GMBUS_2BYTE_INDEX_EN	(1 << 31)

/*
 * Clock control & power management
 */
#define _DPLL_A (DISPLAY_MMIO_BASE(dev_priv) + 0x6014)
#define _DPLL_B (DISPLAY_MMIO_BASE(dev_priv) + 0x6018)
#define _CHV_DPLL_C (DISPLAY_MMIO_BASE(dev_priv) + 0x6030)
#define DPLL(pipe) _MMIO_PIPE3((pipe), _DPLL_A, _DPLL_B, _CHV_DPLL_C)

#define VGA0	_MMIO(0x6000)
#define VGA1	_MMIO(0x6004)
#define VGA_PD	_MMIO(0x6010)
#define   VGA0_PD_P2_DIV_4	(1 << 7)
#define   VGA0_PD_P1_DIV_2	(1 << 5)
#define   VGA0_PD_P1_SHIFT	0
#define   VGA0_PD_P1_MASK	(0x1f << 0)
#define   VGA1_PD_P2_DIV_4	(1 << 15)
#define   VGA1_PD_P1_DIV_2	(1 << 13)
#define   VGA1_PD_P1_SHIFT	8
#define   VGA1_PD_P1_MASK	(0x1f << 8)
#define   DPLL_VCO_ENABLE		(1 << 31)
#define   DPLL_SDVO_HIGH_SPEED		(1 << 30)
#define   DPLL_DVO_2X_MODE		(1 << 30)
#define   DPLL_EXT_BUFFER_ENABLE_VLV	(1 << 30)
#define   DPLL_SYNCLOCK_ENABLE		(1 << 29)
#define   DPLL_REF_CLK_ENABLE_VLV	(1 << 29)
#define   DPLL_VGA_MODE_DIS		(1 << 28)
#define   DPLLB_MODE_DAC_SERIAL		(1 << 26) /* i915 */
#define   DPLLB_MODE_LVDS		(2 << 26) /* i915 */
#define   DPLL_MODE_MASK		(3 << 26)
#define   DPLL_DAC_SERIAL_P2_CLOCK_DIV_10 (0 << 24) /* i915 */
#define   DPLL_DAC_SERIAL_P2_CLOCK_DIV_5 (1 << 24) /* i915 */
#define   DPLLB_LVDS_P2_CLOCK_DIV_14	(0 << 24) /* i915 */
#define   DPLLB_LVDS_P2_CLOCK_DIV_7	(1 << 24) /* i915 */
#define   DPLL_P2_CLOCK_DIV_MASK	0x03000000 /* i915 */
#define   DPLL_FPA01_P1_POST_DIV_MASK	0x00ff0000 /* i915 */
#define   DPLL_FPA01_P1_POST_DIV_MASK_PINEVIEW	0x00ff8000 /* Pineview */
#define   DPLL_LOCK_VLV			(1 << 15)
#define   DPLL_INTEGRATED_CRI_CLK_VLV	(1 << 14)
#define   DPLL_INTEGRATED_REF_CLK_VLV	(1 << 13)
#define   DPLL_SSC_REF_CLK_CHV		(1 << 13)
#define   DPLL_PORTC_READY_MASK		(0xf << 4)
#define   DPLL_PORTB_READY_MASK		(0xf)

#define   DPLL_FPA01_P1_POST_DIV_MASK_I830	0x001f0000

/* Additional CHV pll/phy registers */
#define DPIO_PHY_STATUS			_MMIO(VLV_DISPLAY_BASE + 0x6240)
#define   DPLL_PORTD_READY_MASK		(0xf)
#define DISPLAY_PHY_CONTROL _MMIO(VLV_DISPLAY_BASE + 0x60100)
#define   PHY_CH_POWER_DOWN_OVRD_EN(phy, ch)	(1 << (2 * (phy) + (ch) + 27))
#define   PHY_LDO_DELAY_0NS			0x0
#define   PHY_LDO_DELAY_200NS			0x1
#define   PHY_LDO_DELAY_600NS			0x2
#define   PHY_LDO_SEQ_DELAY(delay, phy)		((delay) << (2 * (phy) + 23))
#define   PHY_CH_POWER_DOWN_OVRD(mask, phy, ch)	((mask) << (8 * (phy) + 4 * (ch) + 11))
#define   PHY_CH_SU_PSR				0x1
#define   PHY_CH_DEEP_PSR			0x7
#define   PHY_CH_POWER_MODE(mode, phy, ch)	((mode) << (6 * (phy) + 3 * (ch) + 2))
#define   PHY_COM_LANE_RESET_DEASSERT(phy)	(1 << (phy))
#define DISPLAY_PHY_STATUS _MMIO(VLV_DISPLAY_BASE + 0x60104)
#define   PHY_POWERGOOD(phy)	(((phy) == DPIO_PHY0) ? (1 << 31) : (1 << 30))
#define   PHY_STATUS_CMN_LDO(phy, ch)                   (1 << (6 - (6 * (phy) + 3 * (ch))))
#define   PHY_STATUS_SPLINE_LDO(phy, ch, spline)        (1 << (8 - (6 * (phy) + 3 * (ch) + (spline))))

/*
 * The i830 generation, in LVDS mode, defines P1 as the bit number set within
 * this field (only one bit may be set).
 */
#define   DPLL_FPA01_P1_POST_DIV_MASK_I830_LVDS	0x003f0000
#define   DPLL_FPA01_P1_POST_DIV_SHIFT	16
#define   DPLL_FPA01_P1_POST_DIV_SHIFT_PINEVIEW 15
/* i830, required in DVO non-gang */
#define   PLL_P2_DIVIDE_BY_4		(1 << 23)
#define   PLL_P1_DIVIDE_BY_TWO		(1 << 21) /* i830 */
#define   PLL_REF_INPUT_DREFCLK		(0 << 13)
#define   PLL_REF_INPUT_TVCLKINA	(1 << 13) /* i830 */
#define   PLL_REF_INPUT_TVCLKINBC	(2 << 13) /* SDVO TVCLKIN */
#define   PLLB_REF_INPUT_SPREADSPECTRUMIN (3 << 13)
#define   PLL_REF_INPUT_MASK		(3 << 13)
#define   PLL_LOAD_PULSE_PHASE_SHIFT		9
/* Ironlake */
# define PLL_REF_SDVO_HDMI_MULTIPLIER_SHIFT     9
# define PLL_REF_SDVO_HDMI_MULTIPLIER_MASK      (7 << 9)
# define PLL_REF_SDVO_HDMI_MULTIPLIER(x)	(((x) - 1) << 9)
# define DPLL_FPA1_P1_POST_DIV_SHIFT            0
# define DPLL_FPA1_P1_POST_DIV_MASK             0xff

/*
 * Parallel to Serial Load Pulse phase selection.
 * Selects the phase for the 10X DPLL clock for the PCIe
 * digital display port. The range is 4 to 13; 10 or more
 * is just a flip delay. The default is 6
 */
#define   PLL_LOAD_PULSE_PHASE_MASK		(0xf << PLL_LOAD_PULSE_PHASE_SHIFT)
#define   DISPLAY_RATE_SELECT_FPA1		(1 << 8)
/*
 * SDVO multiplier for 945G/GM. Not used on 965.
 */
#define   SDVO_MULTIPLIER_MASK			0x000000ff
#define   SDVO_MULTIPLIER_SHIFT_HIRES		4
#define   SDVO_MULTIPLIER_SHIFT_VGA		0

#define _DPLL_A_MD (DISPLAY_MMIO_BASE(dev_priv) + 0x601c)
#define _DPLL_B_MD (DISPLAY_MMIO_BASE(dev_priv) + 0x6020)
#define _CHV_DPLL_C_MD (DISPLAY_MMIO_BASE(dev_priv) + 0x603c)
#define DPLL_MD(pipe) _MMIO_PIPE3((pipe), _DPLL_A_MD, _DPLL_B_MD, _CHV_DPLL_C_MD)

/*
 * UDI pixel divider, controlling how many pixels are stuffed into a packet.
 *
 * Value is pixels minus 1.  Must be set to 1 pixel for SDVO.
 */
#define   DPLL_MD_UDI_DIVIDER_MASK		0x3f000000
#define   DPLL_MD_UDI_DIVIDER_SHIFT		24
/* UDI pixel divider for VGA, same as DPLL_MD_UDI_DIVIDER_MASK. */
#define   DPLL_MD_VGA_UDI_DIVIDER_MASK		0x003f0000
#define   DPLL_MD_VGA_UDI_DIVIDER_SHIFT		16
/*
 * SDVO/UDI pixel multiplier.
 *
 * SDVO requires that the bus clock rate be between 1 and 2 Ghz, and the bus
 * clock rate is 10 times the DPLL clock.  At low resolution/refresh rate
 * modes, the bus rate would be below the limits, so SDVO allows for stuffing
 * dummy bytes in the datastream at an increased clock rate, with both sides of
 * the link knowing how many bytes are fill.
 *
 * So, for a mode with a dotclock of 65Mhz, we would want to double the clock
 * rate to 130Mhz to get a bus rate of 1.30Ghz.  The DPLL clock rate would be
 * set to 130Mhz, and the SDVO multiplier set to 2x in this register and
 * through an SDVO command.
 *
 * This register field has values of multiplication factor minus 1, with
 * a maximum multiplier of 5 for SDVO.
 */
#define   DPLL_MD_UDI_MULTIPLIER_MASK		0x00003f00
#define   DPLL_MD_UDI_MULTIPLIER_SHIFT		8
/*
 * SDVO/UDI pixel multiplier for VGA, same as DPLL_MD_UDI_MULTIPLIER_MASK.
 * This best be set to the default value (3) or the CRT won't work. No,
 * I don't entirely understand what this does...
 */
#define   DPLL_MD_VGA_UDI_MULTIPLIER_MASK	0x0000003f
#define   DPLL_MD_VGA_UDI_MULTIPLIER_SHIFT	0

#define RAWCLK_FREQ_VLV		_MMIO(VLV_DISPLAY_BASE + 0x6024)

#define _FPA0	0x6040
#define _FPA1	0x6044
#define _FPB0	0x6048
#define _FPB1	0x604c
#define FP0(pipe) _MMIO_PIPE(pipe, _FPA0, _FPB0)
#define FP1(pipe) _MMIO_PIPE(pipe, _FPA1, _FPB1)
#define   FP_N_DIV_MASK		0x003f0000
#define   FP_N_PINEVIEW_DIV_MASK	0x00ff0000
#define   FP_N_DIV_SHIFT		16
#define   FP_M1_DIV_MASK	0x00003f00
#define   FP_M1_DIV_SHIFT		 8
#define   FP_M2_DIV_MASK	0x0000003f
#define   FP_M2_PINEVIEW_DIV_MASK	0x000000ff
#define   FP_M2_DIV_SHIFT		 0
#define DPLL_TEST	_MMIO(0x606c)
#define   DPLLB_TEST_SDVO_DIV_1		(0 << 22)
#define   DPLLB_TEST_SDVO_DIV_2		(1 << 22)
#define   DPLLB_TEST_SDVO_DIV_4		(2 << 22)
#define   DPLLB_TEST_SDVO_DIV_MASK	(3 << 22)
#define   DPLLB_TEST_N_BYPASS		(1 << 19)
#define   DPLLB_TEST_M_BYPASS		(1 << 18)
#define   DPLLB_INPUT_BUFFER_ENABLE	(1 << 16)
#define   DPLLA_TEST_N_BYPASS		(1 << 3)
#define   DPLLA_TEST_M_BYPASS		(1 << 2)
#define   DPLLA_INPUT_BUFFER_ENABLE	(1 << 0)
#define D_STATE		_MMIO(0x6104)
#define  DSTATE_GFX_RESET_I830			(1 << 6)
#define  DSTATE_PLL_D3_OFF			(1 << 3)
#define  DSTATE_GFX_CLOCK_GATING		(1 << 1)
#define  DSTATE_DOT_CLOCK_GATING		(1 << 0)
#define DSPCLK_GATE_D	_MMIO(DISPLAY_MMIO_BASE(dev_priv) + 0x6200)
# define DPUNIT_B_CLOCK_GATE_DISABLE		(1 << 30) /* 965 */
# define VSUNIT_CLOCK_GATE_DISABLE		(1 << 29) /* 965 */
# define VRHUNIT_CLOCK_GATE_DISABLE		(1 << 28) /* 965 */
# define VRDUNIT_CLOCK_GATE_DISABLE		(1 << 27) /* 965 */
# define AUDUNIT_CLOCK_GATE_DISABLE		(1 << 26) /* 965 */
# define DPUNIT_A_CLOCK_GATE_DISABLE		(1 << 25) /* 965 */
# define DPCUNIT_CLOCK_GATE_DISABLE		(1 << 24) /* 965 */
# define PNV_GMBUSUNIT_CLOCK_GATE_DISABLE	(1 << 24) /* pnv */
# define TVRUNIT_CLOCK_GATE_DISABLE		(1 << 23) /* 915-945 */
# define TVCUNIT_CLOCK_GATE_DISABLE		(1 << 22) /* 915-945 */
# define TVFUNIT_CLOCK_GATE_DISABLE		(1 << 21) /* 915-945 */
# define TVEUNIT_CLOCK_GATE_DISABLE		(1 << 20) /* 915-945 */
# define DVSUNIT_CLOCK_GATE_DISABLE		(1 << 19) /* 915-945 */
# define DSSUNIT_CLOCK_GATE_DISABLE		(1 << 18) /* 915-945 */
# define DDBUNIT_CLOCK_GATE_DISABLE		(1 << 17) /* 915-945 */
# define DPRUNIT_CLOCK_GATE_DISABLE		(1 << 16) /* 915-945 */
# define DPFUNIT_CLOCK_GATE_DISABLE		(1 << 15) /* 915-945 */
# define DPBMUNIT_CLOCK_GATE_DISABLE		(1 << 14) /* 915-945 */
# define DPLSUNIT_CLOCK_GATE_DISABLE		(1 << 13) /* 915-945 */
# define DPLUNIT_CLOCK_GATE_DISABLE		(1 << 12) /* 915-945 */
# define DPOUNIT_CLOCK_GATE_DISABLE		(1 << 11)
# define DPBUNIT_CLOCK_GATE_DISABLE		(1 << 10)
# define DCUNIT_CLOCK_GATE_DISABLE		(1 << 9)
# define DPUNIT_CLOCK_GATE_DISABLE		(1 << 8)
# define VRUNIT_CLOCK_GATE_DISABLE		(1 << 7) /* 915+: reserved */
# define OVHUNIT_CLOCK_GATE_DISABLE		(1 << 6) /* 830-865 */
# define DPIOUNIT_CLOCK_GATE_DISABLE		(1 << 6) /* 915-945 */
# define OVFUNIT_CLOCK_GATE_DISABLE		(1 << 5)
# define OVBUNIT_CLOCK_GATE_DISABLE		(1 << 4)
/*
 * This bit must be set on the 830 to prevent hangs when turning off the
 * overlay scaler.
 */
# define OVRUNIT_CLOCK_GATE_DISABLE		(1 << 3)
# define OVCUNIT_CLOCK_GATE_DISABLE		(1 << 2)
# define OVUUNIT_CLOCK_GATE_DISABLE		(1 << 1)
# define ZVUNIT_CLOCK_GATE_DISABLE		(1 << 0) /* 830 */
# define OVLUNIT_CLOCK_GATE_DISABLE		(1 << 0) /* 845,865 */

#define RENCLK_GATE_D1		_MMIO(0x6204)
# define BLITTER_CLOCK_GATE_DISABLE		(1 << 13) /* 945GM only */
# define MPEG_CLOCK_GATE_DISABLE		(1 << 12) /* 945GM only */
# define PC_FE_CLOCK_GATE_DISABLE		(1 << 11)
# define PC_BE_CLOCK_GATE_DISABLE		(1 << 10)
# define WINDOWER_CLOCK_GATE_DISABLE		(1 << 9)
# define INTERPOLATOR_CLOCK_GATE_DISABLE	(1 << 8)
# define COLOR_CALCULATOR_CLOCK_GATE_DISABLE	(1 << 7)
# define MOTION_COMP_CLOCK_GATE_DISABLE		(1 << 6)
# define MAG_CLOCK_GATE_DISABLE			(1 << 5)
/* This bit must be unset on 855,865 */
# define MECI_CLOCK_GATE_DISABLE		(1 << 4)
# define DCMP_CLOCK_GATE_DISABLE		(1 << 3)
# define MEC_CLOCK_GATE_DISABLE			(1 << 2)
# define MECO_CLOCK_GATE_DISABLE		(1 << 1)
/* This bit must be set on 855,865. */
# define SV_CLOCK_GATE_DISABLE			(1 << 0)
# define I915_MPEG_CLOCK_GATE_DISABLE		(1 << 16)
# define I915_VLD_IP_PR_CLOCK_GATE_DISABLE	(1 << 15)
# define I915_MOTION_COMP_CLOCK_GATE_DISABLE	(1 << 14)
# define I915_BD_BF_CLOCK_GATE_DISABLE		(1 << 13)
# define I915_SF_SE_CLOCK_GATE_DISABLE		(1 << 12)
# define I915_WM_CLOCK_GATE_DISABLE		(1 << 11)
# define I915_IZ_CLOCK_GATE_DISABLE		(1 << 10)
# define I915_PI_CLOCK_GATE_DISABLE		(1 << 9)
# define I915_DI_CLOCK_GATE_DISABLE		(1 << 8)
# define I915_SH_SV_CLOCK_GATE_DISABLE		(1 << 7)
# define I915_PL_DG_QC_FT_CLOCK_GATE_DISABLE	(1 << 6)
# define I915_SC_CLOCK_GATE_DISABLE		(1 << 5)
# define I915_FL_CLOCK_GATE_DISABLE		(1 << 4)
# define I915_DM_CLOCK_GATE_DISABLE		(1 << 3)
# define I915_PS_CLOCK_GATE_DISABLE		(1 << 2)
# define I915_CC_CLOCK_GATE_DISABLE		(1 << 1)
# define I915_BY_CLOCK_GATE_DISABLE		(1 << 0)

# define I965_RCZ_CLOCK_GATE_DISABLE		(1 << 30)
/* This bit must always be set on 965G/965GM */
# define I965_RCC_CLOCK_GATE_DISABLE		(1 << 29)
# define I965_RCPB_CLOCK_GATE_DISABLE		(1 << 28)
# define I965_DAP_CLOCK_GATE_DISABLE		(1 << 27)
# define I965_ROC_CLOCK_GATE_DISABLE		(1 << 26)
# define I965_GW_CLOCK_GATE_DISABLE		(1 << 25)
# define I965_TD_CLOCK_GATE_DISABLE		(1 << 24)
/* This bit must always be set on 965G */
# define I965_ISC_CLOCK_GATE_DISABLE		(1 << 23)
# define I965_IC_CLOCK_GATE_DISABLE		(1 << 22)
# define I965_EU_CLOCK_GATE_DISABLE		(1 << 21)
# define I965_IF_CLOCK_GATE_DISABLE		(1 << 20)
# define I965_TC_CLOCK_GATE_DISABLE		(1 << 19)
# define I965_SO_CLOCK_GATE_DISABLE		(1 << 17)
# define I965_FBC_CLOCK_GATE_DISABLE		(1 << 16)
# define I965_MARI_CLOCK_GATE_DISABLE		(1 << 15)
# define I965_MASF_CLOCK_GATE_DISABLE		(1 << 14)
# define I965_MAWB_CLOCK_GATE_DISABLE		(1 << 13)
# define I965_EM_CLOCK_GATE_DISABLE		(1 << 12)
# define I965_UC_CLOCK_GATE_DISABLE		(1 << 11)
# define I965_SI_CLOCK_GATE_DISABLE		(1 << 6)
# define I965_MT_CLOCK_GATE_DISABLE		(1 << 5)
# define I965_PL_CLOCK_GATE_DISABLE		(1 << 4)
# define I965_DG_CLOCK_GATE_DISABLE		(1 << 3)
# define I965_QC_CLOCK_GATE_DISABLE		(1 << 2)
# define I965_FT_CLOCK_GATE_DISABLE		(1 << 1)
# define I965_DM_CLOCK_GATE_DISABLE		(1 << 0)

#define RENCLK_GATE_D2		_MMIO(0x6208)
#define VF_UNIT_CLOCK_GATE_DISABLE		(1 << 9)
#define GS_UNIT_CLOCK_GATE_DISABLE		(1 << 7)
#define CL_UNIT_CLOCK_GATE_DISABLE		(1 << 6)

#define VDECCLK_GATE_D		_MMIO(0x620C)		/* g4x only */
#define  VCP_UNIT_CLOCK_GATE_DISABLE		(1 << 4)

#define RAMCLK_GATE_D		_MMIO(0x6210)		/* CRL only */
#define DEUC			_MMIO(0x6214)          /* CRL only */

#define FW_BLC_SELF_VLV		_MMIO(VLV_DISPLAY_BASE + 0x6500)
#define  FW_CSPWRDWNEN		(1 << 15)

#define MI_ARB_VLV		_MMIO(VLV_DISPLAY_BASE + 0x6504)

#define CZCLK_CDCLK_FREQ_RATIO	_MMIO(VLV_DISPLAY_BASE + 0x6508)
#define   CDCLK_FREQ_SHIFT	4
#define   CDCLK_FREQ_MASK	(0x1f << CDCLK_FREQ_SHIFT)
#define   CZCLK_FREQ_MASK	0xf

#define GCI_CONTROL		_MMIO(VLV_DISPLAY_BASE + 0x650C)
#define   PFI_CREDIT_63		(9 << 28)		/* chv only */
#define   PFI_CREDIT_31		(8 << 28)		/* chv only */
#define   PFI_CREDIT(x)		(((x) - 8) << 28)	/* 8-15 */
#define   PFI_CREDIT_RESEND	(1 << 27)
#define   VGA_FAST_MODE_DISABLE	(1 << 14)

#define GMBUSFREQ_VLV		_MMIO(VLV_DISPLAY_BASE + 0x6510)

/*
 * Palette regs
 */
#define _PALETTE_A		0xa000
#define _PALETTE_B		0xa800
#define _CHV_PALETTE_C		0xc000
#define PALETTE(pipe, i)	_MMIO(DISPLAY_MMIO_BASE(dev_priv) + \
				      _PICK((pipe), _PALETTE_A,		\
					    _PALETTE_B, _CHV_PALETTE_C) + \
				      (i) * 4)

/* MCH MMIO space */

/*
 * MCHBAR mirror.
 *
 * This mirrors the MCHBAR MMIO space whose location is determined by
 * device 0 function 0's pci config register 0x44 or 0x48 and matches it in
 * every way.  It is not accessible from the CP register read instructions.
 *
 * Starting from Haswell, you can't write registers using the MCHBAR mirror,
 * just read.
 */
#define MCHBAR_MIRROR_BASE	0x10000

#define MCHBAR_MIRROR_BASE_SNB	0x140000

#define CTG_STOLEN_RESERVED		_MMIO(MCHBAR_MIRROR_BASE + 0x34)
#define ELK_STOLEN_RESERVED		_MMIO(MCHBAR_MIRROR_BASE + 0x48)
#define G4X_STOLEN_RESERVED_ADDR1_MASK	(0xFFFF << 16)
#define G4X_STOLEN_RESERVED_ADDR2_MASK	(0xFFF << 4)
#define G4X_STOLEN_RESERVED_ENABLE	(1 << 0)

/* Memory controller frequency in MCHBAR for Haswell (possible SNB+) */
#define DCLK _MMIO(MCHBAR_MIRROR_BASE_SNB + 0x5e04)

/* 915-945 and GM965 MCH register controlling DRAM channel access */
#define DCC			_MMIO(MCHBAR_MIRROR_BASE + 0x200)
#define DCC_ADDRESSING_MODE_SINGLE_CHANNEL		(0 << 0)
#define DCC_ADDRESSING_MODE_DUAL_CHANNEL_ASYMMETRIC	(1 << 0)
#define DCC_ADDRESSING_MODE_DUAL_CHANNEL_INTERLEAVED	(2 << 0)
#define DCC_ADDRESSING_MODE_MASK			(3 << 0)
#define DCC_CHANNEL_XOR_DISABLE				(1 << 10)
#define DCC_CHANNEL_XOR_BIT_17				(1 << 9)
#define DCC2			_MMIO(MCHBAR_MIRROR_BASE + 0x204)
#define DCC2_MODIFIED_ENHANCED_DISABLE			(1 << 20)

/* Pineview MCH register contains DDR3 setting */
#define CSHRDDR3CTL            _MMIO(MCHBAR_MIRROR_BASE + 0x1a8)
#define CSHRDDR3CTL_DDR3       (1 << 2)

/* 965 MCH register controlling DRAM channel configuration */
#define C0DRB3			_MMIO(MCHBAR_MIRROR_BASE + 0x206)
#define C1DRB3			_MMIO(MCHBAR_MIRROR_BASE + 0x606)

/* snb MCH registers for reading the DRAM channel configuration */
#define MAD_DIMM_C0			_MMIO(MCHBAR_MIRROR_BASE_SNB + 0x5004)
#define MAD_DIMM_C1			_MMIO(MCHBAR_MIRROR_BASE_SNB + 0x5008)
#define MAD_DIMM_C2			_MMIO(MCHBAR_MIRROR_BASE_SNB + 0x500C)
#define   MAD_DIMM_ECC_MASK		(0x3 << 24)
#define   MAD_DIMM_ECC_OFF		(0x0 << 24)
#define   MAD_DIMM_ECC_IO_ON_LOGIC_OFF	(0x1 << 24)
#define   MAD_DIMM_ECC_IO_OFF_LOGIC_ON	(0x2 << 24)
#define   MAD_DIMM_ECC_ON		(0x3 << 24)
#define   MAD_DIMM_ENH_INTERLEAVE	(0x1 << 22)
#define   MAD_DIMM_RANK_INTERLEAVE	(0x1 << 21)
#define   MAD_DIMM_B_WIDTH_X16		(0x1 << 20) /* X8 chips if unset */
#define   MAD_DIMM_A_WIDTH_X16		(0x1 << 19) /* X8 chips if unset */
#define   MAD_DIMM_B_DUAL_RANK		(0x1 << 18)
#define   MAD_DIMM_A_DUAL_RANK		(0x1 << 17)
#define   MAD_DIMM_A_SELECT		(0x1 << 16)
/* DIMM sizes are in multiples of 256mb. */
#define   MAD_DIMM_B_SIZE_SHIFT		8
#define   MAD_DIMM_B_SIZE_MASK		(0xff << MAD_DIMM_B_SIZE_SHIFT)
#define   MAD_DIMM_A_SIZE_SHIFT		0
#define   MAD_DIMM_A_SIZE_MASK		(0xff << MAD_DIMM_A_SIZE_SHIFT)

/* snb MCH registers for priority tuning */
#define MCH_SSKPD			_MMIO(MCHBAR_MIRROR_BASE_SNB + 0x5d10)
#define   MCH_SSKPD_WM0_MASK		0x3f
#define   MCH_SSKPD_WM0_VAL		0xc

#define MCH_SECP_NRG_STTS		_MMIO(MCHBAR_MIRROR_BASE_SNB + 0x592c)

/* Clocking configuration register */
#define CLKCFG			_MMIO(MCHBAR_MIRROR_BASE + 0xc00)
#define CLKCFG_FSB_400					(5 << 0)	/* hrawclk 100 */
#define CLKCFG_FSB_533					(1 << 0)	/* hrawclk 133 */
#define CLKCFG_FSB_667					(3 << 0)	/* hrawclk 166 */
#define CLKCFG_FSB_800					(2 << 0)	/* hrawclk 200 */
#define CLKCFG_FSB_1067					(6 << 0)	/* hrawclk 266 */
#define CLKCFG_FSB_1067_ALT				(0 << 0)	/* hrawclk 266 */
#define CLKCFG_FSB_1333					(7 << 0)	/* hrawclk 333 */
/*
 * Note that on at least on ELK the below value is reported for both
 * 333 and 400 MHz BIOS FSB setting, but given that the gmch datasheet
 * lists only 200/266/333 MHz FSB as supported let's decode it as 333 MHz.
 */
#define CLKCFG_FSB_1333_ALT				(4 << 0)	/* hrawclk 333 */
#define CLKCFG_FSB_MASK					(7 << 0)
#define CLKCFG_MEM_533					(1 << 4)
#define CLKCFG_MEM_667					(2 << 4)
#define CLKCFG_MEM_800					(3 << 4)
#define CLKCFG_MEM_MASK					(7 << 4)

#define HPLLVCO                 _MMIO(MCHBAR_MIRROR_BASE + 0xc38)
#define HPLLVCO_MOBILE          _MMIO(MCHBAR_MIRROR_BASE + 0xc0f)

#define TSC1			_MMIO(0x11001)
#define   TSE			(1 << 0)
#define TR1			_MMIO(0x11006)
#define TSFS			_MMIO(0x11020)
#define   TSFS_SLOPE_MASK	0x0000ff00
#define   TSFS_SLOPE_SHIFT	8
#define   TSFS_INTR_MASK	0x000000ff

#define CRSTANDVID		_MMIO(0x11100)
#define PXVFREQ(fstart)		_MMIO(0x11110 + (fstart) * 4)  /* P[0-15]VIDFREQ (0x1114c) (Ironlake) */
#define   PXVFREQ_PX_MASK	0x7f000000
#define   PXVFREQ_PX_SHIFT	24
#define VIDFREQ_BASE		_MMIO(0x11110)
#define VIDFREQ1		_MMIO(0x11110) /* VIDFREQ1-4 (0x1111c) (Cantiga) */
#define VIDFREQ2		_MMIO(0x11114)
#define VIDFREQ3		_MMIO(0x11118)
#define VIDFREQ4		_MMIO(0x1111c)
#define   VIDFREQ_P0_MASK	0x1f000000
#define   VIDFREQ_P0_SHIFT	24
#define   VIDFREQ_P0_CSCLK_MASK	0x00f00000
#define   VIDFREQ_P0_CSCLK_SHIFT 20
#define   VIDFREQ_P0_CRCLK_MASK	0x000f0000
#define   VIDFREQ_P0_CRCLK_SHIFT 16
#define   VIDFREQ_P1_MASK	0x00001f00
#define   VIDFREQ_P1_SHIFT	8
#define   VIDFREQ_P1_CSCLK_MASK	0x000000f0
#define   VIDFREQ_P1_CSCLK_SHIFT 4
#define   VIDFREQ_P1_CRCLK_MASK	0x0000000f
#define INTTOEXT_BASE_ILK	_MMIO(0x11300)
#define INTTOEXT_BASE		_MMIO(0x11120) /* INTTOEXT1-8 (0x1113c) */
#define   INTTOEXT_MAP3_SHIFT	24
#define   INTTOEXT_MAP3_MASK	(0x1f << INTTOEXT_MAP3_SHIFT)
#define   INTTOEXT_MAP2_SHIFT	16
#define   INTTOEXT_MAP2_MASK	(0x1f << INTTOEXT_MAP2_SHIFT)
#define   INTTOEXT_MAP1_SHIFT	8
#define   INTTOEXT_MAP1_MASK	(0x1f << INTTOEXT_MAP1_SHIFT)
#define   INTTOEXT_MAP0_SHIFT	0
#define   INTTOEXT_MAP0_MASK	(0x1f << INTTOEXT_MAP0_SHIFT)
#define MEMSWCTL		_MMIO(0x11170) /* Ironlake only */
#define   MEMCTL_CMD_MASK	0xe000
#define   MEMCTL_CMD_SHIFT	13
#define   MEMCTL_CMD_RCLK_OFF	0
#define   MEMCTL_CMD_RCLK_ON	1
#define   MEMCTL_CMD_CHFREQ	2
#define   MEMCTL_CMD_CHVID	3
#define   MEMCTL_CMD_VMMOFF	4
#define   MEMCTL_CMD_VMMON	5
#define   MEMCTL_CMD_STS	(1 << 12) /* write 1 triggers command, clears
					   when command complete */
#define   MEMCTL_FREQ_MASK	0x0f00 /* jitter, from 0-15 */
#define   MEMCTL_FREQ_SHIFT	8
#define   MEMCTL_SFCAVM		(1 << 7)
#define   MEMCTL_TGT_VID_MASK	0x007f
#define MEMIHYST		_MMIO(0x1117c)
#define MEMINTREN		_MMIO(0x11180) /* 16 bits */
#define   MEMINT_RSEXIT_EN	(1 << 8)
#define   MEMINT_CX_SUPR_EN	(1 << 7)
#define   MEMINT_CONT_BUSY_EN	(1 << 6)
#define   MEMINT_AVG_BUSY_EN	(1 << 5)
#define   MEMINT_EVAL_CHG_EN	(1 << 4)
#define   MEMINT_MON_IDLE_EN	(1 << 3)
#define   MEMINT_UP_EVAL_EN	(1 << 2)
#define   MEMINT_DOWN_EVAL_EN	(1 << 1)
#define   MEMINT_SW_CMD_EN	(1 << 0)
#define MEMINTRSTR		_MMIO(0x11182) /* 16 bits */
#define   MEM_RSEXIT_MASK	0xc000
#define   MEM_RSEXIT_SHIFT	14
#define   MEM_CONT_BUSY_MASK	0x3000
#define   MEM_CONT_BUSY_SHIFT	12
#define   MEM_AVG_BUSY_MASK	0x0c00
#define   MEM_AVG_BUSY_SHIFT	10
#define   MEM_EVAL_CHG_MASK	0x0300
#define   MEM_EVAL_BUSY_SHIFT	8
#define   MEM_MON_IDLE_MASK	0x00c0
#define   MEM_MON_IDLE_SHIFT	6
#define   MEM_UP_EVAL_MASK	0x0030
#define   MEM_UP_EVAL_SHIFT	4
#define   MEM_DOWN_EVAL_MASK	0x000c
#define   MEM_DOWN_EVAL_SHIFT	2
#define   MEM_SW_CMD_MASK	0x0003
#define   MEM_INT_STEER_GFX	0
#define   MEM_INT_STEER_CMR	1
#define   MEM_INT_STEER_SMI	2
#define   MEM_INT_STEER_SCI	3
#define MEMINTRSTS		_MMIO(0x11184)
#define   MEMINT_RSEXIT		(1 << 7)
#define   MEMINT_CONT_BUSY	(1 << 6)
#define   MEMINT_AVG_BUSY	(1 << 5)
#define   MEMINT_EVAL_CHG	(1 << 4)
#define   MEMINT_MON_IDLE	(1 << 3)
#define   MEMINT_UP_EVAL	(1 << 2)
#define   MEMINT_DOWN_EVAL	(1 << 1)
#define   MEMINT_SW_CMD		(1 << 0)
#define MEMMODECTL		_MMIO(0x11190)
#define   MEMMODE_BOOST_EN	(1 << 31)
#define   MEMMODE_BOOST_FREQ_MASK 0x0f000000 /* jitter for boost, 0-15 */
#define   MEMMODE_BOOST_FREQ_SHIFT 24
#define   MEMMODE_IDLE_MODE_MASK 0x00030000
#define   MEMMODE_IDLE_MODE_SHIFT 16
#define   MEMMODE_IDLE_MODE_EVAL 0
#define   MEMMODE_IDLE_MODE_CONT 1
#define   MEMMODE_HWIDLE_EN	(1 << 15)
#define   MEMMODE_SWMODE_EN	(1 << 14)
#define   MEMMODE_RCLK_GATE	(1 << 13)
#define   MEMMODE_HW_UPDATE	(1 << 12)
#define   MEMMODE_FSTART_MASK	0x00000f00 /* starting jitter, 0-15 */
#define   MEMMODE_FSTART_SHIFT	8
#define   MEMMODE_FMAX_MASK	0x000000f0 /* max jitter, 0-15 */
#define   MEMMODE_FMAX_SHIFT	4
#define   MEMMODE_FMIN_MASK	0x0000000f /* min jitter, 0-15 */
#define RCBMAXAVG		_MMIO(0x1119c)
#define MEMSWCTL2		_MMIO(0x1119e) /* Cantiga only */
#define   SWMEMCMD_RENDER_OFF	(0 << 13)
#define   SWMEMCMD_RENDER_ON	(1 << 13)
#define   SWMEMCMD_SWFREQ	(2 << 13)
#define   SWMEMCMD_TARVID	(3 << 13)
#define   SWMEMCMD_VRM_OFF	(4 << 13)
#define   SWMEMCMD_VRM_ON	(5 << 13)
#define   CMDSTS		(1 << 12)
#define   SFCAVM		(1 << 11)
#define   SWFREQ_MASK		0x0380 /* P0-7 */
#define   SWFREQ_SHIFT		7
#define   TARVID_MASK		0x001f
#define MEMSTAT_CTG		_MMIO(0x111a0)
#define RCBMINAVG		_MMIO(0x111a0)
#define RCUPEI			_MMIO(0x111b0)
#define RCDNEI			_MMIO(0x111b4)
#define RSTDBYCTL		_MMIO(0x111b8)
#define   RS1EN			(1 << 31)
#define   RS2EN			(1 << 30)
#define   RS3EN			(1 << 29)
#define   D3RS3EN		(1 << 28) /* Display D3 imlies RS3 */
#define   SWPROMORSX		(1 << 27) /* RSx promotion timers ignored */
#define   RCWAKERW		(1 << 26) /* Resetwarn from PCH causes wakeup */
#define   DPRSLPVREN		(1 << 25) /* Fast voltage ramp enable */
#define   GFXTGHYST		(1 << 24) /* Hysteresis to allow trunk gating */
#define   RCX_SW_EXIT		(1 << 23) /* Leave RSx and prevent re-entry */
#define   RSX_STATUS_MASK	(7 << 20)
#define   RSX_STATUS_ON		(0 << 20)
#define   RSX_STATUS_RC1	(1 << 20)
#define   RSX_STATUS_RC1E	(2 << 20)
#define   RSX_STATUS_RS1	(3 << 20)
#define   RSX_STATUS_RS2	(4 << 20) /* aka rc6 */
#define   RSX_STATUS_RSVD	(5 << 20) /* deep rc6 unsupported on ilk */
#define   RSX_STATUS_RS3	(6 << 20) /* rs3 unsupported on ilk */
#define   RSX_STATUS_RSVD2	(7 << 20)
#define   UWRCRSXE		(1 << 19) /* wake counter limit prevents rsx */
#define   RSCRP			(1 << 18) /* rs requests control on rs1/2 reqs */
#define   JRSC			(1 << 17) /* rsx coupled to cpu c-state */
#define   RS2INC0		(1 << 16) /* allow rs2 in cpu c0 */
#define   RS1CONTSAV_MASK	(3 << 14)
#define   RS1CONTSAV_NO_RS1	(0 << 14) /* rs1 doesn't save/restore context */
#define   RS1CONTSAV_RSVD	(1 << 14)
#define   RS1CONTSAV_SAVE_RS1	(2 << 14) /* rs1 saves context */
#define   RS1CONTSAV_FULL_RS1	(3 << 14) /* rs1 saves and restores context */
#define   NORMSLEXLAT_MASK	(3 << 12)
#define   SLOW_RS123		(0 << 12)
#define   SLOW_RS23		(1 << 12)
#define   SLOW_RS3		(2 << 12)
#define   NORMAL_RS123		(3 << 12)
#define   RCMODE_TIMEOUT	(1 << 11) /* 0 is eval interval method */
#define   IMPROMOEN		(1 << 10) /* promo is immediate or delayed until next idle interval (only for timeout method above) */
#define   RCENTSYNC		(1 << 9) /* rs coupled to cpu c-state (3/6/7) */
#define   STATELOCK		(1 << 7) /* locked to rs_cstate if 0 */
#define   RS_CSTATE_MASK	(3 << 4)
#define   RS_CSTATE_C367_RS1	(0 << 4)
#define   RS_CSTATE_C36_RS1_C7_RS2 (1 << 4)
#define   RS_CSTATE_RSVD	(2 << 4)
#define   RS_CSTATE_C367_RS2	(3 << 4)
#define   REDSAVES		(1 << 3) /* no context save if was idle during rs0 */
#define   REDRESTORES		(1 << 2) /* no restore if was idle during rs0 */
#define VIDCTL			_MMIO(0x111c0)
#define VIDSTS			_MMIO(0x111c8)
#define VIDSTART		_MMIO(0x111cc) /* 8 bits */
#define MEMSTAT_ILK		_MMIO(0x111f8)
#define   MEMSTAT_VID_MASK	0x7f00
#define   MEMSTAT_VID_SHIFT	8
#define   MEMSTAT_PSTATE_MASK	0x00f8
#define   MEMSTAT_PSTATE_SHIFT  3
#define   MEMSTAT_MON_ACTV	(1 << 2)
#define   MEMSTAT_SRC_CTL_MASK	0x0003
#define   MEMSTAT_SRC_CTL_CORE	0
#define   MEMSTAT_SRC_CTL_TRB	1
#define   MEMSTAT_SRC_CTL_THM	2
#define   MEMSTAT_SRC_CTL_STDBY 3
#define RCPREVBSYTUPAVG		_MMIO(0x113b8)
#define RCPREVBSYTDNAVG		_MMIO(0x113bc)
#define PMMISC			_MMIO(0x11214)
#define   MCPPCE_EN		(1 << 0) /* enable PM_MSG from PCH->MPC */
#define SDEW			_MMIO(0x1124c)
#define CSIEW0			_MMIO(0x11250)
#define CSIEW1			_MMIO(0x11254)
#define CSIEW2			_MMIO(0x11258)
#define PEW(i)			_MMIO(0x1125c + (i) * 4) /* 5 registers */
#define DEW(i)			_MMIO(0x11270 + (i) * 4) /* 3 registers */
#define MCHAFE			_MMIO(0x112c0)
#define CSIEC			_MMIO(0x112e0)
#define DMIEC			_MMIO(0x112e4)
#define DDREC			_MMIO(0x112e8)
#define PEG0EC			_MMIO(0x112ec)
#define PEG1EC			_MMIO(0x112f0)
#define GFXEC			_MMIO(0x112f4)
#define RPPREVBSYTUPAVG		_MMIO(0x113b8)
#define RPPREVBSYTDNAVG		_MMIO(0x113bc)
#define ECR			_MMIO(0x11600)
#define   ECR_GPFE		(1 << 31)
#define   ECR_IMONE		(1 << 30)
#define   ECR_CAP_MASK		0x0000001f /* Event range, 0-31 */
#define OGW0			_MMIO(0x11608)
#define OGW1			_MMIO(0x1160c)
#define EG0			_MMIO(0x11610)
#define EG1			_MMIO(0x11614)
#define EG2			_MMIO(0x11618)
#define EG3			_MMIO(0x1161c)
#define EG4			_MMIO(0x11620)
#define EG5			_MMIO(0x11624)
#define EG6			_MMIO(0x11628)
#define EG7			_MMIO(0x1162c)
#define PXW(i)			_MMIO(0x11664 + (i) * 4) /* 4 registers */
#define PXWL(i)			_MMIO(0x11680 + (i) * 8) /* 8 registers */
#define LCFUSE02		_MMIO(0x116c0)
#define   LCFUSE_HIV_MASK	0x000000ff
#define CSIPLL0			_MMIO(0x12c10)
#define DDRMPLL1		_MMIO(0X12c20)
#define PEG_BAND_GAP_DATA	_MMIO(0x14d68)

#define GEN6_GT_THREAD_STATUS_REG _MMIO(0x13805c)
#define GEN6_GT_THREAD_STATUS_CORE_MASK 0x7

#define GEN6_GT_PERF_STATUS	_MMIO(MCHBAR_MIRROR_BASE_SNB + 0x5948)
#define BXT_GT_PERF_STATUS      _MMIO(MCHBAR_MIRROR_BASE_SNB + 0x7070)
#define GEN6_RP_STATE_LIMITS	_MMIO(MCHBAR_MIRROR_BASE_SNB + 0x5994)
#define GEN6_RP_STATE_CAP	_MMIO(MCHBAR_MIRROR_BASE_SNB + 0x5998)
#define BXT_RP_STATE_CAP        _MMIO(0x138170)

/*
 * Make these a multiple of magic 25 to avoid SNB (eg. Dell XPS
 * 8300) freezing up around GPU hangs. Looks as if even
 * scheduling/timer interrupts start misbehaving if the RPS
 * EI/thresholds are "bad", leading to a very sluggish or even
 * frozen machine.
 */
#define INTERVAL_1_28_US(us)	roundup(((us) * 100) >> 7, 25)
#define INTERVAL_1_33_US(us)	(((us) * 3)   >> 2)
#define INTERVAL_0_833_US(us)	(((us) * 6) / 5)
#define GT_INTERVAL_FROM_US(dev_priv, us) (INTEL_GEN(dev_priv) >= 9 ? \
				(IS_GEN9_LP(dev_priv) ? \
				INTERVAL_0_833_US(us) : \
				INTERVAL_1_33_US(us)) : \
				INTERVAL_1_28_US(us))

#define INTERVAL_1_28_TO_US(interval)  (((interval) << 7) / 100)
#define INTERVAL_1_33_TO_US(interval)  (((interval) << 2) / 3)
#define INTERVAL_0_833_TO_US(interval) (((interval) * 5)  / 6)
#define GT_PM_INTERVAL_TO_US(dev_priv, interval) (INTEL_GEN(dev_priv) >= 9 ? \
                           (IS_GEN9_LP(dev_priv) ? \
                           INTERVAL_0_833_TO_US(interval) : \
                           INTERVAL_1_33_TO_US(interval)) : \
                           INTERVAL_1_28_TO_US(interval))

/*
 * Logical Context regs
 */
#define CCID(base)			_MMIO((base) + 0x180)
#define   CCID_EN			BIT(0)
#define   CCID_EXTENDED_STATE_RESTORE	BIT(2)
#define   CCID_EXTENDED_STATE_SAVE	BIT(3)
/*
 * Notes on SNB/IVB/VLV context size:
 * - Power context is saved elsewhere (LLC or stolen)
 * - Ring/execlist context is saved on SNB, not on IVB
 * - Extended context size already includes render context size
 * - We always need to follow the extended context size.
 *   SNB BSpec has comments indicating that we should use the
 *   render context size instead if execlists are disabled, but
 *   based on empirical testing that's just nonsense.
 * - Pipelined/VF state is saved on SNB/IVB respectively
 * - GT1 size just indicates how much of render context
 *   doesn't need saving on GT1
 */
#define CXT_SIZE		_MMIO(0x21a0)
#define GEN6_CXT_POWER_SIZE(cxt_reg)	(((cxt_reg) >> 24) & 0x3f)
#define GEN6_CXT_RING_SIZE(cxt_reg)	(((cxt_reg) >> 18) & 0x3f)
#define GEN6_CXT_RENDER_SIZE(cxt_reg)	(((cxt_reg) >> 12) & 0x3f)
#define GEN6_CXT_EXTENDED_SIZE(cxt_reg)	(((cxt_reg) >> 6) & 0x3f)
#define GEN6_CXT_PIPELINE_SIZE(cxt_reg)	(((cxt_reg) >> 0) & 0x3f)
#define GEN6_CXT_TOTAL_SIZE(cxt_reg)	(GEN6_CXT_RING_SIZE(cxt_reg) + \
					GEN6_CXT_EXTENDED_SIZE(cxt_reg) + \
					GEN6_CXT_PIPELINE_SIZE(cxt_reg))
#define GEN7_CXT_SIZE		_MMIO(0x21a8)
#define GEN7_CXT_POWER_SIZE(ctx_reg)	(((ctx_reg) >> 25) & 0x7f)
#define GEN7_CXT_RING_SIZE(ctx_reg)	(((ctx_reg) >> 22) & 0x7)
#define GEN7_CXT_RENDER_SIZE(ctx_reg)	(((ctx_reg) >> 16) & 0x3f)
#define GEN7_CXT_EXTENDED_SIZE(ctx_reg)	(((ctx_reg) >> 9) & 0x7f)
#define GEN7_CXT_GT1_SIZE(ctx_reg)	(((ctx_reg) >> 6) & 0x7)
#define GEN7_CXT_VFSTATE_SIZE(ctx_reg)	(((ctx_reg) >> 0) & 0x3f)
#define GEN7_CXT_TOTAL_SIZE(ctx_reg)	(GEN7_CXT_EXTENDED_SIZE(ctx_reg) + \
					 GEN7_CXT_VFSTATE_SIZE(ctx_reg))

enum {
	INTEL_ADVANCED_CONTEXT = 0,
	INTEL_LEGACY_32B_CONTEXT,
	INTEL_ADVANCED_AD_CONTEXT,
	INTEL_LEGACY_64B_CONTEXT
};

enum {
	FAULT_AND_HANG = 0,
	FAULT_AND_HALT, /* Debug only */
	FAULT_AND_STREAM,
	FAULT_AND_CONTINUE /* Unsupported */
};

#define GEN8_CTX_VALID (1 << 0)
#define GEN8_CTX_FORCE_PD_RESTORE (1 << 1)
#define GEN8_CTX_FORCE_RESTORE (1 << 2)
#define GEN8_CTX_L3LLC_COHERENT (1 << 5)
#define GEN8_CTX_PRIVILEGE (1 << 8)
#define GEN8_CTX_ADDRESSING_MODE_SHIFT 3

#define GEN8_CTX_ID_SHIFT 32
#define GEN8_CTX_ID_WIDTH 21
#define GEN11_SW_CTX_ID_SHIFT 37
#define GEN11_SW_CTX_ID_WIDTH 11
#define GEN11_ENGINE_CLASS_SHIFT 61
#define GEN11_ENGINE_CLASS_WIDTH 3
#define GEN11_ENGINE_INSTANCE_SHIFT 48
#define GEN11_ENGINE_INSTANCE_WIDTH 6

#define CHV_CLK_CTL1			_MMIO(0x101100)
#define VLV_CLK_CTL2			_MMIO(0x101104)
#define   CLK_CTL2_CZCOUNT_30NS_SHIFT	28

/*
 * Overlay regs
 */

#define OVADD			_MMIO(0x30000)
#define DOVSTA			_MMIO(0x30008)
#define OC_BUF			(0x3 << 20)
#define OGAMC5			_MMIO(0x30010)
#define OGAMC4			_MMIO(0x30014)
#define OGAMC3			_MMIO(0x30018)
#define OGAMC2			_MMIO(0x3001c)
#define OGAMC1			_MMIO(0x30020)
#define OGAMC0			_MMIO(0x30024)

/*
 * GEN9 clock gating regs
 */
#define GEN9_CLKGATE_DIS_0		_MMIO(0x46530)
#define   DARBF_GATING_DIS		(1 << 27)
#define   PWM2_GATING_DIS		(1 << 14)
#define   PWM1_GATING_DIS		(1 << 13)

#define GEN9_CLKGATE_DIS_4		_MMIO(0x4653C)
#define   BXT_GMBUS_GATING_DIS		(1 << 14)

#define _CLKGATE_DIS_PSL_A		0x46520
#define _CLKGATE_DIS_PSL_B		0x46524
#define _CLKGATE_DIS_PSL_C		0x46528
#define   DUPS1_GATING_DIS		(1 << 15)
#define   DUPS2_GATING_DIS		(1 << 19)
#define   DUPS3_GATING_DIS		(1 << 23)
#define   DPF_GATING_DIS		(1 << 10)
#define   DPF_RAM_GATING_DIS		(1 << 9)
#define   DPFR_GATING_DIS		(1 << 8)

#define CLKGATE_DIS_PSL(pipe) \
	_MMIO_PIPE(pipe, _CLKGATE_DIS_PSL_A, _CLKGATE_DIS_PSL_B)

/*
 * GEN10 clock gating regs
 */
#define SLICE_UNIT_LEVEL_CLKGATE	_MMIO(0x94d4)
#define  SARBUNIT_CLKGATE_DIS		(1 << 5)
#define  RCCUNIT_CLKGATE_DIS		(1 << 7)
#define  MSCUNIT_CLKGATE_DIS		(1 << 10)

#define SUBSLICE_UNIT_LEVEL_CLKGATE	_MMIO(0x9524)
#define  GWUNIT_CLKGATE_DIS		(1 << 16)

#define UNSLICE_UNIT_LEVEL_CLKGATE	_MMIO(0x9434)
#define  VFUNIT_CLKGATE_DIS		(1 << 20)

#define INF_UNIT_LEVEL_CLKGATE		_MMIO(0x9560)
#define   CGPSF_CLKGATE_DIS		(1 << 3)

/*
 * Display engine regs
 */

/* Pipe A CRC regs */
#define _PIPE_CRC_CTL_A			0x60050
#define   PIPE_CRC_ENABLE		(1 << 31)
/* skl+ source selection */
#define   PIPE_CRC_SOURCE_PLANE_1_SKL	(0 << 28)
#define   PIPE_CRC_SOURCE_PLANE_2_SKL	(2 << 28)
#define   PIPE_CRC_SOURCE_DMUX_SKL	(4 << 28)
#define   PIPE_CRC_SOURCE_PLANE_3_SKL	(6 << 28)
#define   PIPE_CRC_SOURCE_PLANE_4_SKL	(7 << 28)
#define   PIPE_CRC_SOURCE_PLANE_5_SKL	(5 << 28)
#define   PIPE_CRC_SOURCE_PLANE_6_SKL	(3 << 28)
#define   PIPE_CRC_SOURCE_PLANE_7_SKL	(1 << 28)
/* ivb+ source selection */
#define   PIPE_CRC_SOURCE_PRIMARY_IVB	(0 << 29)
#define   PIPE_CRC_SOURCE_SPRITE_IVB	(1 << 29)
#define   PIPE_CRC_SOURCE_PF_IVB	(2 << 29)
/* ilk+ source selection */
#define   PIPE_CRC_SOURCE_PRIMARY_ILK	(0 << 28)
#define   PIPE_CRC_SOURCE_SPRITE_ILK	(1 << 28)
#define   PIPE_CRC_SOURCE_PIPE_ILK	(2 << 28)
/* embedded DP port on the north display block, reserved on ivb */
#define   PIPE_CRC_SOURCE_PORT_A_ILK	(4 << 28)
#define   PIPE_CRC_SOURCE_FDI_ILK	(5 << 28) /* reserved on ivb */
/* vlv source selection */
#define   PIPE_CRC_SOURCE_PIPE_VLV	(0 << 27)
#define   PIPE_CRC_SOURCE_HDMIB_VLV	(1 << 27)
#define   PIPE_CRC_SOURCE_HDMIC_VLV	(2 << 27)
/* with DP port the pipe source is invalid */
#define   PIPE_CRC_SOURCE_DP_D_VLV	(3 << 27)
#define   PIPE_CRC_SOURCE_DP_B_VLV	(6 << 27)
#define   PIPE_CRC_SOURCE_DP_C_VLV	(7 << 27)
/* gen3+ source selection */
#define   PIPE_CRC_SOURCE_PIPE_I9XX	(0 << 28)
#define   PIPE_CRC_SOURCE_SDVOB_I9XX	(1 << 28)
#define   PIPE_CRC_SOURCE_SDVOC_I9XX	(2 << 28)
/* with DP/TV port the pipe source is invalid */
#define   PIPE_CRC_SOURCE_DP_D_G4X	(3 << 28)
#define   PIPE_CRC_SOURCE_TV_PRE	(4 << 28)
#define   PIPE_CRC_SOURCE_TV_POST	(5 << 28)
#define   PIPE_CRC_SOURCE_DP_B_G4X	(6 << 28)
#define   PIPE_CRC_SOURCE_DP_C_G4X	(7 << 28)
/* gen2 doesn't have source selection bits */
#define   PIPE_CRC_INCLUDE_BORDER_I8XX	(1 << 30)

#define _PIPE_CRC_RES_1_A_IVB		0x60064
#define _PIPE_CRC_RES_2_A_IVB		0x60068
#define _PIPE_CRC_RES_3_A_IVB		0x6006c
#define _PIPE_CRC_RES_4_A_IVB		0x60070
#define _PIPE_CRC_RES_5_A_IVB		0x60074

#define _PIPE_CRC_RES_RED_A		0x60060
#define _PIPE_CRC_RES_GREEN_A		0x60064
#define _PIPE_CRC_RES_BLUE_A		0x60068
#define _PIPE_CRC_RES_RES1_A_I915	0x6006c
#define _PIPE_CRC_RES_RES2_A_G4X	0x60080

/* Pipe B CRC regs */
#define _PIPE_CRC_RES_1_B_IVB		0x61064
#define _PIPE_CRC_RES_2_B_IVB		0x61068
#define _PIPE_CRC_RES_3_B_IVB		0x6106c
#define _PIPE_CRC_RES_4_B_IVB		0x61070
#define _PIPE_CRC_RES_5_B_IVB		0x61074

#define PIPE_CRC_CTL(pipe)		_MMIO_TRANS2(pipe, _PIPE_CRC_CTL_A)
#define PIPE_CRC_RES_1_IVB(pipe)	_MMIO_TRANS2(pipe, _PIPE_CRC_RES_1_A_IVB)
#define PIPE_CRC_RES_2_IVB(pipe)	_MMIO_TRANS2(pipe, _PIPE_CRC_RES_2_A_IVB)
#define PIPE_CRC_RES_3_IVB(pipe)	_MMIO_TRANS2(pipe, _PIPE_CRC_RES_3_A_IVB)
#define PIPE_CRC_RES_4_IVB(pipe)	_MMIO_TRANS2(pipe, _PIPE_CRC_RES_4_A_IVB)
#define PIPE_CRC_RES_5_IVB(pipe)	_MMIO_TRANS2(pipe, _PIPE_CRC_RES_5_A_IVB)

#define PIPE_CRC_RES_RED(pipe)		_MMIO_TRANS2(pipe, _PIPE_CRC_RES_RED_A)
#define PIPE_CRC_RES_GREEN(pipe)	_MMIO_TRANS2(pipe, _PIPE_CRC_RES_GREEN_A)
#define PIPE_CRC_RES_BLUE(pipe)		_MMIO_TRANS2(pipe, _PIPE_CRC_RES_BLUE_A)
#define PIPE_CRC_RES_RES1_I915(pipe)	_MMIO_TRANS2(pipe, _PIPE_CRC_RES_RES1_A_I915)
#define PIPE_CRC_RES_RES2_G4X(pipe)	_MMIO_TRANS2(pipe, _PIPE_CRC_RES_RES2_A_G4X)

/* Pipe A timing regs */
#define _HTOTAL_A	0x60000
#define _HBLANK_A	0x60004
#define _HSYNC_A	0x60008
#define _VTOTAL_A	0x6000c
#define _VBLANK_A	0x60010
#define _VSYNC_A	0x60014
#define _PIPEASRC	0x6001c
#define _BCLRPAT_A	0x60020
#define _VSYNCSHIFT_A	0x60028
#define _PIPE_MULT_A	0x6002c

/* Pipe B timing regs */
#define _HTOTAL_B	0x61000
#define _HBLANK_B	0x61004
#define _HSYNC_B	0x61008
#define _VTOTAL_B	0x6100c
#define _VBLANK_B	0x61010
#define _VSYNC_B	0x61014
#define _PIPEBSRC	0x6101c
#define _BCLRPAT_B	0x61020
#define _VSYNCSHIFT_B	0x61028
#define _PIPE_MULT_B	0x6102c

/* DSI 0 timing regs */
#define _HTOTAL_DSI0		0x6b000
#define _HSYNC_DSI0		0x6b008
#define _VTOTAL_DSI0		0x6b00c
#define _VSYNC_DSI0		0x6b014
#define _VSYNCSHIFT_DSI0	0x6b028

/* DSI 1 timing regs */
#define _HTOTAL_DSI1		0x6b800
#define _HSYNC_DSI1		0x6b808
#define _VTOTAL_DSI1		0x6b80c
#define _VSYNC_DSI1		0x6b814
#define _VSYNCSHIFT_DSI1	0x6b828

#define TRANSCODER_A_OFFSET 0x60000
#define TRANSCODER_B_OFFSET 0x61000
#define TRANSCODER_C_OFFSET 0x62000
#define CHV_TRANSCODER_C_OFFSET 0x63000
#define TRANSCODER_EDP_OFFSET 0x6f000
#define TRANSCODER_DSI0_OFFSET	0x6b000
#define TRANSCODER_DSI1_OFFSET	0x6b800

#define HTOTAL(trans)		_MMIO_TRANS2(trans, _HTOTAL_A)
#define HBLANK(trans)		_MMIO_TRANS2(trans, _HBLANK_A)
#define HSYNC(trans)		_MMIO_TRANS2(trans, _HSYNC_A)
#define VTOTAL(trans)		_MMIO_TRANS2(trans, _VTOTAL_A)
#define VBLANK(trans)		_MMIO_TRANS2(trans, _VBLANK_A)
#define VSYNC(trans)		_MMIO_TRANS2(trans, _VSYNC_A)
#define BCLRPAT(trans)		_MMIO_TRANS2(trans, _BCLRPAT_A)
#define VSYNCSHIFT(trans)	_MMIO_TRANS2(trans, _VSYNCSHIFT_A)
#define PIPESRC(trans)		_MMIO_TRANS2(trans, _PIPEASRC)
#define PIPE_MULT(trans)	_MMIO_TRANS2(trans, _PIPE_MULT_A)

/* VLV eDP PSR registers */
#define _PSRCTLA				(VLV_DISPLAY_BASE + 0x60090)
#define _PSRCTLB				(VLV_DISPLAY_BASE + 0x61090)
#define  VLV_EDP_PSR_ENABLE			(1 << 0)
#define  VLV_EDP_PSR_RESET			(1 << 1)
#define  VLV_EDP_PSR_MODE_MASK			(7 << 2)
#define  VLV_EDP_PSR_MODE_HW_TIMER		(1 << 3)
#define  VLV_EDP_PSR_MODE_SW_TIMER		(1 << 2)
#define  VLV_EDP_PSR_SINGLE_FRAME_UPDATE	(1 << 7)
#define  VLV_EDP_PSR_ACTIVE_ENTRY		(1 << 8)
#define  VLV_EDP_PSR_SRC_TRANSMITTER_STATE	(1 << 9)
#define  VLV_EDP_PSR_DBL_FRAME			(1 << 10)
#define  VLV_EDP_PSR_FRAME_COUNT_MASK		(0xff << 16)
#define  VLV_EDP_PSR_IDLE_FRAME_SHIFT		16
#define VLV_PSRCTL(pipe)	_MMIO_PIPE(pipe, _PSRCTLA, _PSRCTLB)

#define _VSCSDPA			(VLV_DISPLAY_BASE + 0x600a0)
#define _VSCSDPB			(VLV_DISPLAY_BASE + 0x610a0)
#define  VLV_EDP_PSR_SDP_FREQ_MASK	(3 << 30)
#define  VLV_EDP_PSR_SDP_FREQ_ONCE	(1 << 31)
#define  VLV_EDP_PSR_SDP_FREQ_EVFRAME	(1 << 30)
#define VLV_VSCSDP(pipe)	_MMIO_PIPE(pipe, _VSCSDPA, _VSCSDPB)

#define _PSRSTATA			(VLV_DISPLAY_BASE + 0x60094)
#define _PSRSTATB			(VLV_DISPLAY_BASE + 0x61094)
#define  VLV_EDP_PSR_LAST_STATE_MASK	(7 << 3)
#define  VLV_EDP_PSR_CURR_STATE_MASK	7
#define  VLV_EDP_PSR_DISABLED		(0 << 0)
#define  VLV_EDP_PSR_INACTIVE		(1 << 0)
#define  VLV_EDP_PSR_IN_TRANS_TO_ACTIVE	(2 << 0)
#define  VLV_EDP_PSR_ACTIVE_NORFB_UP	(3 << 0)
#define  VLV_EDP_PSR_ACTIVE_SF_UPDATE	(4 << 0)
#define  VLV_EDP_PSR_EXIT		(5 << 0)
#define  VLV_EDP_PSR_IN_TRANS		(1 << 7)
#define VLV_PSRSTAT(pipe)	_MMIO_PIPE(pipe, _PSRSTATA, _PSRSTATB)

/* HSW+ eDP PSR registers */
#define HSW_EDP_PSR_BASE	0x64800
#define BDW_EDP_PSR_BASE	0x6f800
#define EDP_PSR_CTL				_MMIO(dev_priv->psr_mmio_base + 0)
#define   EDP_PSR_ENABLE			(1 << 31)
#define   BDW_PSR_SINGLE_FRAME			(1 << 30)
#define   EDP_PSR_RESTORE_PSR_ACTIVE_CTX_MASK	(1 << 29) /* SW can't modify */
#define   EDP_PSR_LINK_STANDBY			(1 << 27)
#define   EDP_PSR_MIN_LINK_ENTRY_TIME_MASK	(3 << 25)
#define   EDP_PSR_MIN_LINK_ENTRY_TIME_8_LINES	(0 << 25)
#define   EDP_PSR_MIN_LINK_ENTRY_TIME_4_LINES	(1 << 25)
#define   EDP_PSR_MIN_LINK_ENTRY_TIME_2_LINES	(2 << 25)
#define   EDP_PSR_MIN_LINK_ENTRY_TIME_0_LINES	(3 << 25)
#define   EDP_PSR_MAX_SLEEP_TIME_SHIFT		20
#define   EDP_PSR_SKIP_AUX_EXIT			(1 << 12)
#define   EDP_PSR_TP1_TP2_SEL			(0 << 11)
#define   EDP_PSR_TP1_TP3_SEL			(1 << 11)
#define   EDP_PSR_CRC_ENABLE			(1 << 10) /* BDW+ */
#define   EDP_PSR_TP2_TP3_TIME_500us		(0 << 8)
#define   EDP_PSR_TP2_TP3_TIME_100us		(1 << 8)
#define   EDP_PSR_TP2_TP3_TIME_2500us		(2 << 8)
#define   EDP_PSR_TP2_TP3_TIME_0us		(3 << 8)
#define   EDP_PSR_TP4_TIME_0US			(3 << 6) /* ICL+ */
#define   EDP_PSR_TP1_TIME_500us		(0 << 4)
#define   EDP_PSR_TP1_TIME_100us		(1 << 4)
#define   EDP_PSR_TP1_TIME_2500us		(2 << 4)
#define   EDP_PSR_TP1_TIME_0us			(3 << 4)
#define   EDP_PSR_IDLE_FRAME_SHIFT		0

/* Bspec claims those aren't shifted but stay at 0x64800 */
#define EDP_PSR_IMR				_MMIO(0x64834)
#define EDP_PSR_IIR				_MMIO(0x64838)
#define   EDP_PSR_ERROR(shift)			(1 << ((shift) + 2))
#define   EDP_PSR_POST_EXIT(shift)		(1 << ((shift) + 1))
#define   EDP_PSR_PRE_ENTRY(shift)		(1 << (shift))
#define   EDP_PSR_TRANSCODER_C_SHIFT		24
#define   EDP_PSR_TRANSCODER_B_SHIFT		16
#define   EDP_PSR_TRANSCODER_A_SHIFT		8
#define   EDP_PSR_TRANSCODER_EDP_SHIFT		0

#define EDP_PSR_AUX_CTL				_MMIO(dev_priv->psr_mmio_base + 0x10)
#define   EDP_PSR_AUX_CTL_TIME_OUT_MASK		(3 << 26)
#define   EDP_PSR_AUX_CTL_MESSAGE_SIZE_MASK	(0x1f << 20)
#define   EDP_PSR_AUX_CTL_PRECHARGE_2US_MASK	(0xf << 16)
#define   EDP_PSR_AUX_CTL_ERROR_INTERRUPT	(1 << 11)
#define   EDP_PSR_AUX_CTL_BIT_CLOCK_2X_MASK	(0x7ff)

#define EDP_PSR_AUX_DATA(i)			_MMIO(dev_priv->psr_mmio_base + 0x14 + (i) * 4) /* 5 registers */

#define EDP_PSR_STATUS				_MMIO(dev_priv->psr_mmio_base + 0x40)
#define   EDP_PSR_STATUS_STATE_MASK		(7 << 29)
#define   EDP_PSR_STATUS_STATE_SHIFT		29
#define   EDP_PSR_STATUS_STATE_IDLE		(0 << 29)
#define   EDP_PSR_STATUS_STATE_SRDONACK		(1 << 29)
#define   EDP_PSR_STATUS_STATE_SRDENT		(2 << 29)
#define   EDP_PSR_STATUS_STATE_BUFOFF		(3 << 29)
#define   EDP_PSR_STATUS_STATE_BUFON		(4 << 29)
#define   EDP_PSR_STATUS_STATE_AUXACK		(5 << 29)
#define   EDP_PSR_STATUS_STATE_SRDOFFACK	(6 << 29)
#define   EDP_PSR_STATUS_LINK_MASK		(3 << 26)
#define   EDP_PSR_STATUS_LINK_FULL_OFF		(0 << 26)
#define   EDP_PSR_STATUS_LINK_FULL_ON		(1 << 26)
#define   EDP_PSR_STATUS_LINK_STANDBY		(2 << 26)
#define   EDP_PSR_STATUS_MAX_SLEEP_TIMER_SHIFT	20
#define   EDP_PSR_STATUS_MAX_SLEEP_TIMER_MASK	0x1f
#define   EDP_PSR_STATUS_COUNT_SHIFT		16
#define   EDP_PSR_STATUS_COUNT_MASK		0xf
#define   EDP_PSR_STATUS_AUX_ERROR		(1 << 15)
#define   EDP_PSR_STATUS_AUX_SENDING		(1 << 12)
#define   EDP_PSR_STATUS_SENDING_IDLE		(1 << 9)
#define   EDP_PSR_STATUS_SENDING_TP2_TP3	(1 << 8)
#define   EDP_PSR_STATUS_SENDING_TP1		(1 << 4)
#define   EDP_PSR_STATUS_IDLE_MASK		0xf

#define EDP_PSR_PERF_CNT		_MMIO(dev_priv->psr_mmio_base + 0x44)
#define   EDP_PSR_PERF_CNT_MASK		0xffffff

#define EDP_PSR_DEBUG				_MMIO(dev_priv->psr_mmio_base + 0x60) /* PSR_MASK on SKL+ */
#define   EDP_PSR_DEBUG_MASK_MAX_SLEEP         (1 << 28)
#define   EDP_PSR_DEBUG_MASK_LPSP              (1 << 27)
#define   EDP_PSR_DEBUG_MASK_MEMUP             (1 << 26)
#define   EDP_PSR_DEBUG_MASK_HPD               (1 << 25)
#define   EDP_PSR_DEBUG_MASK_DISP_REG_WRITE    (1 << 16) /* Reserved in ICL+ */
#define   EDP_PSR_DEBUG_EXIT_ON_PIXEL_UNDERRUN (1 << 15) /* SKL+ */

#define EDP_PSR2_CTL			_MMIO(0x6f900)
#define   EDP_PSR2_ENABLE		(1 << 31)
#define   EDP_SU_TRACK_ENABLE		(1 << 30)
#define   EDP_Y_COORDINATE_VALID	(1 << 26) /* GLK and CNL+ */
#define   EDP_Y_COORDINATE_ENABLE	(1 << 25) /* GLK and CNL+ */
#define   EDP_MAX_SU_DISABLE_TIME(t)	((t) << 20)
#define   EDP_MAX_SU_DISABLE_TIME_MASK	(0x1f << 20)
#define   EDP_PSR2_TP2_TIME_500us	(0 << 8)
#define   EDP_PSR2_TP2_TIME_100us	(1 << 8)
#define   EDP_PSR2_TP2_TIME_2500us	(2 << 8)
#define   EDP_PSR2_TP2_TIME_50us	(3 << 8)
#define   EDP_PSR2_TP2_TIME_MASK	(3 << 8)
#define   EDP_PSR2_FRAME_BEFORE_SU_SHIFT 4
#define   EDP_PSR2_FRAME_BEFORE_SU_MASK	(0xf << 4)
#define   EDP_PSR2_FRAME_BEFORE_SU(a)	((a) << 4)
#define   EDP_PSR2_IDLE_FRAME_MASK	0xf
#define   EDP_PSR2_IDLE_FRAME_SHIFT	0

#define _PSR_EVENT_TRANS_A			0x60848
#define _PSR_EVENT_TRANS_B			0x61848
#define _PSR_EVENT_TRANS_C			0x62848
#define _PSR_EVENT_TRANS_D			0x63848
#define _PSR_EVENT_TRANS_EDP			0x6F848
#define PSR_EVENT(trans)			_MMIO_TRANS2(trans, _PSR_EVENT_TRANS_A)
#define  PSR_EVENT_PSR2_WD_TIMER_EXPIRE		(1 << 17)
#define  PSR_EVENT_PSR2_DISABLED		(1 << 16)
#define  PSR_EVENT_SU_DIRTY_FIFO_UNDERRUN	(1 << 15)
#define  PSR_EVENT_SU_CRC_FIFO_UNDERRUN		(1 << 14)
#define  PSR_EVENT_GRAPHICS_RESET		(1 << 12)
#define  PSR_EVENT_PCH_INTERRUPT		(1 << 11)
#define  PSR_EVENT_MEMORY_UP			(1 << 10)
#define  PSR_EVENT_FRONT_BUFFER_MODIFY		(1 << 9)
#define  PSR_EVENT_WD_TIMER_EXPIRE		(1 << 8)
#define  PSR_EVENT_PIPE_REGISTERS_UPDATE	(1 << 6)
#define  PSR_EVENT_REGISTER_UPDATE		(1 << 5) /* Reserved in ICL+ */
#define  PSR_EVENT_HDCP_ENABLE			(1 << 4)
#define  PSR_EVENT_KVMR_SESSION_ENABLE		(1 << 3)
#define  PSR_EVENT_VBI_ENABLE			(1 << 2)
#define  PSR_EVENT_LPSP_MODE_EXIT		(1 << 1)
#define  PSR_EVENT_PSR_DISABLE			(1 << 0)

#define EDP_PSR2_STATUS			_MMIO(0x6f940)
#define EDP_PSR2_STATUS_STATE_MASK     (0xf << 28)
#define EDP_PSR2_STATUS_STATE_SHIFT    28

#define _PSR2_SU_STATUS_0		0x6F914
#define _PSR2_SU_STATUS_1		0x6F918
#define _PSR2_SU_STATUS_2		0x6F91C
#define _PSR2_SU_STATUS(index)		_MMIO(_PICK_EVEN((index), _PSR2_SU_STATUS_0, _PSR2_SU_STATUS_1))
#define PSR2_SU_STATUS(frame)		(_PSR2_SU_STATUS((frame) / 3))
#define PSR2_SU_STATUS_SHIFT(frame)	(((frame) % 3) * 10)
#define PSR2_SU_STATUS_MASK(frame)	(0x3ff << PSR2_SU_STATUS_SHIFT(frame))
#define PSR2_SU_STATUS_FRAMES		8

/* VGA port control */
#define ADPA			_MMIO(0x61100)
#define PCH_ADPA                _MMIO(0xe1100)
#define VLV_ADPA		_MMIO(VLV_DISPLAY_BASE + 0x61100)

#define   ADPA_DAC_ENABLE	(1 << 31)
#define   ADPA_DAC_DISABLE	0
#define   ADPA_PIPE_SEL_SHIFT		30
#define   ADPA_PIPE_SEL_MASK		(1 << 30)
#define   ADPA_PIPE_SEL(pipe)		((pipe) << 30)
#define   ADPA_PIPE_SEL_SHIFT_CPT	29
#define   ADPA_PIPE_SEL_MASK_CPT	(3 << 29)
#define   ADPA_PIPE_SEL_CPT(pipe)	((pipe) << 29)
#define   ADPA_CRT_HOTPLUG_MASK  0x03ff0000 /* bit 25-16 */
#define   ADPA_CRT_HOTPLUG_MONITOR_NONE  (0 << 24)
#define   ADPA_CRT_HOTPLUG_MONITOR_MASK  (3 << 24)
#define   ADPA_CRT_HOTPLUG_MONITOR_COLOR (3 << 24)
#define   ADPA_CRT_HOTPLUG_MONITOR_MONO  (2 << 24)
#define   ADPA_CRT_HOTPLUG_ENABLE        (1 << 23)
#define   ADPA_CRT_HOTPLUG_PERIOD_64     (0 << 22)
#define   ADPA_CRT_HOTPLUG_PERIOD_128    (1 << 22)
#define   ADPA_CRT_HOTPLUG_WARMUP_5MS    (0 << 21)
#define   ADPA_CRT_HOTPLUG_WARMUP_10MS   (1 << 21)
#define   ADPA_CRT_HOTPLUG_SAMPLE_2S     (0 << 20)
#define   ADPA_CRT_HOTPLUG_SAMPLE_4S     (1 << 20)
#define   ADPA_CRT_HOTPLUG_VOLTAGE_40    (0 << 18)
#define   ADPA_CRT_HOTPLUG_VOLTAGE_50    (1 << 18)
#define   ADPA_CRT_HOTPLUG_VOLTAGE_60    (2 << 18)
#define   ADPA_CRT_HOTPLUG_VOLTAGE_70    (3 << 18)
#define   ADPA_CRT_HOTPLUG_VOLREF_325MV  (0 << 17)
#define   ADPA_CRT_HOTPLUG_VOLREF_475MV  (1 << 17)
#define   ADPA_CRT_HOTPLUG_FORCE_TRIGGER (1 << 16)
#define   ADPA_USE_VGA_HVPOLARITY (1 << 15)
#define   ADPA_SETS_HVPOLARITY	0
#define   ADPA_VSYNC_CNTL_DISABLE (1 << 10)
#define   ADPA_VSYNC_CNTL_ENABLE 0
#define   ADPA_HSYNC_CNTL_DISABLE (1 << 11)
#define   ADPA_HSYNC_CNTL_ENABLE 0
#define   ADPA_VSYNC_ACTIVE_HIGH (1 << 4)
#define   ADPA_VSYNC_ACTIVE_LOW	0
#define   ADPA_HSYNC_ACTIVE_HIGH (1 << 3)
#define   ADPA_HSYNC_ACTIVE_LOW	0
#define   ADPA_DPMS_MASK	(~(3 << 10))
#define   ADPA_DPMS_ON		(0 << 10)
#define   ADPA_DPMS_SUSPEND	(1 << 10)
#define   ADPA_DPMS_STANDBY	(2 << 10)
#define   ADPA_DPMS_OFF		(3 << 10)


/* Hotplug control (945+ only) */
#define PORT_HOTPLUG_EN		_MMIO(DISPLAY_MMIO_BASE(dev_priv) + 0x61110)
#define   PORTB_HOTPLUG_INT_EN			(1 << 29)
#define   PORTC_HOTPLUG_INT_EN			(1 << 28)
#define   PORTD_HOTPLUG_INT_EN			(1 << 27)
#define   SDVOB_HOTPLUG_INT_EN			(1 << 26)
#define   SDVOC_HOTPLUG_INT_EN			(1 << 25)
#define   TV_HOTPLUG_INT_EN			(1 << 18)
#define   CRT_HOTPLUG_INT_EN			(1 << 9)
#define HOTPLUG_INT_EN_MASK			(PORTB_HOTPLUG_INT_EN | \
						 PORTC_HOTPLUG_INT_EN | \
						 PORTD_HOTPLUG_INT_EN | \
						 SDVOC_HOTPLUG_INT_EN | \
						 SDVOB_HOTPLUG_INT_EN | \
						 CRT_HOTPLUG_INT_EN)
#define   CRT_HOTPLUG_FORCE_DETECT		(1 << 3)
#define CRT_HOTPLUG_ACTIVATION_PERIOD_32	(0 << 8)
/* must use period 64 on GM45 according to docs */
#define CRT_HOTPLUG_ACTIVATION_PERIOD_64	(1 << 8)
#define CRT_HOTPLUG_DAC_ON_TIME_2M		(0 << 7)
#define CRT_HOTPLUG_DAC_ON_TIME_4M		(1 << 7)
#define CRT_HOTPLUG_VOLTAGE_COMPARE_40		(0 << 5)
#define CRT_HOTPLUG_VOLTAGE_COMPARE_50		(1 << 5)
#define CRT_HOTPLUG_VOLTAGE_COMPARE_60		(2 << 5)
#define CRT_HOTPLUG_VOLTAGE_COMPARE_70		(3 << 5)
#define CRT_HOTPLUG_VOLTAGE_COMPARE_MASK	(3 << 5)
#define CRT_HOTPLUG_DETECT_DELAY_1G		(0 << 4)
#define CRT_HOTPLUG_DETECT_DELAY_2G		(1 << 4)
#define CRT_HOTPLUG_DETECT_VOLTAGE_325MV	(0 << 2)
#define CRT_HOTPLUG_DETECT_VOLTAGE_475MV	(1 << 2)

#define PORT_HOTPLUG_STAT	_MMIO(DISPLAY_MMIO_BASE(dev_priv) + 0x61114)
/*
 * HDMI/DP bits are g4x+
 *
 * WARNING: Bspec for hpd status bits on gen4 seems to be completely confused.
 * Please check the detailed lore in the commit message for for experimental
 * evidence.
 */
/* Bspec says GM45 should match G4X/VLV/CHV, but reality disagrees */
#define   PORTD_HOTPLUG_LIVE_STATUS_GM45	(1 << 29)
#define   PORTC_HOTPLUG_LIVE_STATUS_GM45	(1 << 28)
#define   PORTB_HOTPLUG_LIVE_STATUS_GM45	(1 << 27)
/* G4X/VLV/CHV DP/HDMI bits again match Bspec */
#define   PORTD_HOTPLUG_LIVE_STATUS_G4X		(1 << 27)
#define   PORTC_HOTPLUG_LIVE_STATUS_G4X		(1 << 28)
#define   PORTB_HOTPLUG_LIVE_STATUS_G4X		(1 << 29)
#define   PORTD_HOTPLUG_INT_STATUS		(3 << 21)
#define   PORTD_HOTPLUG_INT_LONG_PULSE		(2 << 21)
#define   PORTD_HOTPLUG_INT_SHORT_PULSE		(1 << 21)
#define   PORTC_HOTPLUG_INT_STATUS		(3 << 19)
#define   PORTC_HOTPLUG_INT_LONG_PULSE		(2 << 19)
#define   PORTC_HOTPLUG_INT_SHORT_PULSE		(1 << 19)
#define   PORTB_HOTPLUG_INT_STATUS		(3 << 17)
#define   PORTB_HOTPLUG_INT_LONG_PULSE		(2 << 17)
#define   PORTB_HOTPLUG_INT_SHORT_PLUSE		(1 << 17)
/* CRT/TV common between gen3+ */
#define   CRT_HOTPLUG_INT_STATUS		(1 << 11)
#define   TV_HOTPLUG_INT_STATUS			(1 << 10)
#define   CRT_HOTPLUG_MONITOR_MASK		(3 << 8)
#define   CRT_HOTPLUG_MONITOR_COLOR		(3 << 8)
#define   CRT_HOTPLUG_MONITOR_MONO		(2 << 8)
#define   CRT_HOTPLUG_MONITOR_NONE		(0 << 8)
#define   DP_AUX_CHANNEL_D_INT_STATUS_G4X	(1 << 6)
#define   DP_AUX_CHANNEL_C_INT_STATUS_G4X	(1 << 5)
#define   DP_AUX_CHANNEL_B_INT_STATUS_G4X	(1 << 4)
#define   DP_AUX_CHANNEL_MASK_INT_STATUS_G4X	(7 << 4)

/* SDVO is different across gen3/4 */
#define   SDVOC_HOTPLUG_INT_STATUS_G4X		(1 << 3)
#define   SDVOB_HOTPLUG_INT_STATUS_G4X		(1 << 2)
/*
 * Bspec seems to be seriously misleaded about the SDVO hpd bits on i965g/gm,
 * since reality corrobates that they're the same as on gen3. But keep these
 * bits here (and the comment!) to help any other lost wanderers back onto the
 * right tracks.
 */
#define   SDVOC_HOTPLUG_INT_STATUS_I965		(3 << 4)
#define   SDVOB_HOTPLUG_INT_STATUS_I965		(3 << 2)
#define   SDVOC_HOTPLUG_INT_STATUS_I915		(1 << 7)
#define   SDVOB_HOTPLUG_INT_STATUS_I915		(1 << 6)
#define   HOTPLUG_INT_STATUS_G4X		(CRT_HOTPLUG_INT_STATUS | \
						 SDVOB_HOTPLUG_INT_STATUS_G4X | \
						 SDVOC_HOTPLUG_INT_STATUS_G4X | \
						 PORTB_HOTPLUG_INT_STATUS | \
						 PORTC_HOTPLUG_INT_STATUS | \
						 PORTD_HOTPLUG_INT_STATUS)

#define HOTPLUG_INT_STATUS_I915			(CRT_HOTPLUG_INT_STATUS | \
						 SDVOB_HOTPLUG_INT_STATUS_I915 | \
						 SDVOC_HOTPLUG_INT_STATUS_I915 | \
						 PORTB_HOTPLUG_INT_STATUS | \
						 PORTC_HOTPLUG_INT_STATUS | \
						 PORTD_HOTPLUG_INT_STATUS)

/* SDVO and HDMI port control.
 * The same register may be used for SDVO or HDMI */
#define _GEN3_SDVOB	0x61140
#define _GEN3_SDVOC	0x61160
#define GEN3_SDVOB	_MMIO(_GEN3_SDVOB)
#define GEN3_SDVOC	_MMIO(_GEN3_SDVOC)
#define GEN4_HDMIB	GEN3_SDVOB
#define GEN4_HDMIC	GEN3_SDVOC
#define VLV_HDMIB	_MMIO(VLV_DISPLAY_BASE + 0x61140)
#define VLV_HDMIC	_MMIO(VLV_DISPLAY_BASE + 0x61160)
#define CHV_HDMID	_MMIO(VLV_DISPLAY_BASE + 0x6116C)
#define PCH_SDVOB	_MMIO(0xe1140)
#define PCH_HDMIB	PCH_SDVOB
#define PCH_HDMIC	_MMIO(0xe1150)
#define PCH_HDMID	_MMIO(0xe1160)

#define PORT_DFT_I9XX				_MMIO(0x61150)
#define   DC_BALANCE_RESET			(1 << 25)
#define PORT_DFT2_G4X		_MMIO(DISPLAY_MMIO_BASE(dev_priv) + 0x61154)
#define   DC_BALANCE_RESET_VLV			(1 << 31)
#define   PIPE_SCRAMBLE_RESET_MASK		((1 << 14) | (0x3 << 0))
#define   PIPE_C_SCRAMBLE_RESET			(1 << 14) /* chv */
#define   PIPE_B_SCRAMBLE_RESET			(1 << 1)
#define   PIPE_A_SCRAMBLE_RESET			(1 << 0)

/* Gen 3 SDVO bits: */
#define   SDVO_ENABLE				(1 << 31)
#define   SDVO_PIPE_SEL_SHIFT			30
#define   SDVO_PIPE_SEL_MASK			(1 << 30)
#define   SDVO_PIPE_SEL(pipe)			((pipe) << 30)
#define   SDVO_STALL_SELECT			(1 << 29)
#define   SDVO_INTERRUPT_ENABLE			(1 << 26)
/*
 * 915G/GM SDVO pixel multiplier.
 * Programmed value is multiplier - 1, up to 5x.
 * \sa DPLL_MD_UDI_MULTIPLIER_MASK
 */
#define   SDVO_PORT_MULTIPLY_MASK		(7 << 23)
#define   SDVO_PORT_MULTIPLY_SHIFT		23
#define   SDVO_PHASE_SELECT_MASK		(15 << 19)
#define   SDVO_PHASE_SELECT_DEFAULT		(6 << 19)
#define   SDVO_CLOCK_OUTPUT_INVERT		(1 << 18)
#define   SDVOC_GANG_MODE			(1 << 16) /* Port C only */
#define   SDVO_BORDER_ENABLE			(1 << 7) /* SDVO only */
#define   SDVOB_PCIE_CONCURRENCY		(1 << 3) /* Port B only */
#define   SDVO_DETECTED				(1 << 2)
/* Bits to be preserved when writing */
#define   SDVOB_PRESERVE_MASK ((1 << 17) | (1 << 16) | (1 << 14) | \
			       SDVO_INTERRUPT_ENABLE)
#define   SDVOC_PRESERVE_MASK ((1 << 17) | SDVO_INTERRUPT_ENABLE)

/* Gen 4 SDVO/HDMI bits: */
#define   SDVO_COLOR_FORMAT_8bpc		(0 << 26)
#define   SDVO_COLOR_FORMAT_MASK		(7 << 26)
#define   SDVO_ENCODING_SDVO			(0 << 10)
#define   SDVO_ENCODING_HDMI			(2 << 10)
#define   HDMI_MODE_SELECT_HDMI			(1 << 9) /* HDMI only */
#define   HDMI_MODE_SELECT_DVI			(0 << 9) /* HDMI only */
#define   HDMI_COLOR_RANGE_16_235		(1 << 8) /* HDMI only */
#define   SDVO_AUDIO_ENABLE			(1 << 6)
/* VSYNC/HSYNC bits new with 965, default is to be set */
#define   SDVO_VSYNC_ACTIVE_HIGH		(1 << 4)
#define   SDVO_HSYNC_ACTIVE_HIGH		(1 << 3)

/* Gen 5 (IBX) SDVO/HDMI bits: */
#define   HDMI_COLOR_FORMAT_12bpc		(3 << 26) /* HDMI only */
#define   SDVOB_HOTPLUG_ENABLE			(1 << 23) /* SDVO only */

/* Gen 6 (CPT) SDVO/HDMI bits: */
#define   SDVO_PIPE_SEL_SHIFT_CPT		29
#define   SDVO_PIPE_SEL_MASK_CPT		(3 << 29)
#define   SDVO_PIPE_SEL_CPT(pipe)		((pipe) << 29)

/* CHV SDVO/HDMI bits: */
#define   SDVO_PIPE_SEL_SHIFT_CHV		24
#define   SDVO_PIPE_SEL_MASK_CHV		(3 << 24)
#define   SDVO_PIPE_SEL_CHV(pipe)		((pipe) << 24)


/* DVO port control */
#define _DVOA			0x61120
#define DVOA			_MMIO(_DVOA)
#define _DVOB			0x61140
#define DVOB			_MMIO(_DVOB)
#define _DVOC			0x61160
#define DVOC			_MMIO(_DVOC)
#define   DVO_ENABLE			(1 << 31)
#define   DVO_PIPE_SEL_SHIFT		30
#define   DVO_PIPE_SEL_MASK		(1 << 30)
#define   DVO_PIPE_SEL(pipe)		((pipe) << 30)
#define   DVO_PIPE_STALL_UNUSED		(0 << 28)
#define   DVO_PIPE_STALL		(1 << 28)
#define   DVO_PIPE_STALL_TV		(2 << 28)
#define   DVO_PIPE_STALL_MASK		(3 << 28)
#define   DVO_USE_VGA_SYNC		(1 << 15)
#define   DVO_DATA_ORDER_I740		(0 << 14)
#define   DVO_DATA_ORDER_FP		(1 << 14)
#define   DVO_VSYNC_DISABLE		(1 << 11)
#define   DVO_HSYNC_DISABLE		(1 << 10)
#define   DVO_VSYNC_TRISTATE		(1 << 9)
#define   DVO_HSYNC_TRISTATE		(1 << 8)
#define   DVO_BORDER_ENABLE		(1 << 7)
#define   DVO_DATA_ORDER_GBRG		(1 << 6)
#define   DVO_DATA_ORDER_RGGB		(0 << 6)
#define   DVO_DATA_ORDER_GBRG_ERRATA	(0 << 6)
#define   DVO_DATA_ORDER_RGGB_ERRATA	(1 << 6)
#define   DVO_VSYNC_ACTIVE_HIGH		(1 << 4)
#define   DVO_HSYNC_ACTIVE_HIGH		(1 << 3)
#define   DVO_BLANK_ACTIVE_HIGH		(1 << 2)
#define   DVO_OUTPUT_CSTATE_PIXELS	(1 << 1)	/* SDG only */
#define   DVO_OUTPUT_SOURCE_SIZE_PIXELS	(1 << 0)	/* SDG only */
#define   DVO_PRESERVE_MASK		(0x7 << 24)
#define DVOA_SRCDIM		_MMIO(0x61124)
#define DVOB_SRCDIM		_MMIO(0x61144)
#define DVOC_SRCDIM		_MMIO(0x61164)
#define   DVO_SRCDIM_HORIZONTAL_SHIFT	12
#define   DVO_SRCDIM_VERTICAL_SHIFT	0

/* LVDS port control */
#define LVDS			_MMIO(0x61180)
/*
 * Enables the LVDS port.  This bit must be set before DPLLs are enabled, as
 * the DPLL semantics change when the LVDS is assigned to that pipe.
 */
#define   LVDS_PORT_EN			(1 << 31)
/* Selects pipe B for LVDS data.  Must be set on pre-965. */
#define   LVDS_PIPE_SEL_SHIFT		30
#define   LVDS_PIPE_SEL_MASK		(1 << 30)
#define   LVDS_PIPE_SEL(pipe)		((pipe) << 30)
#define   LVDS_PIPE_SEL_SHIFT_CPT	29
#define   LVDS_PIPE_SEL_MASK_CPT	(3 << 29)
#define   LVDS_PIPE_SEL_CPT(pipe)	((pipe) << 29)
/* LVDS dithering flag on 965/g4x platform */
#define   LVDS_ENABLE_DITHER		(1 << 25)
/* LVDS sync polarity flags. Set to invert (i.e. negative) */
#define   LVDS_VSYNC_POLARITY		(1 << 21)
#define   LVDS_HSYNC_POLARITY		(1 << 20)

/* Enable border for unscaled (or aspect-scaled) display */
#define   LVDS_BORDER_ENABLE		(1 << 15)
/*
 * Enables the A0-A2 data pairs and CLKA, containing 18 bits of color data per
 * pixel.
 */
#define   LVDS_A0A2_CLKA_POWER_MASK	(3 << 8)
#define   LVDS_A0A2_CLKA_POWER_DOWN	(0 << 8)
#define   LVDS_A0A2_CLKA_POWER_UP	(3 << 8)
/*
 * Controls the A3 data pair, which contains the additional LSBs for 24 bit
 * mode.  Only enabled if LVDS_A0A2_CLKA_POWER_UP also indicates it should be
 * on.
 */
#define   LVDS_A3_POWER_MASK		(3 << 6)
#define   LVDS_A3_POWER_DOWN		(0 << 6)
#define   LVDS_A3_POWER_UP		(3 << 6)
/*
 * Controls the CLKB pair.  This should only be set when LVDS_B0B3_POWER_UP
 * is set.
 */
#define   LVDS_CLKB_POWER_MASK		(3 << 4)
#define   LVDS_CLKB_POWER_DOWN		(0 << 4)
#define   LVDS_CLKB_POWER_UP		(3 << 4)
/*
 * Controls the B0-B3 data pairs.  This must be set to match the DPLL p2
 * setting for whether we are in dual-channel mode.  The B3 pair will
 * additionally only be powered up when LVDS_A3_POWER_UP is set.
 */
#define   LVDS_B0B3_POWER_MASK		(3 << 2)
#define   LVDS_B0B3_POWER_DOWN		(0 << 2)
#define   LVDS_B0B3_POWER_UP		(3 << 2)

/* Video Data Island Packet control */
#define VIDEO_DIP_DATA		_MMIO(0x61178)
/* Read the description of VIDEO_DIP_DATA (before Haswell) or VIDEO_DIP_ECC
 * (Haswell and newer) to see which VIDEO_DIP_DATA byte corresponds to each byte
 * of the infoframe structure specified by CEA-861. */
#define   VIDEO_DIP_DATA_SIZE	32
#define   VIDEO_DIP_VSC_DATA_SIZE	36
#define   VIDEO_DIP_PPS_DATA_SIZE	132
#define VIDEO_DIP_CTL		_MMIO(0x61170)
/* Pre HSW: */
#define   VIDEO_DIP_ENABLE		(1 << 31)
#define   VIDEO_DIP_PORT(port)		((port) << 29)
#define   VIDEO_DIP_PORT_MASK		(3 << 29)
#define   VIDEO_DIP_ENABLE_GCP		(1 << 25) /* ilk+ */
#define   VIDEO_DIP_ENABLE_AVI		(1 << 21)
#define   VIDEO_DIP_ENABLE_VENDOR	(2 << 21)
#define   VIDEO_DIP_ENABLE_GAMUT	(4 << 21) /* ilk+ */
#define   VIDEO_DIP_ENABLE_SPD		(8 << 21)
#define   VIDEO_DIP_SELECT_AVI		(0 << 19)
#define   VIDEO_DIP_SELECT_VENDOR	(1 << 19)
#define   VIDEO_DIP_SELECT_GAMUT	(2 << 19)
#define   VIDEO_DIP_SELECT_SPD		(3 << 19)
#define   VIDEO_DIP_SELECT_MASK		(3 << 19)
#define   VIDEO_DIP_FREQ_ONCE		(0 << 16)
#define   VIDEO_DIP_FREQ_VSYNC		(1 << 16)
#define   VIDEO_DIP_FREQ_2VSYNC		(2 << 16)
#define   VIDEO_DIP_FREQ_MASK		(3 << 16)
/* HSW and later: */
#define   DRM_DIP_ENABLE		(1 << 28)
#define   PSR_VSC_BIT_7_SET		(1 << 27)
#define   VSC_SELECT_MASK		(0x3 << 25)
#define   VSC_SELECT_SHIFT		25
#define   VSC_DIP_HW_HEA_DATA		(0 << 25)
#define   VSC_DIP_HW_HEA_SW_DATA	(1 << 25)
#define   VSC_DIP_HW_DATA_SW_HEA	(2 << 25)
#define   VSC_DIP_SW_HEA_DATA		(3 << 25)
#define   VDIP_ENABLE_PPS		(1 << 24)
#define   VIDEO_DIP_ENABLE_VSC_HSW	(1 << 20)
#define   VIDEO_DIP_ENABLE_GCP_HSW	(1 << 16)
#define   VIDEO_DIP_ENABLE_AVI_HSW	(1 << 12)
#define   VIDEO_DIP_ENABLE_VS_HSW	(1 << 8)
#define   VIDEO_DIP_ENABLE_GMP_HSW	(1 << 4)
#define   VIDEO_DIP_ENABLE_SPD_HSW	(1 << 0)

/* Panel power sequencing */
#define PPS_BASE			0x61200
#define VLV_PPS_BASE			(VLV_DISPLAY_BASE + PPS_BASE)
#define PCH_PPS_BASE			0xC7200

#define _MMIO_PPS(pps_idx, reg)		_MMIO(dev_priv->pps_mmio_base -	\
					      PPS_BASE + (reg) +	\
					      (pps_idx) * 0x100)

#define _PP_STATUS			0x61200
#define PP_STATUS(pps_idx)		_MMIO_PPS(pps_idx, _PP_STATUS)
#define   PP_ON				REG_BIT(31)

#define _PP_CONTROL_1			0xc7204
#define _PP_CONTROL_2			0xc7304
#define ICP_PP_CONTROL(x)		_MMIO(((x) == 1) ? _PP_CONTROL_1 : \
					      _PP_CONTROL_2)
#define  POWER_CYCLE_DELAY_MASK		REG_GENMASK(8, 4)
#define  VDD_OVERRIDE_FORCE		REG_BIT(3)
#define  BACKLIGHT_ENABLE		REG_BIT(2)
#define  PWR_DOWN_ON_RESET		REG_BIT(1)
#define  PWR_STATE_TARGET		REG_BIT(0)
/*
 * Indicates that all dependencies of the panel are on:
 *
 * - PLL enabled
 * - pipe enabled
 * - LVDS/DVOB/DVOC on
 */
#define   PP_READY			REG_BIT(30)
#define   PP_SEQUENCE_MASK		REG_GENMASK(29, 28)
#define   PP_SEQUENCE_NONE		REG_FIELD_PREP(PP_SEQUENCE_MASK, 0)
#define   PP_SEQUENCE_POWER_UP		REG_FIELD_PREP(PP_SEQUENCE_MASK, 1)
#define   PP_SEQUENCE_POWER_DOWN	REG_FIELD_PREP(PP_SEQUENCE_MASK, 2)
#define   PP_CYCLE_DELAY_ACTIVE		REG_BIT(27)
#define   PP_SEQUENCE_STATE_MASK	REG_GENMASK(3, 0)
#define   PP_SEQUENCE_STATE_OFF_IDLE	REG_FIELD_PREP(PP_SEQUENCE_STATE_MASK, 0x0)
#define   PP_SEQUENCE_STATE_OFF_S0_1	REG_FIELD_PREP(PP_SEQUENCE_STATE_MASK, 0x1)
#define   PP_SEQUENCE_STATE_OFF_S0_2	REG_FIELD_PREP(PP_SEQUENCE_STATE_MASK, 0x2)
#define   PP_SEQUENCE_STATE_OFF_S0_3	REG_FIELD_PREP(PP_SEQUENCE_STATE_MASK, 0x3)
#define   PP_SEQUENCE_STATE_ON_IDLE	REG_FIELD_PREP(PP_SEQUENCE_STATE_MASK, 0x8)
#define   PP_SEQUENCE_STATE_ON_S1_1	REG_FIELD_PREP(PP_SEQUENCE_STATE_MASK, 0x9)
#define   PP_SEQUENCE_STATE_ON_S1_2	REG_FIELD_PREP(PP_SEQUENCE_STATE_MASK, 0xa)
#define   PP_SEQUENCE_STATE_ON_S1_3	REG_FIELD_PREP(PP_SEQUENCE_STATE_MASK, 0xb)
#define   PP_SEQUENCE_STATE_RESET	REG_FIELD_PREP(PP_SEQUENCE_STATE_MASK, 0xf)

#define _PP_CONTROL			0x61204
#define PP_CONTROL(pps_idx)		_MMIO_PPS(pps_idx, _PP_CONTROL)
#define  PANEL_UNLOCK_MASK		REG_GENMASK(31, 16)
#define  PANEL_UNLOCK_REGS		REG_FIELD_PREP(PANEL_UNLOCK_MASK, 0xabcd)
#define  BXT_POWER_CYCLE_DELAY_MASK	REG_GENMASK(8, 4)
#define  EDP_FORCE_VDD			REG_BIT(3)
#define  EDP_BLC_ENABLE			REG_BIT(2)
#define  PANEL_POWER_RESET		REG_BIT(1)
#define  PANEL_POWER_ON			REG_BIT(0)

#define _PP_ON_DELAYS			0x61208
#define PP_ON_DELAYS(pps_idx)		_MMIO_PPS(pps_idx, _PP_ON_DELAYS)
#define  PANEL_PORT_SELECT_MASK		REG_GENMASK(31, 30)
#define  PANEL_PORT_SELECT_LVDS		REG_FIELD_PREP(PANEL_PORT_SELECT_MASK, 0)
#define  PANEL_PORT_SELECT_DPA		REG_FIELD_PREP(PANEL_PORT_SELECT_MASK, 1)
#define  PANEL_PORT_SELECT_DPC		REG_FIELD_PREP(PANEL_PORT_SELECT_MASK, 2)
#define  PANEL_PORT_SELECT_DPD		REG_FIELD_PREP(PANEL_PORT_SELECT_MASK, 3)
#define  PANEL_PORT_SELECT_VLV(port)	REG_FIELD_PREP(PANEL_PORT_SELECT_MASK, port)
#define  PANEL_POWER_UP_DELAY_MASK	REG_GENMASK(28, 16)
#define  PANEL_LIGHT_ON_DELAY_MASK	REG_GENMASK(12, 0)

#define _PP_OFF_DELAYS			0x6120C
#define PP_OFF_DELAYS(pps_idx)		_MMIO_PPS(pps_idx, _PP_OFF_DELAYS)
#define  PANEL_POWER_DOWN_DELAY_MASK	REG_GENMASK(28, 16)
#define  PANEL_LIGHT_OFF_DELAY_MASK	REG_GENMASK(12, 0)

#define _PP_DIVISOR			0x61210
#define PP_DIVISOR(pps_idx)		_MMIO_PPS(pps_idx, _PP_DIVISOR)
#define  PP_REFERENCE_DIVIDER_MASK	REG_GENMASK(31, 8)
#define  PANEL_POWER_CYCLE_DELAY_MASK	REG_GENMASK(4, 0)

/* Panel fitting */
#define PFIT_CONTROL	_MMIO(DISPLAY_MMIO_BASE(dev_priv) + 0x61230)
#define   PFIT_ENABLE		(1 << 31)
#define   PFIT_PIPE_MASK	(3 << 29)
#define   PFIT_PIPE_SHIFT	29
#define   VERT_INTERP_DISABLE	(0 << 10)
#define   VERT_INTERP_BILINEAR	(1 << 10)
#define   VERT_INTERP_MASK	(3 << 10)
#define   VERT_AUTO_SCALE	(1 << 9)
#define   HORIZ_INTERP_DISABLE	(0 << 6)
#define   HORIZ_INTERP_BILINEAR	(1 << 6)
#define   HORIZ_INTERP_MASK	(3 << 6)
#define   HORIZ_AUTO_SCALE	(1 << 5)
#define   PANEL_8TO6_DITHER_ENABLE (1 << 3)
#define   PFIT_FILTER_FUZZY	(0 << 24)
#define   PFIT_SCALING_AUTO	(0 << 26)
#define   PFIT_SCALING_PROGRAMMED (1 << 26)
#define   PFIT_SCALING_PILLAR	(2 << 26)
#define   PFIT_SCALING_LETTER	(3 << 26)
#define PFIT_PGM_RATIOS _MMIO(DISPLAY_MMIO_BASE(dev_priv) + 0x61234)
/* Pre-965 */
#define		PFIT_VERT_SCALE_SHIFT		20
#define		PFIT_VERT_SCALE_MASK		0xfff00000
#define		PFIT_HORIZ_SCALE_SHIFT		4
#define		PFIT_HORIZ_SCALE_MASK		0x0000fff0
/* 965+ */
#define		PFIT_VERT_SCALE_SHIFT_965	16
#define		PFIT_VERT_SCALE_MASK_965	0x1fff0000
#define		PFIT_HORIZ_SCALE_SHIFT_965	0
#define		PFIT_HORIZ_SCALE_MASK_965	0x00001fff

#define PFIT_AUTO_RATIOS _MMIO(DISPLAY_MMIO_BASE(dev_priv) + 0x61238)

#define _VLV_BLC_PWM_CTL2_A (DISPLAY_MMIO_BASE(dev_priv) + 0x61250)
#define _VLV_BLC_PWM_CTL2_B (DISPLAY_MMIO_BASE(dev_priv) + 0x61350)
#define VLV_BLC_PWM_CTL2(pipe) _MMIO_PIPE(pipe, _VLV_BLC_PWM_CTL2_A, \
					 _VLV_BLC_PWM_CTL2_B)

#define _VLV_BLC_PWM_CTL_A (DISPLAY_MMIO_BASE(dev_priv) + 0x61254)
#define _VLV_BLC_PWM_CTL_B (DISPLAY_MMIO_BASE(dev_priv) + 0x61354)
#define VLV_BLC_PWM_CTL(pipe) _MMIO_PIPE(pipe, _VLV_BLC_PWM_CTL_A, \
					_VLV_BLC_PWM_CTL_B)

#define _VLV_BLC_HIST_CTL_A (DISPLAY_MMIO_BASE(dev_priv) + 0x61260)
#define _VLV_BLC_HIST_CTL_B (DISPLAY_MMIO_BASE(dev_priv) + 0x61360)
#define VLV_BLC_HIST_CTL(pipe) _MMIO_PIPE(pipe, _VLV_BLC_HIST_CTL_A, \
					 _VLV_BLC_HIST_CTL_B)

/* Backlight control */
#define BLC_PWM_CTL2	_MMIO(DISPLAY_MMIO_BASE(dev_priv) + 0x61250) /* 965+ only */
#define   BLM_PWM_ENABLE		(1 << 31)
#define   BLM_COMBINATION_MODE		(1 << 30) /* gen4 only */
#define   BLM_PIPE_SELECT		(1 << 29)
#define   BLM_PIPE_SELECT_IVB		(3 << 29)
#define   BLM_PIPE_A			(0 << 29)
#define   BLM_PIPE_B			(1 << 29)
#define   BLM_PIPE_C			(2 << 29) /* ivb + */
#define   BLM_TRANSCODER_A		BLM_PIPE_A /* hsw */
#define   BLM_TRANSCODER_B		BLM_PIPE_B
#define   BLM_TRANSCODER_C		BLM_PIPE_C
#define   BLM_TRANSCODER_EDP		(3 << 29)
#define   BLM_PIPE(pipe)		((pipe) << 29)
#define   BLM_POLARITY_I965		(1 << 28) /* gen4 only */
#define   BLM_PHASE_IN_INTERUPT_STATUS	(1 << 26)
#define   BLM_PHASE_IN_ENABLE		(1 << 25)
#define   BLM_PHASE_IN_INTERUPT_ENABL	(1 << 24)
#define   BLM_PHASE_IN_TIME_BASE_SHIFT	(16)
#define   BLM_PHASE_IN_TIME_BASE_MASK	(0xff << 16)
#define   BLM_PHASE_IN_COUNT_SHIFT	(8)
#define   BLM_PHASE_IN_COUNT_MASK	(0xff << 8)
#define   BLM_PHASE_IN_INCR_SHIFT	(0)
#define   BLM_PHASE_IN_INCR_MASK	(0xff << 0)
#define BLC_PWM_CTL	_MMIO(DISPLAY_MMIO_BASE(dev_priv) + 0x61254)
/*
 * This is the most significant 15 bits of the number of backlight cycles in a
 * complete cycle of the modulated backlight control.
 *
 * The actual value is this field multiplied by two.
 */
#define   BACKLIGHT_MODULATION_FREQ_SHIFT	(17)
#define   BACKLIGHT_MODULATION_FREQ_MASK	(0x7fff << 17)
#define   BLM_LEGACY_MODE			(1 << 16) /* gen2 only */
/*
 * This is the number of cycles out of the backlight modulation cycle for which
 * the backlight is on.
 *
 * This field must be no greater than the number of cycles in the complete
 * backlight modulation cycle.
 */
#define   BACKLIGHT_DUTY_CYCLE_SHIFT		(0)
#define   BACKLIGHT_DUTY_CYCLE_MASK		(0xffff)
#define   BACKLIGHT_DUTY_CYCLE_MASK_PNV		(0xfffe)
#define   BLM_POLARITY_PNV			(1 << 0) /* pnv only */

#define BLC_HIST_CTL	_MMIO(DISPLAY_MMIO_BASE(dev_priv) + 0x61260)
#define  BLM_HISTOGRAM_ENABLE			(1 << 31)

/* New registers for PCH-split platforms. Safe where new bits show up, the
 * register layout machtes with gen4 BLC_PWM_CTL[12]. */
#define BLC_PWM_CPU_CTL2	_MMIO(0x48250)
#define BLC_PWM_CPU_CTL		_MMIO(0x48254)

#define HSW_BLC_PWM2_CTL	_MMIO(0x48350)

/* PCH CTL1 is totally different, all but the below bits are reserved. CTL2 is
 * like the normal CTL from gen4 and earlier. Hooray for confusing naming. */
#define BLC_PWM_PCH_CTL1	_MMIO(0xc8250)
#define   BLM_PCH_PWM_ENABLE			(1 << 31)
#define   BLM_PCH_OVERRIDE_ENABLE		(1 << 30)
#define   BLM_PCH_POLARITY			(1 << 29)
#define BLC_PWM_PCH_CTL2	_MMIO(0xc8254)

#define UTIL_PIN_CTL		_MMIO(0x48400)
#define   UTIL_PIN_ENABLE	(1 << 31)

#define   UTIL_PIN_PIPE(x)     ((x) << 29)
#define   UTIL_PIN_PIPE_MASK   (3 << 29)
#define   UTIL_PIN_MODE_PWM    (1 << 24)
#define   UTIL_PIN_MODE_MASK   (0xf << 24)
#define   UTIL_PIN_POLARITY    (1 << 22)

/* BXT backlight register definition. */
#define _BXT_BLC_PWM_CTL1			0xC8250
#define   BXT_BLC_PWM_ENABLE			(1 << 31)
#define   BXT_BLC_PWM_POLARITY			(1 << 29)
#define _BXT_BLC_PWM_FREQ1			0xC8254
#define _BXT_BLC_PWM_DUTY1			0xC8258

#define _BXT_BLC_PWM_CTL2			0xC8350
#define _BXT_BLC_PWM_FREQ2			0xC8354
#define _BXT_BLC_PWM_DUTY2			0xC8358

#define BXT_BLC_PWM_CTL(controller)    _MMIO_PIPE(controller,		\
					_BXT_BLC_PWM_CTL1, _BXT_BLC_PWM_CTL2)
#define BXT_BLC_PWM_FREQ(controller)   _MMIO_PIPE(controller, \
					_BXT_BLC_PWM_FREQ1, _BXT_BLC_PWM_FREQ2)
#define BXT_BLC_PWM_DUTY(controller)   _MMIO_PIPE(controller, \
					_BXT_BLC_PWM_DUTY1, _BXT_BLC_PWM_DUTY2)

#define PCH_GTC_CTL		_MMIO(0xe7000)
#define   PCH_GTC_ENABLE	(1 << 31)

/* TV port control */
#define TV_CTL			_MMIO(0x68000)
/* Enables the TV encoder */
# define TV_ENC_ENABLE			(1 << 31)
/* Sources the TV encoder input from pipe B instead of A. */
# define TV_ENC_PIPE_SEL_SHIFT		30
# define TV_ENC_PIPE_SEL_MASK		(1 << 30)
# define TV_ENC_PIPE_SEL(pipe)		((pipe) << 30)
/* Outputs composite video (DAC A only) */
# define TV_ENC_OUTPUT_COMPOSITE	(0 << 28)
/* Outputs SVideo video (DAC B/C) */
# define TV_ENC_OUTPUT_SVIDEO		(1 << 28)
/* Outputs Component video (DAC A/B/C) */
# define TV_ENC_OUTPUT_COMPONENT	(2 << 28)
/* Outputs Composite and SVideo (DAC A/B/C) */
# define TV_ENC_OUTPUT_SVIDEO_COMPOSITE	(3 << 28)
# define TV_TRILEVEL_SYNC		(1 << 21)
/* Enables slow sync generation (945GM only) */
# define TV_SLOW_SYNC			(1 << 20)
/* Selects 4x oversampling for 480i and 576p */
# define TV_OVERSAMPLE_4X		(0 << 18)
/* Selects 2x oversampling for 720p and 1080i */
# define TV_OVERSAMPLE_2X		(1 << 18)
/* Selects no oversampling for 1080p */
# define TV_OVERSAMPLE_NONE		(2 << 18)
/* Selects 8x oversampling */
# define TV_OVERSAMPLE_8X		(3 << 18)
# define TV_OVERSAMPLE_MASK		(3 << 18)
/* Selects progressive mode rather than interlaced */
# define TV_PROGRESSIVE			(1 << 17)
/* Sets the colorburst to PAL mode.  Required for non-M PAL modes. */
# define TV_PAL_BURST			(1 << 16)
/* Field for setting delay of Y compared to C */
# define TV_YC_SKEW_MASK		(7 << 12)
/* Enables a fix for 480p/576p standard definition modes on the 915GM only */
# define TV_ENC_SDP_FIX			(1 << 11)
/*
 * Enables a fix for the 915GM only.
 *
 * Not sure what it does.
 */
# define TV_ENC_C0_FIX			(1 << 10)
/* Bits that must be preserved by software */
# define TV_CTL_SAVE			((1 << 11) | (3 << 9) | (7 << 6) | 0xf)
# define TV_FUSE_STATE_MASK		(3 << 4)
/* Read-only state that reports all features enabled */
# define TV_FUSE_STATE_ENABLED		(0 << 4)
/* Read-only state that reports that Macrovision is disabled in hardware*/
# define TV_FUSE_STATE_NO_MACROVISION	(1 << 4)
/* Read-only state that reports that TV-out is disabled in hardware. */
# define TV_FUSE_STATE_DISABLED		(2 << 4)
/* Normal operation */
# define TV_TEST_MODE_NORMAL		(0 << 0)
/* Encoder test pattern 1 - combo pattern */
# define TV_TEST_MODE_PATTERN_1		(1 << 0)
/* Encoder test pattern 2 - full screen vertical 75% color bars */
# define TV_TEST_MODE_PATTERN_2		(2 << 0)
/* Encoder test pattern 3 - full screen horizontal 75% color bars */
# define TV_TEST_MODE_PATTERN_3		(3 << 0)
/* Encoder test pattern 4 - random noise */
# define TV_TEST_MODE_PATTERN_4		(4 << 0)
/* Encoder test pattern 5 - linear color ramps */
# define TV_TEST_MODE_PATTERN_5		(5 << 0)
/*
 * This test mode forces the DACs to 50% of full output.
 *
 * This is used for load detection in combination with TVDAC_SENSE_MASK
 */
# define TV_TEST_MODE_MONITOR_DETECT	(7 << 0)
# define TV_TEST_MODE_MASK		(7 << 0)

#define TV_DAC			_MMIO(0x68004)
# define TV_DAC_SAVE		0x00ffff00
/*
 * Reports that DAC state change logic has reported change (RO).
 *
 * This gets cleared when TV_DAC_STATE_EN is cleared
*/
# define TVDAC_STATE_CHG		(1 << 31)
# define TVDAC_SENSE_MASK		(7 << 28)
/* Reports that DAC A voltage is above the detect threshold */
# define TVDAC_A_SENSE			(1 << 30)
/* Reports that DAC B voltage is above the detect threshold */
# define TVDAC_B_SENSE			(1 << 29)
/* Reports that DAC C voltage is above the detect threshold */
# define TVDAC_C_SENSE			(1 << 28)
/*
 * Enables DAC state detection logic, for load-based TV detection.
 *
 * The PLL of the chosen pipe (in TV_CTL) must be running, and the encoder set
 * to off, for load detection to work.
 */
# define TVDAC_STATE_CHG_EN		(1 << 27)
/* Sets the DAC A sense value to high */
# define TVDAC_A_SENSE_CTL		(1 << 26)
/* Sets the DAC B sense value to high */
# define TVDAC_B_SENSE_CTL		(1 << 25)
/* Sets the DAC C sense value to high */
# define TVDAC_C_SENSE_CTL		(1 << 24)
/* Overrides the ENC_ENABLE and DAC voltage levels */
# define DAC_CTL_OVERRIDE		(1 << 7)
/* Sets the slew rate.  Must be preserved in software */
# define ENC_TVDAC_SLEW_FAST		(1 << 6)
# define DAC_A_1_3_V			(0 << 4)
# define DAC_A_1_1_V			(1 << 4)
# define DAC_A_0_7_V			(2 << 4)
# define DAC_A_MASK			(3 << 4)
# define DAC_B_1_3_V			(0 << 2)
# define DAC_B_1_1_V			(1 << 2)
# define DAC_B_0_7_V			(2 << 2)
# define DAC_B_MASK			(3 << 2)
# define DAC_C_1_3_V			(0 << 0)
# define DAC_C_1_1_V			(1 << 0)
# define DAC_C_0_7_V			(2 << 0)
# define DAC_C_MASK			(3 << 0)

/*
 * CSC coefficients are stored in a floating point format with 9 bits of
 * mantissa and 2 or 3 bits of exponent.  The exponent is represented as 2**-n,
 * where 2-bit exponents are unsigned n, and 3-bit exponents are signed n with
 * -1 (0x3) being the only legal negative value.
 */
#define TV_CSC_Y		_MMIO(0x68010)
# define TV_RY_MASK			0x07ff0000
# define TV_RY_SHIFT			16
# define TV_GY_MASK			0x00000fff
# define TV_GY_SHIFT			0

#define TV_CSC_Y2		_MMIO(0x68014)
# define TV_BY_MASK			0x07ff0000
# define TV_BY_SHIFT			16
/*
 * Y attenuation for component video.
 *
 * Stored in 1.9 fixed point.
 */
# define TV_AY_MASK			0x000003ff
# define TV_AY_SHIFT			0

#define TV_CSC_U		_MMIO(0x68018)
# define TV_RU_MASK			0x07ff0000
# define TV_RU_SHIFT			16
# define TV_GU_MASK			0x000007ff
# define TV_GU_SHIFT			0

#define TV_CSC_U2		_MMIO(0x6801c)
# define TV_BU_MASK			0x07ff0000
# define TV_BU_SHIFT			16
/*
 * U attenuation for component video.
 *
 * Stored in 1.9 fixed point.
 */
# define TV_AU_MASK			0x000003ff
# define TV_AU_SHIFT			0

#define TV_CSC_V		_MMIO(0x68020)
# define TV_RV_MASK			0x0fff0000
# define TV_RV_SHIFT			16
# define TV_GV_MASK			0x000007ff
# define TV_GV_SHIFT			0

#define TV_CSC_V2		_MMIO(0x68024)
# define TV_BV_MASK			0x07ff0000
# define TV_BV_SHIFT			16
/*
 * V attenuation for component video.
 *
 * Stored in 1.9 fixed point.
 */
# define TV_AV_MASK			0x000007ff
# define TV_AV_SHIFT			0

#define TV_CLR_KNOBS		_MMIO(0x68028)
/* 2s-complement brightness adjustment */
# define TV_BRIGHTNESS_MASK		0xff000000
# define TV_BRIGHTNESS_SHIFT		24
/* Contrast adjustment, as a 2.6 unsigned floating point number */
# define TV_CONTRAST_MASK		0x00ff0000
# define TV_CONTRAST_SHIFT		16
/* Saturation adjustment, as a 2.6 unsigned floating point number */
# define TV_SATURATION_MASK		0x0000ff00
# define TV_SATURATION_SHIFT		8
/* Hue adjustment, as an integer phase angle in degrees */
# define TV_HUE_MASK			0x000000ff
# define TV_HUE_SHIFT			0

#define TV_CLR_LEVEL		_MMIO(0x6802c)
/* Controls the DAC level for black */
# define TV_BLACK_LEVEL_MASK		0x01ff0000
# define TV_BLACK_LEVEL_SHIFT		16
/* Controls the DAC level for blanking */
# define TV_BLANK_LEVEL_MASK		0x000001ff
# define TV_BLANK_LEVEL_SHIFT		0

#define TV_H_CTL_1		_MMIO(0x68030)
/* Number of pixels in the hsync. */
# define TV_HSYNC_END_MASK		0x1fff0000
# define TV_HSYNC_END_SHIFT		16
/* Total number of pixels minus one in the line (display and blanking). */
# define TV_HTOTAL_MASK			0x00001fff
# define TV_HTOTAL_SHIFT		0

#define TV_H_CTL_2		_MMIO(0x68034)
/* Enables the colorburst (needed for non-component color) */
# define TV_BURST_ENA			(1 << 31)
/* Offset of the colorburst from the start of hsync, in pixels minus one. */
# define TV_HBURST_START_SHIFT		16
# define TV_HBURST_START_MASK		0x1fff0000
/* Length of the colorburst */
# define TV_HBURST_LEN_SHIFT		0
# define TV_HBURST_LEN_MASK		0x0001fff

#define TV_H_CTL_3		_MMIO(0x68038)
/* End of hblank, measured in pixels minus one from start of hsync */
# define TV_HBLANK_END_SHIFT		16
# define TV_HBLANK_END_MASK		0x1fff0000
/* Start of hblank, measured in pixels minus one from start of hsync */
# define TV_HBLANK_START_SHIFT		0
# define TV_HBLANK_START_MASK		0x0001fff

#define TV_V_CTL_1		_MMIO(0x6803c)
/* XXX */
# define TV_NBR_END_SHIFT		16
# define TV_NBR_END_MASK		0x07ff0000
/* XXX */
# define TV_VI_END_F1_SHIFT		8
# define TV_VI_END_F1_MASK		0x00003f00
/* XXX */
# define TV_VI_END_F2_SHIFT		0
# define TV_VI_END_F2_MASK		0x0000003f

#define TV_V_CTL_2		_MMIO(0x68040)
/* Length of vsync, in half lines */
# define TV_VSYNC_LEN_MASK		0x07ff0000
# define TV_VSYNC_LEN_SHIFT		16
/* Offset of the start of vsync in field 1, measured in one less than the
 * number of half lines.
 */
# define TV_VSYNC_START_F1_MASK		0x00007f00
# define TV_VSYNC_START_F1_SHIFT	8
/*
 * Offset of the start of vsync in field 2, measured in one less than the
 * number of half lines.
 */
# define TV_VSYNC_START_F2_MASK		0x0000007f
# define TV_VSYNC_START_F2_SHIFT	0

#define TV_V_CTL_3		_MMIO(0x68044)
/* Enables generation of the equalization signal */
# define TV_EQUAL_ENA			(1 << 31)
/* Length of vsync, in half lines */
# define TV_VEQ_LEN_MASK		0x007f0000
# define TV_VEQ_LEN_SHIFT		16
/* Offset of the start of equalization in field 1, measured in one less than
 * the number of half lines.
 */
# define TV_VEQ_START_F1_MASK		0x0007f00
# define TV_VEQ_START_F1_SHIFT		8
/*
 * Offset of the start of equalization in field 2, measured in one less than
 * the number of half lines.
 */
# define TV_VEQ_START_F2_MASK		0x000007f
# define TV_VEQ_START_F2_SHIFT		0

#define TV_V_CTL_4		_MMIO(0x68048)
/*
 * Offset to start of vertical colorburst, measured in one less than the
 * number of lines from vertical start.
 */
# define TV_VBURST_START_F1_MASK	0x003f0000
# define TV_VBURST_START_F1_SHIFT	16
/*
 * Offset to the end of vertical colorburst, measured in one less than the
 * number of lines from the start of NBR.
 */
# define TV_VBURST_END_F1_MASK		0x000000ff
# define TV_VBURST_END_F1_SHIFT		0

#define TV_V_CTL_5		_MMIO(0x6804c)
/*
 * Offset to start of vertical colorburst, measured in one less than the
 * number of lines from vertical start.
 */
# define TV_VBURST_START_F2_MASK	0x003f0000
# define TV_VBURST_START_F2_SHIFT	16
/*
 * Offset to the end of vertical colorburst, measured in one less than the
 * number of lines from the start of NBR.
 */
# define TV_VBURST_END_F2_MASK		0x000000ff
# define TV_VBURST_END_F2_SHIFT		0

#define TV_V_CTL_6		_MMIO(0x68050)
/*
 * Offset to start of vertical colorburst, measured in one less than the
 * number of lines from vertical start.
 */
# define TV_VBURST_START_F3_MASK	0x003f0000
# define TV_VBURST_START_F3_SHIFT	16
/*
 * Offset to the end of vertical colorburst, measured in one less than the
 * number of lines from the start of NBR.
 */
# define TV_VBURST_END_F3_MASK		0x000000ff
# define TV_VBURST_END_F3_SHIFT		0

#define TV_V_CTL_7		_MMIO(0x68054)
/*
 * Offset to start of vertical colorburst, measured in one less than the
 * number of lines from vertical start.
 */
# define TV_VBURST_START_F4_MASK	0x003f0000
# define TV_VBURST_START_F4_SHIFT	16
/*
 * Offset to the end of vertical colorburst, measured in one less than the
 * number of lines from the start of NBR.
 */
# define TV_VBURST_END_F4_MASK		0x000000ff
# define TV_VBURST_END_F4_SHIFT		0

#define TV_SC_CTL_1		_MMIO(0x68060)
/* Turns on the first subcarrier phase generation DDA */
# define TV_SC_DDA1_EN			(1 << 31)
/* Turns on the first subcarrier phase generation DDA */
# define TV_SC_DDA2_EN			(1 << 30)
/* Turns on the first subcarrier phase generation DDA */
# define TV_SC_DDA3_EN			(1 << 29)
/* Sets the subcarrier DDA to reset frequency every other field */
# define TV_SC_RESET_EVERY_2		(0 << 24)
/* Sets the subcarrier DDA to reset frequency every fourth field */
# define TV_SC_RESET_EVERY_4		(1 << 24)
/* Sets the subcarrier DDA to reset frequency every eighth field */
# define TV_SC_RESET_EVERY_8		(2 << 24)
/* Sets the subcarrier DDA to never reset the frequency */
# define TV_SC_RESET_NEVER		(3 << 24)
/* Sets the peak amplitude of the colorburst.*/
# define TV_BURST_LEVEL_MASK		0x00ff0000
# define TV_BURST_LEVEL_SHIFT		16
/* Sets the increment of the first subcarrier phase generation DDA */
# define TV_SCDDA1_INC_MASK		0x00000fff
# define TV_SCDDA1_INC_SHIFT		0

#define TV_SC_CTL_2		_MMIO(0x68064)
/* Sets the rollover for the second subcarrier phase generation DDA */
# define TV_SCDDA2_SIZE_MASK		0x7fff0000
# define TV_SCDDA2_SIZE_SHIFT		16
/* Sets the increent of the second subcarrier phase generation DDA */
# define TV_SCDDA2_INC_MASK		0x00007fff
# define TV_SCDDA2_INC_SHIFT		0

#define TV_SC_CTL_3		_MMIO(0x68068)
/* Sets the rollover for the third subcarrier phase generation DDA */
# define TV_SCDDA3_SIZE_MASK		0x7fff0000
# define TV_SCDDA3_SIZE_SHIFT		16
/* Sets the increent of the third subcarrier phase generation DDA */
# define TV_SCDDA3_INC_MASK		0x00007fff
# define TV_SCDDA3_INC_SHIFT		0

#define TV_WIN_POS		_MMIO(0x68070)
/* X coordinate of the display from the start of horizontal active */
# define TV_XPOS_MASK			0x1fff0000
# define TV_XPOS_SHIFT			16
/* Y coordinate of the display from the start of vertical active (NBR) */
# define TV_YPOS_MASK			0x00000fff
# define TV_YPOS_SHIFT			0

#define TV_WIN_SIZE		_MMIO(0x68074)
/* Horizontal size of the display window, measured in pixels*/
# define TV_XSIZE_MASK			0x1fff0000
# define TV_XSIZE_SHIFT			16
/*
 * Vertical size of the display window, measured in pixels.
 *
 * Must be even for interlaced modes.
 */
# define TV_YSIZE_MASK			0x00000fff
# define TV_YSIZE_SHIFT			0

#define TV_FILTER_CTL_1		_MMIO(0x68080)
/*
 * Enables automatic scaling calculation.
 *
 * If set, the rest of the registers are ignored, and the calculated values can
 * be read back from the register.
 */
# define TV_AUTO_SCALE			(1 << 31)
/*
 * Disables the vertical filter.
 *
 * This is required on modes more than 1024 pixels wide */
# define TV_V_FILTER_BYPASS		(1 << 29)
/* Enables adaptive vertical filtering */
# define TV_VADAPT			(1 << 28)
# define TV_VADAPT_MODE_MASK		(3 << 26)
/* Selects the least adaptive vertical filtering mode */
# define TV_VADAPT_MODE_LEAST		(0 << 26)
/* Selects the moderately adaptive vertical filtering mode */
# define TV_VADAPT_MODE_MODERATE	(1 << 26)
/* Selects the most adaptive vertical filtering mode */
# define TV_VADAPT_MODE_MOST		(3 << 26)
/*
 * Sets the horizontal scaling factor.
 *
 * This should be the fractional part of the horizontal scaling factor divided
 * by the oversampling rate.  TV_HSCALE should be less than 1, and set to:
 *
 * (src width - 1) / ((oversample * dest width) - 1)
 */
# define TV_HSCALE_FRAC_MASK		0x00003fff
# define TV_HSCALE_FRAC_SHIFT		0

#define TV_FILTER_CTL_2		_MMIO(0x68084)
/*
 * Sets the integer part of the 3.15 fixed-point vertical scaling factor.
 *
 * TV_VSCALE should be (src height - 1) / ((interlace * dest height) - 1)
 */
# define TV_VSCALE_INT_MASK		0x00038000
# define TV_VSCALE_INT_SHIFT		15
/*
 * Sets the fractional part of the 3.15 fixed-point vertical scaling factor.
 *
 * \sa TV_VSCALE_INT_MASK
 */
# define TV_VSCALE_FRAC_MASK		0x00007fff
# define TV_VSCALE_FRAC_SHIFT		0

#define TV_FILTER_CTL_3		_MMIO(0x68088)
/*
 * Sets the integer part of the 3.15 fixed-point vertical scaling factor.
 *
 * TV_VSCALE should be (src height - 1) / (1/4 * (dest height - 1))
 *
 * For progressive modes, TV_VSCALE_IP_INT should be set to zeroes.
 */
# define TV_VSCALE_IP_INT_MASK		0x00038000
# define TV_VSCALE_IP_INT_SHIFT		15
/*
 * Sets the fractional part of the 3.15 fixed-point vertical scaling factor.
 *
 * For progressive modes, TV_VSCALE_IP_INT should be set to zeroes.
 *
 * \sa TV_VSCALE_IP_INT_MASK
 */
# define TV_VSCALE_IP_FRAC_MASK		0x00007fff
# define TV_VSCALE_IP_FRAC_SHIFT		0

#define TV_CC_CONTROL		_MMIO(0x68090)
# define TV_CC_ENABLE			(1 << 31)
/*
 * Specifies which field to send the CC data in.
 *
 * CC data is usually sent in field 0.
 */
# define TV_CC_FID_MASK			(1 << 27)
# define TV_CC_FID_SHIFT		27
/* Sets the horizontal position of the CC data.  Usually 135. */
# define TV_CC_HOFF_MASK		0x03ff0000
# define TV_CC_HOFF_SHIFT		16
/* Sets the vertical position of the CC data.  Usually 21 */
# define TV_CC_LINE_MASK		0x0000003f
# define TV_CC_LINE_SHIFT		0

#define TV_CC_DATA		_MMIO(0x68094)
# define TV_CC_RDY			(1 << 31)
/* Second word of CC data to be transmitted. */
# define TV_CC_DATA_2_MASK		0x007f0000
# define TV_CC_DATA_2_SHIFT		16
/* First word of CC data to be transmitted. */
# define TV_CC_DATA_1_MASK		0x0000007f
# define TV_CC_DATA_1_SHIFT		0

#define TV_H_LUMA(i)		_MMIO(0x68100 + (i) * 4) /* 60 registers */
#define TV_H_CHROMA(i)		_MMIO(0x68200 + (i) * 4) /* 60 registers */
#define TV_V_LUMA(i)		_MMIO(0x68300 + (i) * 4) /* 43 registers */
#define TV_V_CHROMA(i)		_MMIO(0x68400 + (i) * 4) /* 43 registers */

/* Display Port */
#define DP_A			_MMIO(0x64000) /* eDP */
#define DP_B			_MMIO(0x64100)
#define DP_C			_MMIO(0x64200)
#define DP_D			_MMIO(0x64300)

#define VLV_DP_B		_MMIO(VLV_DISPLAY_BASE + 0x64100)
#define VLV_DP_C		_MMIO(VLV_DISPLAY_BASE + 0x64200)
#define CHV_DP_D		_MMIO(VLV_DISPLAY_BASE + 0x64300)

#define   DP_PORT_EN			(1 << 31)
#define   DP_PIPE_SEL_SHIFT		30
#define   DP_PIPE_SEL_MASK		(1 << 30)
#define   DP_PIPE_SEL(pipe)		((pipe) << 30)
#define   DP_PIPE_SEL_SHIFT_IVB		29
#define   DP_PIPE_SEL_MASK_IVB		(3 << 29)
#define   DP_PIPE_SEL_IVB(pipe)		((pipe) << 29)
#define   DP_PIPE_SEL_SHIFT_CHV		16
#define   DP_PIPE_SEL_MASK_CHV		(3 << 16)
#define   DP_PIPE_SEL_CHV(pipe)		((pipe) << 16)

/* Link training mode - select a suitable mode for each stage */
#define   DP_LINK_TRAIN_PAT_1		(0 << 28)
#define   DP_LINK_TRAIN_PAT_2		(1 << 28)
#define   DP_LINK_TRAIN_PAT_IDLE	(2 << 28)
#define   DP_LINK_TRAIN_OFF		(3 << 28)
#define   DP_LINK_TRAIN_MASK		(3 << 28)
#define   DP_LINK_TRAIN_SHIFT		28

/* CPT Link training mode */
#define   DP_LINK_TRAIN_PAT_1_CPT	(0 << 8)
#define   DP_LINK_TRAIN_PAT_2_CPT	(1 << 8)
#define   DP_LINK_TRAIN_PAT_IDLE_CPT	(2 << 8)
#define   DP_LINK_TRAIN_OFF_CPT		(3 << 8)
#define   DP_LINK_TRAIN_MASK_CPT	(7 << 8)
#define   DP_LINK_TRAIN_SHIFT_CPT	8

/* Signal voltages. These are mostly controlled by the other end */
#define   DP_VOLTAGE_0_4		(0 << 25)
#define   DP_VOLTAGE_0_6		(1 << 25)
#define   DP_VOLTAGE_0_8		(2 << 25)
#define   DP_VOLTAGE_1_2		(3 << 25)
#define   DP_VOLTAGE_MASK		(7 << 25)
#define   DP_VOLTAGE_SHIFT		25

/* Signal pre-emphasis levels, like voltages, the other end tells us what
 * they want
 */
#define   DP_PRE_EMPHASIS_0		(0 << 22)
#define   DP_PRE_EMPHASIS_3_5		(1 << 22)
#define   DP_PRE_EMPHASIS_6		(2 << 22)
#define   DP_PRE_EMPHASIS_9_5		(3 << 22)
#define   DP_PRE_EMPHASIS_MASK		(7 << 22)
#define   DP_PRE_EMPHASIS_SHIFT		22

/* How many wires to use. I guess 3 was too hard */
#define   DP_PORT_WIDTH(width)		(((width) - 1) << 19)
#define   DP_PORT_WIDTH_MASK		(7 << 19)
#define   DP_PORT_WIDTH_SHIFT		19

/* Mystic DPCD version 1.1 special mode */
#define   DP_ENHANCED_FRAMING		(1 << 18)

/* eDP */
#define   DP_PLL_FREQ_270MHZ		(0 << 16)
#define   DP_PLL_FREQ_162MHZ		(1 << 16)
#define   DP_PLL_FREQ_MASK		(3 << 16)

/* locked once port is enabled */
#define   DP_PORT_REVERSAL		(1 << 15)

/* eDP */
#define   DP_PLL_ENABLE			(1 << 14)

/* sends the clock on lane 15 of the PEG for debug */
#define   DP_CLOCK_OUTPUT_ENABLE	(1 << 13)

#define   DP_SCRAMBLING_DISABLE		(1 << 12)
#define   DP_SCRAMBLING_DISABLE_IRONLAKE	(1 << 7)

/* limit RGB values to avoid confusing TVs */
#define   DP_COLOR_RANGE_16_235		(1 << 8)

/* Turn on the audio link */
#define   DP_AUDIO_OUTPUT_ENABLE	(1 << 6)

/* vs and hs sync polarity */
#define   DP_SYNC_VS_HIGH		(1 << 4)
#define   DP_SYNC_HS_HIGH		(1 << 3)

/* A fantasy */
#define   DP_DETECTED			(1 << 2)

/* The aux channel provides a way to talk to the
 * signal sink for DDC etc. Max packet size supported
 * is 20 bytes in each direction, hence the 5 fixed
 * data registers
 */
#define _DPA_AUX_CH_CTL		(DISPLAY_MMIO_BASE(dev_priv) + 0x64010)
#define _DPA_AUX_CH_DATA1	(DISPLAY_MMIO_BASE(dev_priv) + 0x64014)
#define _DPA_AUX_CH_DATA2	(DISPLAY_MMIO_BASE(dev_priv) + 0x64018)
#define _DPA_AUX_CH_DATA3	(DISPLAY_MMIO_BASE(dev_priv) + 0x6401c)
#define _DPA_AUX_CH_DATA4	(DISPLAY_MMIO_BASE(dev_priv) + 0x64020)
#define _DPA_AUX_CH_DATA5	(DISPLAY_MMIO_BASE(dev_priv) + 0x64024)

#define _DPB_AUX_CH_CTL		(DISPLAY_MMIO_BASE(dev_priv) + 0x64110)
#define _DPB_AUX_CH_DATA1	(DISPLAY_MMIO_BASE(dev_priv) + 0x64114)
#define _DPB_AUX_CH_DATA2	(DISPLAY_MMIO_BASE(dev_priv) + 0x64118)
#define _DPB_AUX_CH_DATA3	(DISPLAY_MMIO_BASE(dev_priv) + 0x6411c)
#define _DPB_AUX_CH_DATA4	(DISPLAY_MMIO_BASE(dev_priv) + 0x64120)
#define _DPB_AUX_CH_DATA5	(DISPLAY_MMIO_BASE(dev_priv) + 0x64124)

#define _DPC_AUX_CH_CTL		(DISPLAY_MMIO_BASE(dev_priv) + 0x64210)
#define _DPC_AUX_CH_DATA1	(DISPLAY_MMIO_BASE(dev_priv) + 0x64214)
#define _DPC_AUX_CH_DATA2	(DISPLAY_MMIO_BASE(dev_priv) + 0x64218)
#define _DPC_AUX_CH_DATA3	(DISPLAY_MMIO_BASE(dev_priv) + 0x6421c)
#define _DPC_AUX_CH_DATA4	(DISPLAY_MMIO_BASE(dev_priv) + 0x64220)
#define _DPC_AUX_CH_DATA5	(DISPLAY_MMIO_BASE(dev_priv) + 0x64224)

#define _DPD_AUX_CH_CTL		(DISPLAY_MMIO_BASE(dev_priv) + 0x64310)
#define _DPD_AUX_CH_DATA1	(DISPLAY_MMIO_BASE(dev_priv) + 0x64314)
#define _DPD_AUX_CH_DATA2	(DISPLAY_MMIO_BASE(dev_priv) + 0x64318)
#define _DPD_AUX_CH_DATA3	(DISPLAY_MMIO_BASE(dev_priv) + 0x6431c)
#define _DPD_AUX_CH_DATA4	(DISPLAY_MMIO_BASE(dev_priv) + 0x64320)
#define _DPD_AUX_CH_DATA5	(DISPLAY_MMIO_BASE(dev_priv) + 0x64324)

#define _DPE_AUX_CH_CTL		(DISPLAY_MMIO_BASE(dev_priv) + 0x64410)
#define _DPE_AUX_CH_DATA1	(DISPLAY_MMIO_BASE(dev_priv) + 0x64414)
#define _DPE_AUX_CH_DATA2	(DISPLAY_MMIO_BASE(dev_priv) + 0x64418)
#define _DPE_AUX_CH_DATA3	(DISPLAY_MMIO_BASE(dev_priv) + 0x6441c)
#define _DPE_AUX_CH_DATA4	(DISPLAY_MMIO_BASE(dev_priv) + 0x64420)
#define _DPE_AUX_CH_DATA5	(DISPLAY_MMIO_BASE(dev_priv) + 0x64424)

#define _DPF_AUX_CH_CTL		(DISPLAY_MMIO_BASE(dev_priv) + 0x64510)
#define _DPF_AUX_CH_DATA1	(DISPLAY_MMIO_BASE(dev_priv) + 0x64514)
#define _DPF_AUX_CH_DATA2	(DISPLAY_MMIO_BASE(dev_priv) + 0x64518)
#define _DPF_AUX_CH_DATA3	(DISPLAY_MMIO_BASE(dev_priv) + 0x6451c)
#define _DPF_AUX_CH_DATA4	(DISPLAY_MMIO_BASE(dev_priv) + 0x64520)
#define _DPF_AUX_CH_DATA5	(DISPLAY_MMIO_BASE(dev_priv) + 0x64524)

#define DP_AUX_CH_CTL(aux_ch)	_MMIO_PORT(aux_ch, _DPA_AUX_CH_CTL, _DPB_AUX_CH_CTL)
#define DP_AUX_CH_DATA(aux_ch, i)	_MMIO(_PORT(aux_ch, _DPA_AUX_CH_DATA1, _DPB_AUX_CH_DATA1) + (i) * 4) /* 5 registers */

#define   DP_AUX_CH_CTL_SEND_BUSY	    (1 << 31)
#define   DP_AUX_CH_CTL_DONE		    (1 << 30)
#define   DP_AUX_CH_CTL_INTERRUPT	    (1 << 29)
#define   DP_AUX_CH_CTL_TIME_OUT_ERROR	    (1 << 28)
#define   DP_AUX_CH_CTL_TIME_OUT_400us	    (0 << 26)
#define   DP_AUX_CH_CTL_TIME_OUT_600us	    (1 << 26)
#define   DP_AUX_CH_CTL_TIME_OUT_800us	    (2 << 26)
#define   DP_AUX_CH_CTL_TIME_OUT_MAX	    (3 << 26) /* Varies per platform */
#define   DP_AUX_CH_CTL_TIME_OUT_MASK	    (3 << 26)
#define   DP_AUX_CH_CTL_RECEIVE_ERROR	    (1 << 25)
#define   DP_AUX_CH_CTL_MESSAGE_SIZE_MASK    (0x1f << 20)
#define   DP_AUX_CH_CTL_MESSAGE_SIZE_SHIFT   20
#define   DP_AUX_CH_CTL_PRECHARGE_2US_MASK   (0xf << 16)
#define   DP_AUX_CH_CTL_PRECHARGE_2US_SHIFT  16
#define   DP_AUX_CH_CTL_AUX_AKSV_SELECT	    (1 << 15)
#define   DP_AUX_CH_CTL_MANCHESTER_TEST	    (1 << 14)
#define   DP_AUX_CH_CTL_SYNC_TEST	    (1 << 13)
#define   DP_AUX_CH_CTL_DEGLITCH_TEST	    (1 << 12)
#define   DP_AUX_CH_CTL_PRECHARGE_TEST	    (1 << 11)
#define   DP_AUX_CH_CTL_BIT_CLOCK_2X_MASK    (0x7ff)
#define   DP_AUX_CH_CTL_BIT_CLOCK_2X_SHIFT   0
#define   DP_AUX_CH_CTL_PSR_DATA_AUX_REG_SKL	(1 << 14)
#define   DP_AUX_CH_CTL_FS_DATA_AUX_REG_SKL	(1 << 13)
#define   DP_AUX_CH_CTL_GTC_DATA_AUX_REG_SKL	(1 << 12)
#define   DP_AUX_CH_CTL_TBT_IO			(1 << 11)
#define   DP_AUX_CH_CTL_FW_SYNC_PULSE_SKL_MASK (0x1f << 5)
#define   DP_AUX_CH_CTL_FW_SYNC_PULSE_SKL(c) (((c) - 1) << 5)
#define   DP_AUX_CH_CTL_SYNC_PULSE_SKL(c)   ((c) - 1)

/*
 * Computing GMCH M and N values for the Display Port link
 *
 * GMCH M/N = dot clock * bytes per pixel / ls_clk * # of lanes
 *
 * ls_clk (we assume) is the DP link clock (1.62 or 2.7 GHz)
 *
 * The GMCH value is used internally
 *
 * bytes_per_pixel is the number of bytes coming out of the plane,
 * which is after the LUTs, so we want the bytes for our color format.
 * For our current usage, this is always 3, one byte for R, G and B.
 */
#define _PIPEA_DATA_M_G4X	0x70050
#define _PIPEB_DATA_M_G4X	0x71050

/* Transfer unit size for display port - 1, default is 0x3f (for TU size 64) */
#define  TU_SIZE(x)             (((x) - 1) << 25) /* default size 64 */
#define  TU_SIZE_SHIFT		25
#define  TU_SIZE_MASK           (0x3f << 25)

#define  DATA_LINK_M_N_MASK	(0xffffff)
#define  DATA_LINK_N_MAX	(0x800000)

#define _PIPEA_DATA_N_G4X	0x70054
#define _PIPEB_DATA_N_G4X	0x71054
#define   PIPE_GMCH_DATA_N_MASK			(0xffffff)

/*
 * Computing Link M and N values for the Display Port link
 *
 * Link M / N = pixel_clock / ls_clk
 *
 * (the DP spec calls pixel_clock the 'strm_clk')
 *
 * The Link value is transmitted in the Main Stream
 * Attributes and VB-ID.
 */

#define _PIPEA_LINK_M_G4X	0x70060
#define _PIPEB_LINK_M_G4X	0x71060
#define   PIPEA_DP_LINK_M_MASK			(0xffffff)

#define _PIPEA_LINK_N_G4X	0x70064
#define _PIPEB_LINK_N_G4X	0x71064
#define   PIPEA_DP_LINK_N_MASK			(0xffffff)

#define PIPE_DATA_M_G4X(pipe) _MMIO_PIPE(pipe, _PIPEA_DATA_M_G4X, _PIPEB_DATA_M_G4X)
#define PIPE_DATA_N_G4X(pipe) _MMIO_PIPE(pipe, _PIPEA_DATA_N_G4X, _PIPEB_DATA_N_G4X)
#define PIPE_LINK_M_G4X(pipe) _MMIO_PIPE(pipe, _PIPEA_LINK_M_G4X, _PIPEB_LINK_M_G4X)
#define PIPE_LINK_N_G4X(pipe) _MMIO_PIPE(pipe, _PIPEA_LINK_N_G4X, _PIPEB_LINK_N_G4X)

/* Display & cursor control */

/* Pipe A */
#define _PIPEADSL		0x70000
#define   DSL_LINEMASK_GEN2	0x00000fff
#define   DSL_LINEMASK_GEN3	0x00001fff
#define _PIPEACONF		0x70008
#define   PIPECONF_ENABLE	(1 << 31)
#define   PIPECONF_DISABLE	0
#define   PIPECONF_DOUBLE_WIDE	(1 << 30)
#define   I965_PIPECONF_ACTIVE	(1 << 30)
#define   PIPECONF_DSI_PLL_LOCKED	(1 << 29) /* vlv & pipe A only */
#define   PIPECONF_FRAME_START_DELAY_MASK (3 << 27)
#define   PIPECONF_SINGLE_WIDE	0
#define   PIPECONF_PIPE_UNLOCKED 0
#define   PIPECONF_PIPE_LOCKED	(1 << 25)
#define   PIPECONF_FORCE_BORDER	(1 << 25)
#define   PIPECONF_GAMMA_MODE_MASK_I9XX	(1 << 24) /* gmch */
#define   PIPECONF_GAMMA_MODE_MASK_ILK	(3 << 24) /* ilk-ivb */
#define   PIPECONF_GAMMA_MODE_8BIT	(0 << 24) /* gmch,ilk-ivb */
#define   PIPECONF_GAMMA_MODE_10BIT	(1 << 24) /* gmch,ilk-ivb */
#define   PIPECONF_GAMMA_MODE_12BIT	(2 << 24) /* ilk-ivb */
#define   PIPECONF_GAMMA_MODE_SPLIT	(3 << 24) /* ivb */
#define   PIPECONF_GAMMA_MODE(x)	((x) << 24) /* pass in GAMMA_MODE_MODE_* */
#define   PIPECONF_GAMMA_MODE_SHIFT	24
#define   PIPECONF_INTERLACE_MASK	(7 << 21)
#define   PIPECONF_INTERLACE_MASK_HSW	(3 << 21)
/* Note that pre-gen3 does not support interlaced display directly. Panel
 * fitting must be disabled on pre-ilk for interlaced. */
#define   PIPECONF_PROGRESSIVE			(0 << 21)
#define   PIPECONF_INTERLACE_W_SYNC_SHIFT_PANEL	(4 << 21) /* gen4 only */
#define   PIPECONF_INTERLACE_W_SYNC_SHIFT	(5 << 21) /* gen4 only */
#define   PIPECONF_INTERLACE_W_FIELD_INDICATION	(6 << 21)
#define   PIPECONF_INTERLACE_FIELD_0_ONLY	(7 << 21) /* gen3 only */
/* Ironlake and later have a complete new set of values for interlaced. PFIT
 * means panel fitter required, PF means progressive fetch, DBL means power
 * saving pixel doubling. */
#define   PIPECONF_PFIT_PF_INTERLACED_ILK	(1 << 21)
#define   PIPECONF_INTERLACED_ILK		(3 << 21)
#define   PIPECONF_INTERLACED_DBL_ILK		(4 << 21) /* ilk/snb only */
#define   PIPECONF_PFIT_PF_INTERLACED_DBL_ILK	(5 << 21) /* ilk/snb only */
#define   PIPECONF_INTERLACE_MODE_MASK		(7 << 21)
#define   PIPECONF_EDP_RR_MODE_SWITCH		(1 << 20)
#define   PIPECONF_CXSR_DOWNCLOCK	(1 << 16)
#define   PIPECONF_EDP_RR_MODE_SWITCH_VLV	(1 << 14)
#define   PIPECONF_COLOR_RANGE_SELECT	(1 << 13)
#define   PIPECONF_BPC_MASK	(0x7 << 5)
#define   PIPECONF_8BPC		(0 << 5)
#define   PIPECONF_10BPC	(1 << 5)
#define   PIPECONF_6BPC		(2 << 5)
#define   PIPECONF_12BPC	(3 << 5)
#define   PIPECONF_DITHER_EN	(1 << 4)
#define   PIPECONF_DITHER_TYPE_MASK (0x0000000c)
#define   PIPECONF_DITHER_TYPE_SP (0 << 2)
#define   PIPECONF_DITHER_TYPE_ST1 (1 << 2)
#define   PIPECONF_DITHER_TYPE_ST2 (2 << 2)
#define   PIPECONF_DITHER_TYPE_TEMP (3 << 2)
#define _PIPEASTAT		0x70024
#define   PIPE_FIFO_UNDERRUN_STATUS		(1UL << 31)
#define   SPRITE1_FLIP_DONE_INT_EN_VLV		(1UL << 30)
#define   PIPE_CRC_ERROR_ENABLE			(1UL << 29)
#define   PIPE_CRC_DONE_ENABLE			(1UL << 28)
#define   PERF_COUNTER2_INTERRUPT_EN		(1UL << 27)
#define   PIPE_GMBUS_EVENT_ENABLE		(1UL << 27)
#define   PLANE_FLIP_DONE_INT_EN_VLV		(1UL << 26)
#define   PIPE_HOTPLUG_INTERRUPT_ENABLE		(1UL << 26)
#define   PIPE_VSYNC_INTERRUPT_ENABLE		(1UL << 25)
#define   PIPE_DISPLAY_LINE_COMPARE_ENABLE	(1UL << 24)
#define   PIPE_DPST_EVENT_ENABLE		(1UL << 23)
#define   SPRITE0_FLIP_DONE_INT_EN_VLV		(1UL << 22)
#define   PIPE_LEGACY_BLC_EVENT_ENABLE		(1UL << 22)
#define   PIPE_ODD_FIELD_INTERRUPT_ENABLE	(1UL << 21)
#define   PIPE_EVEN_FIELD_INTERRUPT_ENABLE	(1UL << 20)
#define   PIPE_B_PSR_INTERRUPT_ENABLE_VLV	(1UL << 19)
#define   PERF_COUNTER_INTERRUPT_EN		(1UL << 19)
#define   PIPE_HOTPLUG_TV_INTERRUPT_ENABLE	(1UL << 18) /* pre-965 */
#define   PIPE_START_VBLANK_INTERRUPT_ENABLE	(1UL << 18) /* 965 or later */
#define   PIPE_FRAMESTART_INTERRUPT_ENABLE	(1UL << 17)
#define   PIPE_VBLANK_INTERRUPT_ENABLE		(1UL << 17)
#define   PIPEA_HBLANK_INT_EN_VLV		(1UL << 16)
#define   PIPE_OVERLAY_UPDATED_ENABLE		(1UL << 16)
#define   SPRITE1_FLIP_DONE_INT_STATUS_VLV	(1UL << 15)
#define   SPRITE0_FLIP_DONE_INT_STATUS_VLV	(1UL << 14)
#define   PIPE_CRC_ERROR_INTERRUPT_STATUS	(1UL << 13)
#define   PIPE_CRC_DONE_INTERRUPT_STATUS	(1UL << 12)
#define   PERF_COUNTER2_INTERRUPT_STATUS	(1UL << 11)
#define   PIPE_GMBUS_INTERRUPT_STATUS		(1UL << 11)
#define   PLANE_FLIP_DONE_INT_STATUS_VLV	(1UL << 10)
#define   PIPE_HOTPLUG_INTERRUPT_STATUS		(1UL << 10)
#define   PIPE_VSYNC_INTERRUPT_STATUS		(1UL << 9)
#define   PIPE_DISPLAY_LINE_COMPARE_STATUS	(1UL << 8)
#define   PIPE_DPST_EVENT_STATUS		(1UL << 7)
#define   PIPE_A_PSR_STATUS_VLV			(1UL << 6)
#define   PIPE_LEGACY_BLC_EVENT_STATUS		(1UL << 6)
#define   PIPE_ODD_FIELD_INTERRUPT_STATUS	(1UL << 5)
#define   PIPE_EVEN_FIELD_INTERRUPT_STATUS	(1UL << 4)
#define   PIPE_B_PSR_STATUS_VLV			(1UL << 3)
#define   PERF_COUNTER_INTERRUPT_STATUS		(1UL << 3)
#define   PIPE_HOTPLUG_TV_INTERRUPT_STATUS	(1UL << 2) /* pre-965 */
#define   PIPE_START_VBLANK_INTERRUPT_STATUS	(1UL << 2) /* 965 or later */
#define   PIPE_FRAMESTART_INTERRUPT_STATUS	(1UL << 1)
#define   PIPE_VBLANK_INTERRUPT_STATUS		(1UL << 1)
#define   PIPE_HBLANK_INT_STATUS		(1UL << 0)
#define   PIPE_OVERLAY_UPDATED_STATUS		(1UL << 0)

#define PIPESTAT_INT_ENABLE_MASK		0x7fff0000
#define PIPESTAT_INT_STATUS_MASK		0x0000ffff

#define PIPE_A_OFFSET		0x70000
#define PIPE_B_OFFSET		0x71000
#define PIPE_C_OFFSET		0x72000
#define CHV_PIPE_C_OFFSET	0x74000
/*
 * There's actually no pipe EDP. Some pipe registers have
 * simply shifted from the pipe to the transcoder, while
 * keeping their original offset. Thus we need PIPE_EDP_OFFSET
 * to access such registers in transcoder EDP.
 */
#define PIPE_EDP_OFFSET	0x7f000

/* ICL DSI 0 and 1 */
#define PIPE_DSI0_OFFSET	0x7b000
#define PIPE_DSI1_OFFSET	0x7b800

#define PIPECONF(pipe)		_MMIO_PIPE2(pipe, _PIPEACONF)
#define PIPEDSL(pipe)		_MMIO_PIPE2(pipe, _PIPEADSL)
#define PIPEFRAME(pipe)		_MMIO_PIPE2(pipe, _PIPEAFRAMEHIGH)
#define PIPEFRAMEPIXEL(pipe)	_MMIO_PIPE2(pipe, _PIPEAFRAMEPIXEL)
#define PIPESTAT(pipe)		_MMIO_PIPE2(pipe, _PIPEASTAT)

#define _PIPE_MISC_A			0x70030
#define _PIPE_MISC_B			0x71030
#define   PIPEMISC_YUV420_ENABLE	(1 << 27)
#define   PIPEMISC_YUV420_MODE_FULL_BLEND (1 << 26)
#define   PIPEMISC_OUTPUT_COLORSPACE_YUV  (1 << 11)
#define   PIPEMISC_DITHER_BPC_MASK	(7 << 5)
#define   PIPEMISC_DITHER_8_BPC		(0 << 5)
#define   PIPEMISC_DITHER_10_BPC	(1 << 5)
#define   PIPEMISC_DITHER_6_BPC		(2 << 5)
#define   PIPEMISC_DITHER_12_BPC	(3 << 5)
#define   PIPEMISC_DITHER_ENABLE	(1 << 4)
#define   PIPEMISC_DITHER_TYPE_MASK	(3 << 2)
#define   PIPEMISC_DITHER_TYPE_SP	(0 << 2)
#define PIPEMISC(pipe)			_MMIO_PIPE2(pipe, _PIPE_MISC_A)

/* Skylake+ pipe bottom (background) color */
#define _SKL_BOTTOM_COLOR_A		0x70034
#define   SKL_BOTTOM_COLOR_GAMMA_ENABLE	(1 << 31)
#define   SKL_BOTTOM_COLOR_CSC_ENABLE	(1 << 30)
#define SKL_BOTTOM_COLOR(pipe)		_MMIO_PIPE2(pipe, _SKL_BOTTOM_COLOR_A)

#define VLV_DPFLIPSTAT				_MMIO(VLV_DISPLAY_BASE + 0x70028)
#define   PIPEB_LINE_COMPARE_INT_EN		(1 << 29)
#define   PIPEB_HLINE_INT_EN			(1 << 28)
#define   PIPEB_VBLANK_INT_EN			(1 << 27)
#define   SPRITED_FLIP_DONE_INT_EN		(1 << 26)
#define   SPRITEC_FLIP_DONE_INT_EN		(1 << 25)
#define   PLANEB_FLIP_DONE_INT_EN		(1 << 24)
#define   PIPE_PSR_INT_EN			(1 << 22)
#define   PIPEA_LINE_COMPARE_INT_EN		(1 << 21)
#define   PIPEA_HLINE_INT_EN			(1 << 20)
#define   PIPEA_VBLANK_INT_EN			(1 << 19)
#define   SPRITEB_FLIP_DONE_INT_EN		(1 << 18)
#define   SPRITEA_FLIP_DONE_INT_EN		(1 << 17)
#define   PLANEA_FLIPDONE_INT_EN		(1 << 16)
#define   PIPEC_LINE_COMPARE_INT_EN		(1 << 13)
#define   PIPEC_HLINE_INT_EN			(1 << 12)
#define   PIPEC_VBLANK_INT_EN			(1 << 11)
#define   SPRITEF_FLIPDONE_INT_EN		(1 << 10)
#define   SPRITEE_FLIPDONE_INT_EN		(1 << 9)
#define   PLANEC_FLIPDONE_INT_EN		(1 << 8)

#define DPINVGTT				_MMIO(VLV_DISPLAY_BASE + 0x7002c) /* VLV/CHV only */
#define   SPRITEF_INVALID_GTT_INT_EN		(1 << 27)
#define   SPRITEE_INVALID_GTT_INT_EN		(1 << 26)
#define   PLANEC_INVALID_GTT_INT_EN		(1 << 25)
#define   CURSORC_INVALID_GTT_INT_EN		(1 << 24)
#define   CURSORB_INVALID_GTT_INT_EN		(1 << 23)
#define   CURSORA_INVALID_GTT_INT_EN		(1 << 22)
#define   SPRITED_INVALID_GTT_INT_EN		(1 << 21)
#define   SPRITEC_INVALID_GTT_INT_EN		(1 << 20)
#define   PLANEB_INVALID_GTT_INT_EN		(1 << 19)
#define   SPRITEB_INVALID_GTT_INT_EN		(1 << 18)
#define   SPRITEA_INVALID_GTT_INT_EN		(1 << 17)
#define   PLANEA_INVALID_GTT_INT_EN		(1 << 16)
#define   DPINVGTT_EN_MASK			0xff0000
#define   DPINVGTT_EN_MASK_CHV			0xfff0000
#define   SPRITEF_INVALID_GTT_STATUS		(1 << 11)
#define   SPRITEE_INVALID_GTT_STATUS		(1 << 10)
#define   PLANEC_INVALID_GTT_STATUS		(1 << 9)
#define   CURSORC_INVALID_GTT_STATUS		(1 << 8)
#define   CURSORB_INVALID_GTT_STATUS		(1 << 7)
#define   CURSORA_INVALID_GTT_STATUS		(1 << 6)
#define   SPRITED_INVALID_GTT_STATUS		(1 << 5)
#define   SPRITEC_INVALID_GTT_STATUS		(1 << 4)
#define   PLANEB_INVALID_GTT_STATUS		(1 << 3)
#define   SPRITEB_INVALID_GTT_STATUS		(1 << 2)
#define   SPRITEA_INVALID_GTT_STATUS		(1 << 1)
#define   PLANEA_INVALID_GTT_STATUS		(1 << 0)
#define   DPINVGTT_STATUS_MASK			0xff
#define   DPINVGTT_STATUS_MASK_CHV		0xfff

#define DSPARB			_MMIO(DISPLAY_MMIO_BASE(dev_priv) + 0x70030)
#define   DSPARB_CSTART_MASK	(0x7f << 7)
#define   DSPARB_CSTART_SHIFT	7
#define   DSPARB_BSTART_MASK	(0x7f)
#define   DSPARB_BSTART_SHIFT	0
#define   DSPARB_BEND_SHIFT	9 /* on 855 */
#define   DSPARB_AEND_SHIFT	0
#define   DSPARB_SPRITEA_SHIFT_VLV	0
#define   DSPARB_SPRITEA_MASK_VLV	(0xff << 0)
#define   DSPARB_SPRITEB_SHIFT_VLV	8
#define   DSPARB_SPRITEB_MASK_VLV	(0xff << 8)
#define   DSPARB_SPRITEC_SHIFT_VLV	16
#define   DSPARB_SPRITEC_MASK_VLV	(0xff << 16)
#define   DSPARB_SPRITED_SHIFT_VLV	24
#define   DSPARB_SPRITED_MASK_VLV	(0xff << 24)
#define DSPARB2				_MMIO(VLV_DISPLAY_BASE + 0x70060) /* vlv/chv */
#define   DSPARB_SPRITEA_HI_SHIFT_VLV	0
#define   DSPARB_SPRITEA_HI_MASK_VLV	(0x1 << 0)
#define   DSPARB_SPRITEB_HI_SHIFT_VLV	4
#define   DSPARB_SPRITEB_HI_MASK_VLV	(0x1 << 4)
#define   DSPARB_SPRITEC_HI_SHIFT_VLV	8
#define   DSPARB_SPRITEC_HI_MASK_VLV	(0x1 << 8)
#define   DSPARB_SPRITED_HI_SHIFT_VLV	12
#define   DSPARB_SPRITED_HI_MASK_VLV	(0x1 << 12)
#define   DSPARB_SPRITEE_HI_SHIFT_VLV	16
#define   DSPARB_SPRITEE_HI_MASK_VLV	(0x1 << 16)
#define   DSPARB_SPRITEF_HI_SHIFT_VLV	20
#define   DSPARB_SPRITEF_HI_MASK_VLV	(0x1 << 20)
#define DSPARB3				_MMIO(VLV_DISPLAY_BASE + 0x7006c) /* chv */
#define   DSPARB_SPRITEE_SHIFT_VLV	0
#define   DSPARB_SPRITEE_MASK_VLV	(0xff << 0)
#define   DSPARB_SPRITEF_SHIFT_VLV	8
#define   DSPARB_SPRITEF_MASK_VLV	(0xff << 8)

/* pnv/gen4/g4x/vlv/chv */
#define DSPFW1		_MMIO(DISPLAY_MMIO_BASE(dev_priv) + 0x70034)
#define   DSPFW_SR_SHIFT		23
#define   DSPFW_SR_MASK			(0x1ff << 23)
#define   DSPFW_CURSORB_SHIFT		16
#define   DSPFW_CURSORB_MASK		(0x3f << 16)
#define   DSPFW_PLANEB_SHIFT		8
#define   DSPFW_PLANEB_MASK		(0x7f << 8)
#define   DSPFW_PLANEB_MASK_VLV		(0xff << 8) /* vlv/chv */
#define   DSPFW_PLANEA_SHIFT		0
#define   DSPFW_PLANEA_MASK		(0x7f << 0)
#define   DSPFW_PLANEA_MASK_VLV		(0xff << 0) /* vlv/chv */
#define DSPFW2		_MMIO(DISPLAY_MMIO_BASE(dev_priv) + 0x70038)
#define   DSPFW_FBC_SR_EN		(1 << 31)	  /* g4x */
#define   DSPFW_FBC_SR_SHIFT		28
#define   DSPFW_FBC_SR_MASK		(0x7 << 28) /* g4x */
#define   DSPFW_FBC_HPLL_SR_SHIFT	24
#define   DSPFW_FBC_HPLL_SR_MASK	(0xf << 24) /* g4x */
#define   DSPFW_SPRITEB_SHIFT		(16)
#define   DSPFW_SPRITEB_MASK		(0x7f << 16) /* g4x */
#define   DSPFW_SPRITEB_MASK_VLV	(0xff << 16) /* vlv/chv */
#define   DSPFW_CURSORA_SHIFT		8
#define   DSPFW_CURSORA_MASK		(0x3f << 8)
#define   DSPFW_PLANEC_OLD_SHIFT	0
#define   DSPFW_PLANEC_OLD_MASK		(0x7f << 0) /* pre-gen4 sprite C */
#define   DSPFW_SPRITEA_SHIFT		0
#define   DSPFW_SPRITEA_MASK		(0x7f << 0) /* g4x */
#define   DSPFW_SPRITEA_MASK_VLV	(0xff << 0) /* vlv/chv */
#define DSPFW3		_MMIO(DISPLAY_MMIO_BASE(dev_priv) + 0x7003c)
#define   DSPFW_HPLL_SR_EN		(1 << 31)
#define   PINEVIEW_SELF_REFRESH_EN	(1 << 30)
#define   DSPFW_CURSOR_SR_SHIFT		24
#define   DSPFW_CURSOR_SR_MASK		(0x3f << 24)
#define   DSPFW_HPLL_CURSOR_SHIFT	16
#define   DSPFW_HPLL_CURSOR_MASK	(0x3f << 16)
#define   DSPFW_HPLL_SR_SHIFT		0
#define   DSPFW_HPLL_SR_MASK		(0x1ff << 0)

/* vlv/chv */
#define DSPFW4		_MMIO(VLV_DISPLAY_BASE + 0x70070)
#define   DSPFW_SPRITEB_WM1_SHIFT	16
#define   DSPFW_SPRITEB_WM1_MASK	(0xff << 16)
#define   DSPFW_CURSORA_WM1_SHIFT	8
#define   DSPFW_CURSORA_WM1_MASK	(0x3f << 8)
#define   DSPFW_SPRITEA_WM1_SHIFT	0
#define   DSPFW_SPRITEA_WM1_MASK	(0xff << 0)
#define DSPFW5		_MMIO(VLV_DISPLAY_BASE + 0x70074)
#define   DSPFW_PLANEB_WM1_SHIFT	24
#define   DSPFW_PLANEB_WM1_MASK		(0xff << 24)
#define   DSPFW_PLANEA_WM1_SHIFT	16
#define   DSPFW_PLANEA_WM1_MASK		(0xff << 16)
#define   DSPFW_CURSORB_WM1_SHIFT	8
#define   DSPFW_CURSORB_WM1_MASK	(0x3f << 8)
#define   DSPFW_CURSOR_SR_WM1_SHIFT	0
#define   DSPFW_CURSOR_SR_WM1_MASK	(0x3f << 0)
#define DSPFW6		_MMIO(VLV_DISPLAY_BASE + 0x70078)
#define   DSPFW_SR_WM1_SHIFT		0
#define   DSPFW_SR_WM1_MASK		(0x1ff << 0)
#define DSPFW7		_MMIO(VLV_DISPLAY_BASE + 0x7007c)
#define DSPFW7_CHV	_MMIO(VLV_DISPLAY_BASE + 0x700b4) /* wtf #1? */
#define   DSPFW_SPRITED_WM1_SHIFT	24
#define   DSPFW_SPRITED_WM1_MASK	(0xff << 24)
#define   DSPFW_SPRITED_SHIFT		16
#define   DSPFW_SPRITED_MASK_VLV	(0xff << 16)
#define   DSPFW_SPRITEC_WM1_SHIFT	8
#define   DSPFW_SPRITEC_WM1_MASK	(0xff << 8)
#define   DSPFW_SPRITEC_SHIFT		0
#define   DSPFW_SPRITEC_MASK_VLV	(0xff << 0)
#define DSPFW8_CHV	_MMIO(VLV_DISPLAY_BASE + 0x700b8)
#define   DSPFW_SPRITEF_WM1_SHIFT	24
#define   DSPFW_SPRITEF_WM1_MASK	(0xff << 24)
#define   DSPFW_SPRITEF_SHIFT		16
#define   DSPFW_SPRITEF_MASK_VLV	(0xff << 16)
#define   DSPFW_SPRITEE_WM1_SHIFT	8
#define   DSPFW_SPRITEE_WM1_MASK	(0xff << 8)
#define   DSPFW_SPRITEE_SHIFT		0
#define   DSPFW_SPRITEE_MASK_VLV	(0xff << 0)
#define DSPFW9_CHV	_MMIO(VLV_DISPLAY_BASE + 0x7007c) /* wtf #2? */
#define   DSPFW_PLANEC_WM1_SHIFT	24
#define   DSPFW_PLANEC_WM1_MASK		(0xff << 24)
#define   DSPFW_PLANEC_SHIFT		16
#define   DSPFW_PLANEC_MASK_VLV		(0xff << 16)
#define   DSPFW_CURSORC_WM1_SHIFT	8
#define   DSPFW_CURSORC_WM1_MASK	(0x3f << 16)
#define   DSPFW_CURSORC_SHIFT		0
#define   DSPFW_CURSORC_MASK		(0x3f << 0)

/* vlv/chv high order bits */
#define DSPHOWM		_MMIO(VLV_DISPLAY_BASE + 0x70064)
#define   DSPFW_SR_HI_SHIFT		24
#define   DSPFW_SR_HI_MASK		(3 << 24) /* 2 bits for chv, 1 for vlv */
#define   DSPFW_SPRITEF_HI_SHIFT	23
#define   DSPFW_SPRITEF_HI_MASK		(1 << 23)
#define   DSPFW_SPRITEE_HI_SHIFT	22
#define   DSPFW_SPRITEE_HI_MASK		(1 << 22)
#define   DSPFW_PLANEC_HI_SHIFT		21
#define   DSPFW_PLANEC_HI_MASK		(1 << 21)
#define   DSPFW_SPRITED_HI_SHIFT	20
#define   DSPFW_SPRITED_HI_MASK		(1 << 20)
#define   DSPFW_SPRITEC_HI_SHIFT	16
#define   DSPFW_SPRITEC_HI_MASK		(1 << 16)
#define   DSPFW_PLANEB_HI_SHIFT		12
#define   DSPFW_PLANEB_HI_MASK		(1 << 12)
#define   DSPFW_SPRITEB_HI_SHIFT	8
#define   DSPFW_SPRITEB_HI_MASK		(1 << 8)
#define   DSPFW_SPRITEA_HI_SHIFT	4
#define   DSPFW_SPRITEA_HI_MASK		(1 << 4)
#define   DSPFW_PLANEA_HI_SHIFT		0
#define   DSPFW_PLANEA_HI_MASK		(1 << 0)
#define DSPHOWM1	_MMIO(VLV_DISPLAY_BASE + 0x70068)
#define   DSPFW_SR_WM1_HI_SHIFT		24
#define   DSPFW_SR_WM1_HI_MASK		(3 << 24) /* 2 bits for chv, 1 for vlv */
#define   DSPFW_SPRITEF_WM1_HI_SHIFT	23
#define   DSPFW_SPRITEF_WM1_HI_MASK	(1 << 23)
#define   DSPFW_SPRITEE_WM1_HI_SHIFT	22
#define   DSPFW_SPRITEE_WM1_HI_MASK	(1 << 22)
#define   DSPFW_PLANEC_WM1_HI_SHIFT	21
#define   DSPFW_PLANEC_WM1_HI_MASK	(1 << 21)
#define   DSPFW_SPRITED_WM1_HI_SHIFT	20
#define   DSPFW_SPRITED_WM1_HI_MASK	(1 << 20)
#define   DSPFW_SPRITEC_WM1_HI_SHIFT	16
#define   DSPFW_SPRITEC_WM1_HI_MASK	(1 << 16)
#define   DSPFW_PLANEB_WM1_HI_SHIFT	12
#define   DSPFW_PLANEB_WM1_HI_MASK	(1 << 12)
#define   DSPFW_SPRITEB_WM1_HI_SHIFT	8
#define   DSPFW_SPRITEB_WM1_HI_MASK	(1 << 8)
#define   DSPFW_SPRITEA_WM1_HI_SHIFT	4
#define   DSPFW_SPRITEA_WM1_HI_MASK	(1 << 4)
#define   DSPFW_PLANEA_WM1_HI_SHIFT	0
#define   DSPFW_PLANEA_WM1_HI_MASK	(1 << 0)

/* drain latency register values*/
#define VLV_DDL(pipe)			_MMIO(VLV_DISPLAY_BASE + 0x70050 + 4 * (pipe))
#define DDL_CURSOR_SHIFT		24
#define DDL_SPRITE_SHIFT(sprite)	(8 + 8 * (sprite))
#define DDL_PLANE_SHIFT			0
#define DDL_PRECISION_HIGH		(1 << 7)
#define DDL_PRECISION_LOW		(0 << 7)
#define DRAIN_LATENCY_MASK		0x7f

#define CBR1_VLV			_MMIO(VLV_DISPLAY_BASE + 0x70400)
#define  CBR_PND_DEADLINE_DISABLE	(1 << 31)
#define  CBR_PWM_CLOCK_MUX_SELECT	(1 << 30)

#define CBR4_VLV			_MMIO(VLV_DISPLAY_BASE + 0x70450)
#define  CBR_DPLLBMD_PIPE(pipe)		(1 << (7 + (pipe) * 11)) /* pipes B and C */

/* FIFO watermark sizes etc */
#define G4X_FIFO_LINE_SIZE	64
#define I915_FIFO_LINE_SIZE	64
#define I830_FIFO_LINE_SIZE	32

#define VALLEYVIEW_FIFO_SIZE	255
#define G4X_FIFO_SIZE		127
#define I965_FIFO_SIZE		512
#define I945_FIFO_SIZE		127
#define I915_FIFO_SIZE		95
#define I855GM_FIFO_SIZE	127 /* In cachelines */
#define I830_FIFO_SIZE		95

#define VALLEYVIEW_MAX_WM	0xff
#define G4X_MAX_WM		0x3f
#define I915_MAX_WM		0x3f

#define PINEVIEW_DISPLAY_FIFO	512 /* in 64byte unit */
#define PINEVIEW_FIFO_LINE_SIZE	64
#define PINEVIEW_MAX_WM		0x1ff
#define PINEVIEW_DFT_WM		0x3f
#define PINEVIEW_DFT_HPLLOFF_WM	0
#define PINEVIEW_GUARD_WM		10
#define PINEVIEW_CURSOR_FIFO		64
#define PINEVIEW_CURSOR_MAX_WM	0x3f
#define PINEVIEW_CURSOR_DFT_WM	0
#define PINEVIEW_CURSOR_GUARD_WM	5

#define VALLEYVIEW_CURSOR_MAX_WM 64
#define I965_CURSOR_FIFO	64
#define I965_CURSOR_MAX_WM	32
#define I965_CURSOR_DFT_WM	8

/* Watermark register definitions for SKL */
#define _CUR_WM_A_0		0x70140
#define _CUR_WM_B_0		0x71140
#define _PLANE_WM_1_A_0		0x70240
#define _PLANE_WM_1_B_0		0x71240
#define _PLANE_WM_2_A_0		0x70340
#define _PLANE_WM_2_B_0		0x71340
#define _PLANE_WM_TRANS_1_A_0	0x70268
#define _PLANE_WM_TRANS_1_B_0	0x71268
#define _PLANE_WM_TRANS_2_A_0	0x70368
#define _PLANE_WM_TRANS_2_B_0	0x71368
#define _CUR_WM_TRANS_A_0	0x70168
#define _CUR_WM_TRANS_B_0	0x71168
#define   PLANE_WM_EN		(1 << 31)
#define   PLANE_WM_IGNORE_LINES	(1 << 30)
#define   PLANE_WM_LINES_SHIFT	14
#define   PLANE_WM_LINES_MASK	0x1f
#define   PLANE_WM_BLOCKS_MASK	0x7ff /* skl+: 10 bits, icl+ 11 bits */

#define _CUR_WM_0(pipe) _PIPE(pipe, _CUR_WM_A_0, _CUR_WM_B_0)
#define CUR_WM(pipe, level) _MMIO(_CUR_WM_0(pipe) + ((4) * (level)))
#define CUR_WM_TRANS(pipe) _MMIO_PIPE(pipe, _CUR_WM_TRANS_A_0, _CUR_WM_TRANS_B_0)

#define _PLANE_WM_1(pipe) _PIPE(pipe, _PLANE_WM_1_A_0, _PLANE_WM_1_B_0)
#define _PLANE_WM_2(pipe) _PIPE(pipe, _PLANE_WM_2_A_0, _PLANE_WM_2_B_0)
#define _PLANE_WM_BASE(pipe, plane)	\
			_PLANE(plane, _PLANE_WM_1(pipe), _PLANE_WM_2(pipe))
#define PLANE_WM(pipe, plane, level)	\
			_MMIO(_PLANE_WM_BASE(pipe, plane) + ((4) * (level)))
#define _PLANE_WM_TRANS_1(pipe)	\
			_PIPE(pipe, _PLANE_WM_TRANS_1_A_0, _PLANE_WM_TRANS_1_B_0)
#define _PLANE_WM_TRANS_2(pipe)	\
			_PIPE(pipe, _PLANE_WM_TRANS_2_A_0, _PLANE_WM_TRANS_2_B_0)
#define PLANE_WM_TRANS(pipe, plane)	\
	_MMIO(_PLANE(plane, _PLANE_WM_TRANS_1(pipe), _PLANE_WM_TRANS_2(pipe)))

/* define the Watermark register on Ironlake */
#define WM0_PIPEA_ILK		_MMIO(0x45100)
#define  WM0_PIPE_PLANE_MASK	(0xffff << 16)
#define  WM0_PIPE_PLANE_SHIFT	16
#define  WM0_PIPE_SPRITE_MASK	(0xff << 8)
#define  WM0_PIPE_SPRITE_SHIFT	8
#define  WM0_PIPE_CURSOR_MASK	(0xff)

#define WM0_PIPEB_ILK		_MMIO(0x45104)
#define WM0_PIPEC_IVB		_MMIO(0x45200)
#define WM1_LP_ILK		_MMIO(0x45108)
#define  WM1_LP_SR_EN		(1 << 31)
#define  WM1_LP_LATENCY_SHIFT	24
#define  WM1_LP_LATENCY_MASK	(0x7f << 24)
#define  WM1_LP_FBC_MASK	(0xf << 20)
#define  WM1_LP_FBC_SHIFT	20
#define  WM1_LP_FBC_SHIFT_BDW	19
#define  WM1_LP_SR_MASK		(0x7ff << 8)
#define  WM1_LP_SR_SHIFT	8
#define  WM1_LP_CURSOR_MASK	(0xff)
#define WM2_LP_ILK		_MMIO(0x4510c)
#define  WM2_LP_EN		(1 << 31)
#define WM3_LP_ILK		_MMIO(0x45110)
#define  WM3_LP_EN		(1 << 31)
#define WM1S_LP_ILK		_MMIO(0x45120)
#define WM2S_LP_IVB		_MMIO(0x45124)
#define WM3S_LP_IVB		_MMIO(0x45128)
#define  WM1S_LP_EN		(1 << 31)

#define HSW_WM_LP_VAL(lat, fbc, pri, cur) \
	(WM3_LP_EN | ((lat) << WM1_LP_LATENCY_SHIFT) | \
	 ((fbc) << WM1_LP_FBC_SHIFT) | ((pri) << WM1_LP_SR_SHIFT) | (cur))

/* Memory latency timer register */
#define MLTR_ILK		_MMIO(0x11222)
#define  MLTR_WM1_SHIFT		0
#define  MLTR_WM2_SHIFT		8
/* the unit of memory self-refresh latency time is 0.5us */
#define  ILK_SRLT_MASK		0x3f


/* the address where we get all kinds of latency value */
#define SSKPD			_MMIO(0x5d10)
#define SSKPD_WM_MASK		0x3f
#define SSKPD_WM0_SHIFT		0
#define SSKPD_WM1_SHIFT		8
#define SSKPD_WM2_SHIFT		16
#define SSKPD_WM3_SHIFT		24

/*
 * The two pipe frame counter registers are not synchronized, so
 * reading a stable value is somewhat tricky. The following code
 * should work:
 *
 *  do {
 *    high1 = ((INREG(PIPEAFRAMEHIGH) & PIPE_FRAME_HIGH_MASK) >>
 *             PIPE_FRAME_HIGH_SHIFT;
 *    low1 =  ((INREG(PIPEAFRAMEPIXEL) & PIPE_FRAME_LOW_MASK) >>
 *             PIPE_FRAME_LOW_SHIFT);
 *    high2 = ((INREG(PIPEAFRAMEHIGH) & PIPE_FRAME_HIGH_MASK) >>
 *             PIPE_FRAME_HIGH_SHIFT);
 *  } while (high1 != high2);
 *  frame = (high1 << 8) | low1;
 */
#define _PIPEAFRAMEHIGH          0x70040
#define   PIPE_FRAME_HIGH_MASK    0x0000ffff
#define   PIPE_FRAME_HIGH_SHIFT   0
#define _PIPEAFRAMEPIXEL         0x70044
#define   PIPE_FRAME_LOW_MASK     0xff000000
#define   PIPE_FRAME_LOW_SHIFT    24
#define   PIPE_PIXEL_MASK         0x00ffffff
#define   PIPE_PIXEL_SHIFT        0
/* GM45+ just has to be different */
#define _PIPEA_FRMCOUNT_G4X	0x70040
#define _PIPEA_FLIPCOUNT_G4X	0x70044
#define PIPE_FRMCOUNT_G4X(pipe) _MMIO_PIPE2(pipe, _PIPEA_FRMCOUNT_G4X)
#define PIPE_FLIPCOUNT_G4X(pipe) _MMIO_PIPE2(pipe, _PIPEA_FLIPCOUNT_G4X)

/* Cursor A & B regs */
#define _CURACNTR		0x70080
/* Old style CUR*CNTR flags (desktop 8xx) */
#define   CURSOR_ENABLE		0x80000000
#define   CURSOR_GAMMA_ENABLE	0x40000000
#define   CURSOR_STRIDE_SHIFT	28
#define   CURSOR_STRIDE(x)	((ffs(x) - 9) << CURSOR_STRIDE_SHIFT) /* 256,512,1k,2k */
#define   CURSOR_FORMAT_SHIFT	24
#define   CURSOR_FORMAT_MASK	(0x07 << CURSOR_FORMAT_SHIFT)
#define   CURSOR_FORMAT_2C	(0x00 << CURSOR_FORMAT_SHIFT)
#define   CURSOR_FORMAT_3C	(0x01 << CURSOR_FORMAT_SHIFT)
#define   CURSOR_FORMAT_4C	(0x02 << CURSOR_FORMAT_SHIFT)
#define   CURSOR_FORMAT_ARGB	(0x04 << CURSOR_FORMAT_SHIFT)
#define   CURSOR_FORMAT_XRGB	(0x05 << CURSOR_FORMAT_SHIFT)
/* New style CUR*CNTR flags */
#define   MCURSOR_MODE		0x27
#define   MCURSOR_MODE_DISABLE   0x00
#define   MCURSOR_MODE_128_32B_AX 0x02
#define   MCURSOR_MODE_256_32B_AX 0x03
#define   MCURSOR_MODE_64_32B_AX 0x07
#define   MCURSOR_MODE_128_ARGB_AX ((1 << 5) | MCURSOR_MODE_128_32B_AX)
#define   MCURSOR_MODE_256_ARGB_AX ((1 << 5) | MCURSOR_MODE_256_32B_AX)
#define   MCURSOR_MODE_64_ARGB_AX ((1 << 5) | MCURSOR_MODE_64_32B_AX)
#define   MCURSOR_PIPE_SELECT_MASK	(0x3 << 28)
#define   MCURSOR_PIPE_SELECT_SHIFT	28
#define   MCURSOR_PIPE_SELECT(pipe)	((pipe) << 28)
#define   MCURSOR_GAMMA_ENABLE  (1 << 26)
#define   MCURSOR_PIPE_CSC_ENABLE (1 << 24) /* ilk+ */
#define   MCURSOR_ROTATE_180	(1 << 15)
#define   MCURSOR_TRICKLE_FEED_DISABLE	(1 << 14)
#define _CURABASE		0x70084
#define _CURAPOS		0x70088
#define   CURSOR_POS_MASK       0x007FF
#define   CURSOR_POS_SIGN       0x8000
#define   CURSOR_X_SHIFT        0
#define   CURSOR_Y_SHIFT        16
#define CURSIZE			_MMIO(0x700a0) /* 845/865 */
#define _CUR_FBC_CTL_A		0x700a0 /* ivb+ */
#define   CUR_FBC_CTL_EN	(1 << 31)
#define _CURASURFLIVE		0x700ac /* g4x+ */
#define _CURBCNTR		0x700c0
#define _CURBBASE		0x700c4
#define _CURBPOS		0x700c8

#define _CURBCNTR_IVB		0x71080
#define _CURBBASE_IVB		0x71084
#define _CURBPOS_IVB		0x71088

#define CURCNTR(pipe) _CURSOR2(pipe, _CURACNTR)
#define CURBASE(pipe) _CURSOR2(pipe, _CURABASE)
#define CURPOS(pipe) _CURSOR2(pipe, _CURAPOS)
#define CUR_FBC_CTL(pipe) _CURSOR2(pipe, _CUR_FBC_CTL_A)
#define CURSURFLIVE(pipe) _CURSOR2(pipe, _CURASURFLIVE)

#define CURSOR_A_OFFSET 0x70080
#define CURSOR_B_OFFSET 0x700c0
#define CHV_CURSOR_C_OFFSET 0x700e0
#define IVB_CURSOR_B_OFFSET 0x71080
#define IVB_CURSOR_C_OFFSET 0x72080

/* Display A control */
#define _DSPACNTR				0x70180
#define   DISPLAY_PLANE_ENABLE			(1 << 31)
#define   DISPLAY_PLANE_DISABLE			0
#define   DISPPLANE_GAMMA_ENABLE		(1 << 30)
#define   DISPPLANE_GAMMA_DISABLE		0
#define   DISPPLANE_PIXFORMAT_MASK		(0xf << 26)
#define   DISPPLANE_YUV422			(0x0 << 26)
#define   DISPPLANE_8BPP			(0x2 << 26)
#define   DISPPLANE_BGRA555			(0x3 << 26)
#define   DISPPLANE_BGRX555			(0x4 << 26)
#define   DISPPLANE_BGRX565			(0x5 << 26)
#define   DISPPLANE_BGRX888			(0x6 << 26)
#define   DISPPLANE_BGRA888			(0x7 << 26)
#define   DISPPLANE_RGBX101010			(0x8 << 26)
#define   DISPPLANE_RGBA101010			(0x9 << 26)
#define   DISPPLANE_BGRX101010			(0xa << 26)
#define   DISPPLANE_RGBX161616			(0xc << 26)
#define   DISPPLANE_RGBX888			(0xe << 26)
#define   DISPPLANE_RGBA888			(0xf << 26)
#define   DISPPLANE_STEREO_ENABLE		(1 << 25)
#define   DISPPLANE_STEREO_DISABLE		0
#define   DISPPLANE_PIPE_CSC_ENABLE		(1 << 24) /* ilk+ */
#define   DISPPLANE_SEL_PIPE_SHIFT		24
#define   DISPPLANE_SEL_PIPE_MASK		(3 << DISPPLANE_SEL_PIPE_SHIFT)
#define   DISPPLANE_SEL_PIPE(pipe)		((pipe) << DISPPLANE_SEL_PIPE_SHIFT)
#define   DISPPLANE_SRC_KEY_ENABLE		(1 << 22)
#define   DISPPLANE_SRC_KEY_DISABLE		0
#define   DISPPLANE_LINE_DOUBLE			(1 << 20)
#define   DISPPLANE_NO_LINE_DOUBLE		0
#define   DISPPLANE_STEREO_POLARITY_FIRST	0
#define   DISPPLANE_STEREO_POLARITY_SECOND	(1 << 18)
#define   DISPPLANE_ALPHA_PREMULTIPLY		(1 << 16) /* CHV pipe B */
#define   DISPPLANE_ROTATE_180			(1 << 15)
#define   DISPPLANE_TRICKLE_FEED_DISABLE	(1 << 14) /* Ironlake */
#define   DISPPLANE_TILED			(1 << 10)
#define   DISPPLANE_MIRROR			(1 << 8) /* CHV pipe B */
#define _DSPAADDR				0x70184
#define _DSPASTRIDE				0x70188
#define _DSPAPOS				0x7018C /* reserved */
#define _DSPASIZE				0x70190
#define _DSPASURF				0x7019C /* 965+ only */
#define _DSPATILEOFF				0x701A4 /* 965+ only */
#define _DSPAOFFSET				0x701A4 /* HSW */
#define _DSPASURFLIVE				0x701AC

#define DSPCNTR(plane)		_MMIO_PIPE2(plane, _DSPACNTR)
#define DSPADDR(plane)		_MMIO_PIPE2(plane, _DSPAADDR)
#define DSPSTRIDE(plane)	_MMIO_PIPE2(plane, _DSPASTRIDE)
#define DSPPOS(plane)		_MMIO_PIPE2(plane, _DSPAPOS)
#define DSPSIZE(plane)		_MMIO_PIPE2(plane, _DSPASIZE)
#define DSPSURF(plane)		_MMIO_PIPE2(plane, _DSPASURF)
#define DSPTILEOFF(plane)	_MMIO_PIPE2(plane, _DSPATILEOFF)
#define DSPLINOFF(plane)	DSPADDR(plane)
#define DSPOFFSET(plane)	_MMIO_PIPE2(plane, _DSPAOFFSET)
#define DSPSURFLIVE(plane)	_MMIO_PIPE2(plane, _DSPASURFLIVE)

/* CHV pipe B blender and primary plane */
#define _CHV_BLEND_A		0x60a00
#define   CHV_BLEND_LEGACY		(0 << 30)
#define   CHV_BLEND_ANDROID		(1 << 30)
#define   CHV_BLEND_MPO			(2 << 30)
#define   CHV_BLEND_MASK		(3 << 30)
#define _CHV_CANVAS_A		0x60a04
#define _PRIMPOS_A		0x60a08
#define _PRIMSIZE_A		0x60a0c
#define _PRIMCNSTALPHA_A	0x60a10
#define   PRIM_CONST_ALPHA_ENABLE	(1 << 31)

#define CHV_BLEND(pipe)		_MMIO_TRANS2(pipe, _CHV_BLEND_A)
#define CHV_CANVAS(pipe)	_MMIO_TRANS2(pipe, _CHV_CANVAS_A)
#define PRIMPOS(plane)		_MMIO_TRANS2(plane, _PRIMPOS_A)
#define PRIMSIZE(plane)		_MMIO_TRANS2(plane, _PRIMSIZE_A)
#define PRIMCNSTALPHA(plane)	_MMIO_TRANS2(plane, _PRIMCNSTALPHA_A)

/* Display/Sprite base address macros */
#define DISP_BASEADDR_MASK	(0xfffff000)
#define I915_LO_DISPBASE(val)	((val) & ~DISP_BASEADDR_MASK)
#define I915_HI_DISPBASE(val)	((val) & DISP_BASEADDR_MASK)

/*
 * VBIOS flags
 * gen2:
 * [00:06] alm,mgm
 * [10:16] all
 * [30:32] alm,mgm
 * gen3+:
 * [00:0f] all
 * [10:1f] all
 * [30:32] all
 */
#define SWF0(i)	_MMIO(DISPLAY_MMIO_BASE(dev_priv) + 0x70410 + (i) * 4)
#define SWF1(i)	_MMIO(DISPLAY_MMIO_BASE(dev_priv) + 0x71410 + (i) * 4)
#define SWF3(i)	_MMIO(DISPLAY_MMIO_BASE(dev_priv) + 0x72414 + (i) * 4)
#define SWF_ILK(i)	_MMIO(0x4F000 + (i) * 4)

/* Pipe B */
#define _PIPEBDSL		(DISPLAY_MMIO_BASE(dev_priv) + 0x71000)
#define _PIPEBCONF		(DISPLAY_MMIO_BASE(dev_priv) + 0x71008)
#define _PIPEBSTAT		(DISPLAY_MMIO_BASE(dev_priv) + 0x71024)
#define _PIPEBFRAMEHIGH		0x71040
#define _PIPEBFRAMEPIXEL	0x71044
#define _PIPEB_FRMCOUNT_G4X	(DISPLAY_MMIO_BASE(dev_priv) + 0x71040)
#define _PIPEB_FLIPCOUNT_G4X	(DISPLAY_MMIO_BASE(dev_priv) + 0x71044)


/* Display B control */
#define _DSPBCNTR		(DISPLAY_MMIO_BASE(dev_priv) + 0x71180)
#define   DISPPLANE_ALPHA_TRANS_ENABLE		(1 << 15)
#define   DISPPLANE_ALPHA_TRANS_DISABLE		0
#define   DISPPLANE_SPRITE_ABOVE_DISPLAY	0
#define   DISPPLANE_SPRITE_ABOVE_OVERLAY	(1)
#define _DSPBADDR		(DISPLAY_MMIO_BASE(dev_priv) + 0x71184)
#define _DSPBSTRIDE		(DISPLAY_MMIO_BASE(dev_priv) + 0x71188)
#define _DSPBPOS		(DISPLAY_MMIO_BASE(dev_priv) + 0x7118C)
#define _DSPBSIZE		(DISPLAY_MMIO_BASE(dev_priv) + 0x71190)
#define _DSPBSURF		(DISPLAY_MMIO_BASE(dev_priv) + 0x7119C)
#define _DSPBTILEOFF		(DISPLAY_MMIO_BASE(dev_priv) + 0x711A4)
#define _DSPBOFFSET		(DISPLAY_MMIO_BASE(dev_priv) + 0x711A4)
#define _DSPBSURFLIVE		(DISPLAY_MMIO_BASE(dev_priv) + 0x711AC)

/* ICL DSI 0 and 1 */
#define _PIPEDSI0CONF		0x7b008
#define _PIPEDSI1CONF		0x7b808

/* Sprite A control */
#define _DVSACNTR		0x72180
#define   DVS_ENABLE		(1 << 31)
#define   DVS_GAMMA_ENABLE	(1 << 30)
#define   DVS_YUV_RANGE_CORRECTION_DISABLE	(1 << 27)
#define   DVS_PIXFORMAT_MASK	(3 << 25)
#define   DVS_FORMAT_YUV422	(0 << 25)
#define   DVS_FORMAT_RGBX101010	(1 << 25)
#define   DVS_FORMAT_RGBX888	(2 << 25)
#define   DVS_FORMAT_RGBX161616	(3 << 25)
#define   DVS_PIPE_CSC_ENABLE   (1 << 24)
#define   DVS_SOURCE_KEY	(1 << 22)
#define   DVS_RGB_ORDER_XBGR	(1 << 20)
#define   DVS_YUV_FORMAT_BT709	(1 << 18)
#define   DVS_YUV_BYTE_ORDER_MASK (3 << 16)
#define   DVS_YUV_ORDER_YUYV	(0 << 16)
#define   DVS_YUV_ORDER_UYVY	(1 << 16)
#define   DVS_YUV_ORDER_YVYU	(2 << 16)
#define   DVS_YUV_ORDER_VYUY	(3 << 16)
#define   DVS_ROTATE_180	(1 << 15)
#define   DVS_DEST_KEY		(1 << 2)
#define   DVS_TRICKLE_FEED_DISABLE (1 << 14)
#define   DVS_TILED		(1 << 10)
#define _DVSALINOFF		0x72184
#define _DVSASTRIDE		0x72188
#define _DVSAPOS		0x7218c
#define _DVSASIZE		0x72190
#define _DVSAKEYVAL		0x72194
#define _DVSAKEYMSK		0x72198
#define _DVSASURF		0x7219c
#define _DVSAKEYMAXVAL		0x721a0
#define _DVSATILEOFF		0x721a4
#define _DVSASURFLIVE		0x721ac
#define _DVSASCALE		0x72204
#define   DVS_SCALE_ENABLE	(1 << 31)
#define   DVS_FILTER_MASK	(3 << 29)
#define   DVS_FILTER_MEDIUM	(0 << 29)
#define   DVS_FILTER_ENHANCING	(1 << 29)
#define   DVS_FILTER_SOFTENING	(2 << 29)
#define   DVS_VERTICAL_OFFSET_HALF (1 << 28) /* must be enabled below */
#define   DVS_VERTICAL_OFFSET_ENABLE (1 << 27)
#define _DVSAGAMC		0x72300

#define _DVSBCNTR		0x73180
#define _DVSBLINOFF		0x73184
#define _DVSBSTRIDE		0x73188
#define _DVSBPOS		0x7318c
#define _DVSBSIZE		0x73190
#define _DVSBKEYVAL		0x73194
#define _DVSBKEYMSK		0x73198
#define _DVSBSURF		0x7319c
#define _DVSBKEYMAXVAL		0x731a0
#define _DVSBTILEOFF		0x731a4
#define _DVSBSURFLIVE		0x731ac
#define _DVSBSCALE		0x73204
#define _DVSBGAMC		0x73300

#define DVSCNTR(pipe) _MMIO_PIPE(pipe, _DVSACNTR, _DVSBCNTR)
#define DVSLINOFF(pipe) _MMIO_PIPE(pipe, _DVSALINOFF, _DVSBLINOFF)
#define DVSSTRIDE(pipe) _MMIO_PIPE(pipe, _DVSASTRIDE, _DVSBSTRIDE)
#define DVSPOS(pipe) _MMIO_PIPE(pipe, _DVSAPOS, _DVSBPOS)
#define DVSSURF(pipe) _MMIO_PIPE(pipe, _DVSASURF, _DVSBSURF)
#define DVSKEYMAX(pipe) _MMIO_PIPE(pipe, _DVSAKEYMAXVAL, _DVSBKEYMAXVAL)
#define DVSSIZE(pipe) _MMIO_PIPE(pipe, _DVSASIZE, _DVSBSIZE)
#define DVSSCALE(pipe) _MMIO_PIPE(pipe, _DVSASCALE, _DVSBSCALE)
#define DVSTILEOFF(pipe) _MMIO_PIPE(pipe, _DVSATILEOFF, _DVSBTILEOFF)
#define DVSKEYVAL(pipe) _MMIO_PIPE(pipe, _DVSAKEYVAL, _DVSBKEYVAL)
#define DVSKEYMSK(pipe) _MMIO_PIPE(pipe, _DVSAKEYMSK, _DVSBKEYMSK)
#define DVSSURFLIVE(pipe) _MMIO_PIPE(pipe, _DVSASURFLIVE, _DVSBSURFLIVE)

#define _SPRA_CTL		0x70280
#define   SPRITE_ENABLE			(1 << 31)
#define   SPRITE_GAMMA_ENABLE		(1 << 30)
#define   SPRITE_YUV_RANGE_CORRECTION_DISABLE	(1 << 28)
#define   SPRITE_PIXFORMAT_MASK		(7 << 25)
#define   SPRITE_FORMAT_YUV422		(0 << 25)
#define   SPRITE_FORMAT_RGBX101010	(1 << 25)
#define   SPRITE_FORMAT_RGBX888		(2 << 25)
#define   SPRITE_FORMAT_RGBX161616	(3 << 25)
#define   SPRITE_FORMAT_YUV444		(4 << 25)
#define   SPRITE_FORMAT_XR_BGR101010	(5 << 25) /* Extended range */
#define   SPRITE_PIPE_CSC_ENABLE	(1 << 24)
#define   SPRITE_SOURCE_KEY		(1 << 22)
#define   SPRITE_RGB_ORDER_RGBX		(1 << 20) /* only for 888 and 161616 */
#define   SPRITE_YUV_TO_RGB_CSC_DISABLE	(1 << 19)
#define   SPRITE_YUV_TO_RGB_CSC_FORMAT_BT709	(1 << 18) /* 0 is BT601 */
#define   SPRITE_YUV_BYTE_ORDER_MASK	(3 << 16)
#define   SPRITE_YUV_ORDER_YUYV		(0 << 16)
#define   SPRITE_YUV_ORDER_UYVY		(1 << 16)
#define   SPRITE_YUV_ORDER_YVYU		(2 << 16)
#define   SPRITE_YUV_ORDER_VYUY		(3 << 16)
#define   SPRITE_ROTATE_180		(1 << 15)
#define   SPRITE_TRICKLE_FEED_DISABLE	(1 << 14)
#define   SPRITE_INT_GAMMA_ENABLE	(1 << 13)
#define   SPRITE_TILED			(1 << 10)
#define   SPRITE_DEST_KEY		(1 << 2)
#define _SPRA_LINOFF		0x70284
#define _SPRA_STRIDE		0x70288
#define _SPRA_POS		0x7028c
#define _SPRA_SIZE		0x70290
#define _SPRA_KEYVAL		0x70294
#define _SPRA_KEYMSK		0x70298
#define _SPRA_SURF		0x7029c
#define _SPRA_KEYMAX		0x702a0
#define _SPRA_TILEOFF		0x702a4
#define _SPRA_OFFSET		0x702a4
#define _SPRA_SURFLIVE		0x702ac
#define _SPRA_SCALE		0x70304
#define   SPRITE_SCALE_ENABLE	(1 << 31)
#define   SPRITE_FILTER_MASK	(3 << 29)
#define   SPRITE_FILTER_MEDIUM	(0 << 29)
#define   SPRITE_FILTER_ENHANCING	(1 << 29)
#define   SPRITE_FILTER_SOFTENING	(2 << 29)
#define   SPRITE_VERTICAL_OFFSET_HALF	(1 << 28) /* must be enabled below */
#define   SPRITE_VERTICAL_OFFSET_ENABLE	(1 << 27)
#define _SPRA_GAMC		0x70400

#define _SPRB_CTL		0x71280
#define _SPRB_LINOFF		0x71284
#define _SPRB_STRIDE		0x71288
#define _SPRB_POS		0x7128c
#define _SPRB_SIZE		0x71290
#define _SPRB_KEYVAL		0x71294
#define _SPRB_KEYMSK		0x71298
#define _SPRB_SURF		0x7129c
#define _SPRB_KEYMAX		0x712a0
#define _SPRB_TILEOFF		0x712a4
#define _SPRB_OFFSET		0x712a4
#define _SPRB_SURFLIVE		0x712ac
#define _SPRB_SCALE		0x71304
#define _SPRB_GAMC		0x71400

#define SPRCTL(pipe) _MMIO_PIPE(pipe, _SPRA_CTL, _SPRB_CTL)
#define SPRLINOFF(pipe) _MMIO_PIPE(pipe, _SPRA_LINOFF, _SPRB_LINOFF)
#define SPRSTRIDE(pipe) _MMIO_PIPE(pipe, _SPRA_STRIDE, _SPRB_STRIDE)
#define SPRPOS(pipe) _MMIO_PIPE(pipe, _SPRA_POS, _SPRB_POS)
#define SPRSIZE(pipe) _MMIO_PIPE(pipe, _SPRA_SIZE, _SPRB_SIZE)
#define SPRKEYVAL(pipe) _MMIO_PIPE(pipe, _SPRA_KEYVAL, _SPRB_KEYVAL)
#define SPRKEYMSK(pipe) _MMIO_PIPE(pipe, _SPRA_KEYMSK, _SPRB_KEYMSK)
#define SPRSURF(pipe) _MMIO_PIPE(pipe, _SPRA_SURF, _SPRB_SURF)
#define SPRKEYMAX(pipe) _MMIO_PIPE(pipe, _SPRA_KEYMAX, _SPRB_KEYMAX)
#define SPRTILEOFF(pipe) _MMIO_PIPE(pipe, _SPRA_TILEOFF, _SPRB_TILEOFF)
#define SPROFFSET(pipe) _MMIO_PIPE(pipe, _SPRA_OFFSET, _SPRB_OFFSET)
#define SPRSCALE(pipe) _MMIO_PIPE(pipe, _SPRA_SCALE, _SPRB_SCALE)
#define SPRGAMC(pipe) _MMIO_PIPE(pipe, _SPRA_GAMC, _SPRB_GAMC)
#define SPRSURFLIVE(pipe) _MMIO_PIPE(pipe, _SPRA_SURFLIVE, _SPRB_SURFLIVE)

#define _SPACNTR		(VLV_DISPLAY_BASE + 0x72180)
#define   SP_ENABLE			(1 << 31)
#define   SP_GAMMA_ENABLE		(1 << 30)
#define   SP_PIXFORMAT_MASK		(0xf << 26)
#define   SP_FORMAT_YUV422		(0 << 26)
#define   SP_FORMAT_BGR565		(5 << 26)
#define   SP_FORMAT_BGRX8888		(6 << 26)
#define   SP_FORMAT_BGRA8888		(7 << 26)
#define   SP_FORMAT_RGBX1010102		(8 << 26)
#define   SP_FORMAT_RGBA1010102		(9 << 26)
#define   SP_FORMAT_RGBX8888		(0xe << 26)
#define   SP_FORMAT_RGBA8888		(0xf << 26)
#define   SP_ALPHA_PREMULTIPLY		(1 << 23) /* CHV pipe B */
#define   SP_SOURCE_KEY			(1 << 22)
#define   SP_YUV_FORMAT_BT709		(1 << 18)
#define   SP_YUV_BYTE_ORDER_MASK	(3 << 16)
#define   SP_YUV_ORDER_YUYV		(0 << 16)
#define   SP_YUV_ORDER_UYVY		(1 << 16)
#define   SP_YUV_ORDER_YVYU		(2 << 16)
#define   SP_YUV_ORDER_VYUY		(3 << 16)
#define   SP_ROTATE_180			(1 << 15)
#define   SP_TILED			(1 << 10)
#define   SP_MIRROR			(1 << 8) /* CHV pipe B */
#define _SPALINOFF		(VLV_DISPLAY_BASE + 0x72184)
#define _SPASTRIDE		(VLV_DISPLAY_BASE + 0x72188)
#define _SPAPOS			(VLV_DISPLAY_BASE + 0x7218c)
#define _SPASIZE		(VLV_DISPLAY_BASE + 0x72190)
#define _SPAKEYMINVAL		(VLV_DISPLAY_BASE + 0x72194)
#define _SPAKEYMSK		(VLV_DISPLAY_BASE + 0x72198)
#define _SPASURF		(VLV_DISPLAY_BASE + 0x7219c)
#define _SPAKEYMAXVAL		(VLV_DISPLAY_BASE + 0x721a0)
#define _SPATILEOFF		(VLV_DISPLAY_BASE + 0x721a4)
#define _SPACONSTALPHA		(VLV_DISPLAY_BASE + 0x721a8)
#define   SP_CONST_ALPHA_ENABLE		(1 << 31)
#define _SPACLRC0		(VLV_DISPLAY_BASE + 0x721d0)
#define   SP_CONTRAST(x)		((x) << 18) /* u3.6 */
#define   SP_BRIGHTNESS(x)		((x) & 0xff) /* s8 */
#define _SPACLRC1		(VLV_DISPLAY_BASE + 0x721d4)
#define   SP_SH_SIN(x)			(((x) & 0x7ff) << 16) /* s4.7 */
#define   SP_SH_COS(x)			(x) /* u3.7 */
#define _SPAGAMC		(VLV_DISPLAY_BASE + 0x721f4)

#define _SPBCNTR		(VLV_DISPLAY_BASE + 0x72280)
#define _SPBLINOFF		(VLV_DISPLAY_BASE + 0x72284)
#define _SPBSTRIDE		(VLV_DISPLAY_BASE + 0x72288)
#define _SPBPOS			(VLV_DISPLAY_BASE + 0x7228c)
#define _SPBSIZE		(VLV_DISPLAY_BASE + 0x72290)
#define _SPBKEYMINVAL		(VLV_DISPLAY_BASE + 0x72294)
#define _SPBKEYMSK		(VLV_DISPLAY_BASE + 0x72298)
#define _SPBSURF		(VLV_DISPLAY_BASE + 0x7229c)
#define _SPBKEYMAXVAL		(VLV_DISPLAY_BASE + 0x722a0)
#define _SPBTILEOFF		(VLV_DISPLAY_BASE + 0x722a4)
#define _SPBCONSTALPHA		(VLV_DISPLAY_BASE + 0x722a8)
#define _SPBCLRC0		(VLV_DISPLAY_BASE + 0x722d0)
#define _SPBCLRC1		(VLV_DISPLAY_BASE + 0x722d4)
#define _SPBGAMC		(VLV_DISPLAY_BASE + 0x722f4)

#define _MMIO_VLV_SPR(pipe, plane_id, reg_a, reg_b) \
	_MMIO_PIPE((pipe) * 2 + (plane_id) - PLANE_SPRITE0, (reg_a), (reg_b))

#define SPCNTR(pipe, plane_id)		_MMIO_VLV_SPR((pipe), (plane_id), _SPACNTR, _SPBCNTR)
#define SPLINOFF(pipe, plane_id)	_MMIO_VLV_SPR((pipe), (plane_id), _SPALINOFF, _SPBLINOFF)
#define SPSTRIDE(pipe, plane_id)	_MMIO_VLV_SPR((pipe), (plane_id), _SPASTRIDE, _SPBSTRIDE)
#define SPPOS(pipe, plane_id)		_MMIO_VLV_SPR((pipe), (plane_id), _SPAPOS, _SPBPOS)
#define SPSIZE(pipe, plane_id)		_MMIO_VLV_SPR((pipe), (plane_id), _SPASIZE, _SPBSIZE)
#define SPKEYMINVAL(pipe, plane_id)	_MMIO_VLV_SPR((pipe), (plane_id), _SPAKEYMINVAL, _SPBKEYMINVAL)
#define SPKEYMSK(pipe, plane_id)	_MMIO_VLV_SPR((pipe), (plane_id), _SPAKEYMSK, _SPBKEYMSK)
#define SPSURF(pipe, plane_id)		_MMIO_VLV_SPR((pipe), (plane_id), _SPASURF, _SPBSURF)
#define SPKEYMAXVAL(pipe, plane_id)	_MMIO_VLV_SPR((pipe), (plane_id), _SPAKEYMAXVAL, _SPBKEYMAXVAL)
#define SPTILEOFF(pipe, plane_id)	_MMIO_VLV_SPR((pipe), (plane_id), _SPATILEOFF, _SPBTILEOFF)
#define SPCONSTALPHA(pipe, plane_id)	_MMIO_VLV_SPR((pipe), (plane_id), _SPACONSTALPHA, _SPBCONSTALPHA)
#define SPCLRC0(pipe, plane_id)		_MMIO_VLV_SPR((pipe), (plane_id), _SPACLRC0, _SPBCLRC0)
#define SPCLRC1(pipe, plane_id)		_MMIO_VLV_SPR((pipe), (plane_id), _SPACLRC1, _SPBCLRC1)
#define SPGAMC(pipe, plane_id)		_MMIO_VLV_SPR((pipe), (plane_id), _SPAGAMC, _SPBGAMC)

/*
 * CHV pipe B sprite CSC
 *
 * |cr|   |c0 c1 c2|   |cr + cr_ioff|   |cr_ooff|
 * |yg| = |c3 c4 c5| x |yg + yg_ioff| + |yg_ooff|
 * |cb|   |c6 c7 c8|   |cb + cr_ioff|   |cb_ooff|
 */
#define _MMIO_CHV_SPCSC(plane_id, reg) \
	_MMIO(VLV_DISPLAY_BASE + ((plane_id) - PLANE_SPRITE0) * 0x1000 + (reg))

#define SPCSCYGOFF(plane_id)	_MMIO_CHV_SPCSC(plane_id, 0x6d900)
#define SPCSCCBOFF(plane_id)	_MMIO_CHV_SPCSC(plane_id, 0x6d904)
#define SPCSCCROFF(plane_id)	_MMIO_CHV_SPCSC(plane_id, 0x6d908)
#define  SPCSC_OOFF(x)		(((x) & 0x7ff) << 16) /* s11 */
#define  SPCSC_IOFF(x)		(((x) & 0x7ff) << 0) /* s11 */

#define SPCSCC01(plane_id)	_MMIO_CHV_SPCSC(plane_id, 0x6d90c)
#define SPCSCC23(plane_id)	_MMIO_CHV_SPCSC(plane_id, 0x6d910)
#define SPCSCC45(plane_id)	_MMIO_CHV_SPCSC(plane_id, 0x6d914)
#define SPCSCC67(plane_id)	_MMIO_CHV_SPCSC(plane_id, 0x6d918)
#define SPCSCC8(plane_id)	_MMIO_CHV_SPCSC(plane_id, 0x6d91c)
#define  SPCSC_C1(x)		(((x) & 0x7fff) << 16) /* s3.12 */
#define  SPCSC_C0(x)		(((x) & 0x7fff) << 0) /* s3.12 */

#define SPCSCYGICLAMP(plane_id)	_MMIO_CHV_SPCSC(plane_id, 0x6d920)
#define SPCSCCBICLAMP(plane_id)	_MMIO_CHV_SPCSC(plane_id, 0x6d924)
#define SPCSCCRICLAMP(plane_id)	_MMIO_CHV_SPCSC(plane_id, 0x6d928)
#define  SPCSC_IMAX(x)		(((x) & 0x7ff) << 16) /* s11 */
#define  SPCSC_IMIN(x)		(((x) & 0x7ff) << 0) /* s11 */

#define SPCSCYGOCLAMP(plane_id)	_MMIO_CHV_SPCSC(plane_id, 0x6d92c)
#define SPCSCCBOCLAMP(plane_id)	_MMIO_CHV_SPCSC(plane_id, 0x6d930)
#define SPCSCCROCLAMP(plane_id)	_MMIO_CHV_SPCSC(plane_id, 0x6d934)
#define  SPCSC_OMAX(x)		((x) << 16) /* u10 */
#define  SPCSC_OMIN(x)		((x) << 0) /* u10 */

/* Skylake plane registers */

#define _PLANE_CTL_1_A				0x70180
#define _PLANE_CTL_2_A				0x70280
#define _PLANE_CTL_3_A				0x70380
#define   PLANE_CTL_ENABLE			(1 << 31)
#define   PLANE_CTL_PIPE_GAMMA_ENABLE		(1 << 30)   /* Pre-GLK */
#define   PLANE_CTL_YUV_RANGE_CORRECTION_DISABLE	(1 << 28)
/*
 * ICL+ uses the same PLANE_CTL_FORMAT bits, but the field definition
 * expanded to include bit 23 as well. However, the shift-24 based values
 * correctly map to the same formats in ICL, as long as bit 23 is set to 0
 */
#define   PLANE_CTL_FORMAT_MASK			(0xf << 24)
#define   PLANE_CTL_FORMAT_YUV422		(0 << 24)
#define   PLANE_CTL_FORMAT_NV12			(1 << 24)
#define   PLANE_CTL_FORMAT_XRGB_2101010		(2 << 24)
#define   PLANE_CTL_FORMAT_P010			(3 << 24)
#define   PLANE_CTL_FORMAT_XRGB_8888		(4 << 24)
#define   PLANE_CTL_FORMAT_P012			(5 << 24)
#define   PLANE_CTL_FORMAT_XRGB_16161616F	(6 << 24)
#define   PLANE_CTL_FORMAT_P016			(7 << 24)
#define   PLANE_CTL_FORMAT_AYUV			(8 << 24)
#define   PLANE_CTL_FORMAT_INDEXED		(12 << 24)
#define   PLANE_CTL_FORMAT_RGB_565		(14 << 24)
#define   ICL_PLANE_CTL_FORMAT_MASK		(0x1f << 23)
#define   PLANE_CTL_PIPE_CSC_ENABLE		(1 << 23) /* Pre-GLK */
#define   PLANE_CTL_FORMAT_Y210                 (1 << 23)
#define   PLANE_CTL_FORMAT_Y212                 (3 << 23)
#define   PLANE_CTL_FORMAT_Y216                 (5 << 23)
#define   PLANE_CTL_FORMAT_Y410                 (7 << 23)
#define   PLANE_CTL_FORMAT_Y412                 (9 << 23)
#define   PLANE_CTL_FORMAT_Y416                 (0xb << 23)
#define   PLANE_CTL_KEY_ENABLE_MASK		(0x3 << 21)
#define   PLANE_CTL_KEY_ENABLE_SOURCE		(1 << 21)
#define   PLANE_CTL_KEY_ENABLE_DESTINATION	(2 << 21)
#define   PLANE_CTL_ORDER_BGRX			(0 << 20)
#define   PLANE_CTL_ORDER_RGBX			(1 << 20)
#define   PLANE_CTL_YUV420_Y_PLANE		(1 << 19)
#define   PLANE_CTL_YUV_TO_RGB_CSC_FORMAT_BT709	(1 << 18)
#define   PLANE_CTL_YUV422_ORDER_MASK		(0x3 << 16)
#define   PLANE_CTL_YUV422_YUYV			(0 << 16)
#define   PLANE_CTL_YUV422_UYVY			(1 << 16)
#define   PLANE_CTL_YUV422_YVYU			(2 << 16)
#define   PLANE_CTL_YUV422_VYUY			(3 << 16)
#define   PLANE_CTL_RENDER_DECOMPRESSION_ENABLE	(1 << 15)
#define   PLANE_CTL_TRICKLE_FEED_DISABLE	(1 << 14)
#define   PLANE_CTL_PLANE_GAMMA_DISABLE		(1 << 13) /* Pre-GLK */
#define   PLANE_CTL_TILED_MASK			(0x7 << 10)
#define   PLANE_CTL_TILED_LINEAR		(0 << 10)
#define   PLANE_CTL_TILED_X			(1 << 10)
#define   PLANE_CTL_TILED_Y			(4 << 10)
#define   PLANE_CTL_TILED_YF			(5 << 10)
#define   PLANE_CTL_FLIP_HORIZONTAL		(1 << 8)
#define   PLANE_CTL_ALPHA_MASK			(0x3 << 4) /* Pre-GLK */
#define   PLANE_CTL_ALPHA_DISABLE		(0 << 4)
#define   PLANE_CTL_ALPHA_SW_PREMULTIPLY	(2 << 4)
#define   PLANE_CTL_ALPHA_HW_PREMULTIPLY	(3 << 4)
#define   PLANE_CTL_ROTATE_MASK			0x3
#define   PLANE_CTL_ROTATE_0			0x0
#define   PLANE_CTL_ROTATE_90			0x1
#define   PLANE_CTL_ROTATE_180			0x2
#define   PLANE_CTL_ROTATE_270			0x3
#define _PLANE_STRIDE_1_A			0x70188
#define _PLANE_STRIDE_2_A			0x70288
#define _PLANE_STRIDE_3_A			0x70388
#define _PLANE_POS_1_A				0x7018c
#define _PLANE_POS_2_A				0x7028c
#define _PLANE_POS_3_A				0x7038c
#define _PLANE_SIZE_1_A				0x70190
#define _PLANE_SIZE_2_A				0x70290
#define _PLANE_SIZE_3_A				0x70390
#define _PLANE_SURF_1_A				0x7019c
#define _PLANE_SURF_2_A				0x7029c
#define _PLANE_SURF_3_A				0x7039c
#define _PLANE_OFFSET_1_A			0x701a4
#define _PLANE_OFFSET_2_A			0x702a4
#define _PLANE_OFFSET_3_A			0x703a4
#define _PLANE_KEYVAL_1_A			0x70194
#define _PLANE_KEYVAL_2_A			0x70294
#define _PLANE_KEYMSK_1_A			0x70198
#define _PLANE_KEYMSK_2_A			0x70298
#define  PLANE_KEYMSK_ALPHA_ENABLE		(1 << 31)
#define _PLANE_KEYMAX_1_A			0x701a0
#define _PLANE_KEYMAX_2_A			0x702a0
#define  PLANE_KEYMAX_ALPHA(a)			((a) << 24)
#define _PLANE_AUX_DIST_1_A			0x701c0
#define _PLANE_AUX_DIST_2_A			0x702c0
#define _PLANE_AUX_OFFSET_1_A			0x701c4
#define _PLANE_AUX_OFFSET_2_A			0x702c4
#define _PLANE_CUS_CTL_1_A			0x701c8
#define _PLANE_CUS_CTL_2_A			0x702c8
#define  PLANE_CUS_ENABLE			(1 << 31)
#define  PLANE_CUS_PLANE_6			(0 << 30)
#define  PLANE_CUS_PLANE_7			(1 << 30)
#define  PLANE_CUS_HPHASE_SIGN_NEGATIVE		(1 << 19)
#define  PLANE_CUS_HPHASE_0			(0 << 16)
#define  PLANE_CUS_HPHASE_0_25			(1 << 16)
#define  PLANE_CUS_HPHASE_0_5			(2 << 16)
#define  PLANE_CUS_VPHASE_SIGN_NEGATIVE		(1 << 15)
#define  PLANE_CUS_VPHASE_0			(0 << 12)
#define  PLANE_CUS_VPHASE_0_25			(1 << 12)
#define  PLANE_CUS_VPHASE_0_5			(2 << 12)
#define _PLANE_COLOR_CTL_1_A			0x701CC /* GLK+ */
#define _PLANE_COLOR_CTL_2_A			0x702CC /* GLK+ */
#define _PLANE_COLOR_CTL_3_A			0x703CC /* GLK+ */
#define   PLANE_COLOR_PIPE_GAMMA_ENABLE		(1 << 30) /* Pre-ICL */
#define   PLANE_COLOR_YUV_RANGE_CORRECTION_DISABLE	(1 << 28)
#define   PLANE_COLOR_INPUT_CSC_ENABLE		(1 << 20) /* ICL+ */
#define   PLANE_COLOR_PIPE_CSC_ENABLE		(1 << 23) /* Pre-ICL */
#define   PLANE_COLOR_CSC_MODE_BYPASS			(0 << 17)
#define   PLANE_COLOR_CSC_MODE_YUV601_TO_RGB709		(1 << 17)
#define   PLANE_COLOR_CSC_MODE_YUV709_TO_RGB709		(2 << 17)
#define   PLANE_COLOR_CSC_MODE_YUV2020_TO_RGB2020	(3 << 17)
#define   PLANE_COLOR_CSC_MODE_RGB709_TO_RGB2020	(4 << 17)
#define   PLANE_COLOR_PLANE_GAMMA_DISABLE	(1 << 13)
#define   PLANE_COLOR_ALPHA_MASK		(0x3 << 4)
#define   PLANE_COLOR_ALPHA_DISABLE		(0 << 4)
#define   PLANE_COLOR_ALPHA_SW_PREMULTIPLY	(2 << 4)
#define   PLANE_COLOR_ALPHA_HW_PREMULTIPLY	(3 << 4)
#define _PLANE_BUF_CFG_1_A			0x7027c
#define _PLANE_BUF_CFG_2_A			0x7037c
#define _PLANE_NV12_BUF_CFG_1_A		0x70278
#define _PLANE_NV12_BUF_CFG_2_A		0x70378

/* Input CSC Register Definitions */
#define _PLANE_INPUT_CSC_RY_GY_1_A	0x701E0
#define _PLANE_INPUT_CSC_RY_GY_2_A	0x702E0

#define _PLANE_INPUT_CSC_RY_GY_1_B	0x711E0
#define _PLANE_INPUT_CSC_RY_GY_2_B	0x712E0

#define _PLANE_INPUT_CSC_RY_GY_1(pipe)	\
	_PIPE(pipe, _PLANE_INPUT_CSC_RY_GY_1_A, \
	     _PLANE_INPUT_CSC_RY_GY_1_B)
#define _PLANE_INPUT_CSC_RY_GY_2(pipe)	\
	_PIPE(pipe, _PLANE_INPUT_CSC_RY_GY_2_A, \
	     _PLANE_INPUT_CSC_RY_GY_2_B)

#define PLANE_INPUT_CSC_COEFF(pipe, plane, index)	\
	_MMIO_PLANE(plane, _PLANE_INPUT_CSC_RY_GY_1(pipe) +  (index) * 4, \
		    _PLANE_INPUT_CSC_RY_GY_2(pipe) + (index) * 4)

#define _PLANE_INPUT_CSC_PREOFF_HI_1_A		0x701F8
#define _PLANE_INPUT_CSC_PREOFF_HI_2_A		0x702F8

#define _PLANE_INPUT_CSC_PREOFF_HI_1_B		0x711F8
#define _PLANE_INPUT_CSC_PREOFF_HI_2_B		0x712F8

#define _PLANE_INPUT_CSC_PREOFF_HI_1(pipe)	\
	_PIPE(pipe, _PLANE_INPUT_CSC_PREOFF_HI_1_A, \
	     _PLANE_INPUT_CSC_PREOFF_HI_1_B)
#define _PLANE_INPUT_CSC_PREOFF_HI_2(pipe)	\
	_PIPE(pipe, _PLANE_INPUT_CSC_PREOFF_HI_2_A, \
	     _PLANE_INPUT_CSC_PREOFF_HI_2_B)
#define PLANE_INPUT_CSC_PREOFF(pipe, plane, index)	\
	_MMIO_PLANE(plane, _PLANE_INPUT_CSC_PREOFF_HI_1(pipe) + (index) * 4, \
		    _PLANE_INPUT_CSC_PREOFF_HI_2(pipe) + (index) * 4)

#define _PLANE_INPUT_CSC_POSTOFF_HI_1_A		0x70204
#define _PLANE_INPUT_CSC_POSTOFF_HI_2_A		0x70304

#define _PLANE_INPUT_CSC_POSTOFF_HI_1_B		0x71204
#define _PLANE_INPUT_CSC_POSTOFF_HI_2_B		0x71304

#define _PLANE_INPUT_CSC_POSTOFF_HI_1(pipe)	\
	_PIPE(pipe, _PLANE_INPUT_CSC_POSTOFF_HI_1_A, \
	     _PLANE_INPUT_CSC_POSTOFF_HI_1_B)
#define _PLANE_INPUT_CSC_POSTOFF_HI_2(pipe)	\
	_PIPE(pipe, _PLANE_INPUT_CSC_POSTOFF_HI_2_A, \
	     _PLANE_INPUT_CSC_POSTOFF_HI_2_B)
#define PLANE_INPUT_CSC_POSTOFF(pipe, plane, index)	\
	_MMIO_PLANE(plane, _PLANE_INPUT_CSC_POSTOFF_HI_1(pipe) + (index) * 4, \
		    _PLANE_INPUT_CSC_POSTOFF_HI_2(pipe) + (index) * 4)

#define _PLANE_CTL_1_B				0x71180
#define _PLANE_CTL_2_B				0x71280
#define _PLANE_CTL_3_B				0x71380
#define _PLANE_CTL_1(pipe)	_PIPE(pipe, _PLANE_CTL_1_A, _PLANE_CTL_1_B)
#define _PLANE_CTL_2(pipe)	_PIPE(pipe, _PLANE_CTL_2_A, _PLANE_CTL_2_B)
#define _PLANE_CTL_3(pipe)	_PIPE(pipe, _PLANE_CTL_3_A, _PLANE_CTL_3_B)
#define PLANE_CTL(pipe, plane)	\
	_MMIO_PLANE(plane, _PLANE_CTL_1(pipe), _PLANE_CTL_2(pipe))

#define _PLANE_STRIDE_1_B			0x71188
#define _PLANE_STRIDE_2_B			0x71288
#define _PLANE_STRIDE_3_B			0x71388
#define _PLANE_STRIDE_1(pipe)	\
	_PIPE(pipe, _PLANE_STRIDE_1_A, _PLANE_STRIDE_1_B)
#define _PLANE_STRIDE_2(pipe)	\
	_PIPE(pipe, _PLANE_STRIDE_2_A, _PLANE_STRIDE_2_B)
#define _PLANE_STRIDE_3(pipe)	\
	_PIPE(pipe, _PLANE_STRIDE_3_A, _PLANE_STRIDE_3_B)
#define PLANE_STRIDE(pipe, plane)	\
	_MMIO_PLANE(plane, _PLANE_STRIDE_1(pipe), _PLANE_STRIDE_2(pipe))

#define _PLANE_POS_1_B				0x7118c
#define _PLANE_POS_2_B				0x7128c
#define _PLANE_POS_3_B				0x7138c
#define _PLANE_POS_1(pipe)	_PIPE(pipe, _PLANE_POS_1_A, _PLANE_POS_1_B)
#define _PLANE_POS_2(pipe)	_PIPE(pipe, _PLANE_POS_2_A, _PLANE_POS_2_B)
#define _PLANE_POS_3(pipe)	_PIPE(pipe, _PLANE_POS_3_A, _PLANE_POS_3_B)
#define PLANE_POS(pipe, plane)	\
	_MMIO_PLANE(plane, _PLANE_POS_1(pipe), _PLANE_POS_2(pipe))

#define _PLANE_SIZE_1_B				0x71190
#define _PLANE_SIZE_2_B				0x71290
#define _PLANE_SIZE_3_B				0x71390
#define _PLANE_SIZE_1(pipe)	_PIPE(pipe, _PLANE_SIZE_1_A, _PLANE_SIZE_1_B)
#define _PLANE_SIZE_2(pipe)	_PIPE(pipe, _PLANE_SIZE_2_A, _PLANE_SIZE_2_B)
#define _PLANE_SIZE_3(pipe)	_PIPE(pipe, _PLANE_SIZE_3_A, _PLANE_SIZE_3_B)
#define PLANE_SIZE(pipe, plane)	\
	_MMIO_PLANE(plane, _PLANE_SIZE_1(pipe), _PLANE_SIZE_2(pipe))

#define _PLANE_SURF_1_B				0x7119c
#define _PLANE_SURF_2_B				0x7129c
#define _PLANE_SURF_3_B				0x7139c
#define _PLANE_SURF_1(pipe)	_PIPE(pipe, _PLANE_SURF_1_A, _PLANE_SURF_1_B)
#define _PLANE_SURF_2(pipe)	_PIPE(pipe, _PLANE_SURF_2_A, _PLANE_SURF_2_B)
#define _PLANE_SURF_3(pipe)	_PIPE(pipe, _PLANE_SURF_3_A, _PLANE_SURF_3_B)
#define PLANE_SURF(pipe, plane)	\
	_MMIO_PLANE(plane, _PLANE_SURF_1(pipe), _PLANE_SURF_2(pipe))

#define _PLANE_OFFSET_1_B			0x711a4
#define _PLANE_OFFSET_2_B			0x712a4
#define _PLANE_OFFSET_1(pipe) _PIPE(pipe, _PLANE_OFFSET_1_A, _PLANE_OFFSET_1_B)
#define _PLANE_OFFSET_2(pipe) _PIPE(pipe, _PLANE_OFFSET_2_A, _PLANE_OFFSET_2_B)
#define PLANE_OFFSET(pipe, plane)	\
	_MMIO_PLANE(plane, _PLANE_OFFSET_1(pipe), _PLANE_OFFSET_2(pipe))

#define _PLANE_KEYVAL_1_B			0x71194
#define _PLANE_KEYVAL_2_B			0x71294
#define _PLANE_KEYVAL_1(pipe) _PIPE(pipe, _PLANE_KEYVAL_1_A, _PLANE_KEYVAL_1_B)
#define _PLANE_KEYVAL_2(pipe) _PIPE(pipe, _PLANE_KEYVAL_2_A, _PLANE_KEYVAL_2_B)
#define PLANE_KEYVAL(pipe, plane)	\
	_MMIO_PLANE(plane, _PLANE_KEYVAL_1(pipe), _PLANE_KEYVAL_2(pipe))

#define _PLANE_KEYMSK_1_B			0x71198
#define _PLANE_KEYMSK_2_B			0x71298
#define _PLANE_KEYMSK_1(pipe) _PIPE(pipe, _PLANE_KEYMSK_1_A, _PLANE_KEYMSK_1_B)
#define _PLANE_KEYMSK_2(pipe) _PIPE(pipe, _PLANE_KEYMSK_2_A, _PLANE_KEYMSK_2_B)
#define PLANE_KEYMSK(pipe, plane)	\
	_MMIO_PLANE(plane, _PLANE_KEYMSK_1(pipe), _PLANE_KEYMSK_2(pipe))

#define _PLANE_KEYMAX_1_B			0x711a0
#define _PLANE_KEYMAX_2_B			0x712a0
#define _PLANE_KEYMAX_1(pipe) _PIPE(pipe, _PLANE_KEYMAX_1_A, _PLANE_KEYMAX_1_B)
#define _PLANE_KEYMAX_2(pipe) _PIPE(pipe, _PLANE_KEYMAX_2_A, _PLANE_KEYMAX_2_B)
#define PLANE_KEYMAX(pipe, plane)	\
	_MMIO_PLANE(plane, _PLANE_KEYMAX_1(pipe), _PLANE_KEYMAX_2(pipe))

#define _PLANE_BUF_CFG_1_B			0x7127c
#define _PLANE_BUF_CFG_2_B			0x7137c
#define  DDB_ENTRY_MASK				0x7FF /* skl+: 10 bits, icl+ 11 bits */
#define  DDB_ENTRY_END_SHIFT			16
#define _PLANE_BUF_CFG_1(pipe)	\
	_PIPE(pipe, _PLANE_BUF_CFG_1_A, _PLANE_BUF_CFG_1_B)
#define _PLANE_BUF_CFG_2(pipe)	\
	_PIPE(pipe, _PLANE_BUF_CFG_2_A, _PLANE_BUF_CFG_2_B)
#define PLANE_BUF_CFG(pipe, plane)	\
	_MMIO_PLANE(plane, _PLANE_BUF_CFG_1(pipe), _PLANE_BUF_CFG_2(pipe))

#define _PLANE_NV12_BUF_CFG_1_B		0x71278
#define _PLANE_NV12_BUF_CFG_2_B		0x71378
#define _PLANE_NV12_BUF_CFG_1(pipe)	\
	_PIPE(pipe, _PLANE_NV12_BUF_CFG_1_A, _PLANE_NV12_BUF_CFG_1_B)
#define _PLANE_NV12_BUF_CFG_2(pipe)	\
	_PIPE(pipe, _PLANE_NV12_BUF_CFG_2_A, _PLANE_NV12_BUF_CFG_2_B)
#define PLANE_NV12_BUF_CFG(pipe, plane)	\
	_MMIO_PLANE(plane, _PLANE_NV12_BUF_CFG_1(pipe), _PLANE_NV12_BUF_CFG_2(pipe))

#define _PLANE_AUX_DIST_1_B		0x711c0
#define _PLANE_AUX_DIST_2_B		0x712c0
#define _PLANE_AUX_DIST_1(pipe) \
			_PIPE(pipe, _PLANE_AUX_DIST_1_A, _PLANE_AUX_DIST_1_B)
#define _PLANE_AUX_DIST_2(pipe) \
			_PIPE(pipe, _PLANE_AUX_DIST_2_A, _PLANE_AUX_DIST_2_B)
#define PLANE_AUX_DIST(pipe, plane)     \
	_MMIO_PLANE(plane, _PLANE_AUX_DIST_1(pipe), _PLANE_AUX_DIST_2(pipe))

#define _PLANE_AUX_OFFSET_1_B		0x711c4
#define _PLANE_AUX_OFFSET_2_B		0x712c4
#define _PLANE_AUX_OFFSET_1(pipe)       \
		_PIPE(pipe, _PLANE_AUX_OFFSET_1_A, _PLANE_AUX_OFFSET_1_B)
#define _PLANE_AUX_OFFSET_2(pipe)       \
		_PIPE(pipe, _PLANE_AUX_OFFSET_2_A, _PLANE_AUX_OFFSET_2_B)
#define PLANE_AUX_OFFSET(pipe, plane)   \
	_MMIO_PLANE(plane, _PLANE_AUX_OFFSET_1(pipe), _PLANE_AUX_OFFSET_2(pipe))

#define _PLANE_CUS_CTL_1_B		0x711c8
#define _PLANE_CUS_CTL_2_B		0x712c8
#define _PLANE_CUS_CTL_1(pipe)       \
		_PIPE(pipe, _PLANE_CUS_CTL_1_A, _PLANE_CUS_CTL_1_B)
#define _PLANE_CUS_CTL_2(pipe)       \
		_PIPE(pipe, _PLANE_CUS_CTL_2_A, _PLANE_CUS_CTL_2_B)
#define PLANE_CUS_CTL(pipe, plane)   \
	_MMIO_PLANE(plane, _PLANE_CUS_CTL_1(pipe), _PLANE_CUS_CTL_2(pipe))

#define _PLANE_COLOR_CTL_1_B			0x711CC
#define _PLANE_COLOR_CTL_2_B			0x712CC
#define _PLANE_COLOR_CTL_3_B			0x713CC
#define _PLANE_COLOR_CTL_1(pipe)	\
	_PIPE(pipe, _PLANE_COLOR_CTL_1_A, _PLANE_COLOR_CTL_1_B)
#define _PLANE_COLOR_CTL_2(pipe)	\
	_PIPE(pipe, _PLANE_COLOR_CTL_2_A, _PLANE_COLOR_CTL_2_B)
#define PLANE_COLOR_CTL(pipe, plane)	\
	_MMIO_PLANE(plane, _PLANE_COLOR_CTL_1(pipe), _PLANE_COLOR_CTL_2(pipe))

#/* SKL new cursor registers */
#define _CUR_BUF_CFG_A				0x7017c
#define _CUR_BUF_CFG_B				0x7117c
#define CUR_BUF_CFG(pipe)	_MMIO_PIPE(pipe, _CUR_BUF_CFG_A, _CUR_BUF_CFG_B)

/* VBIOS regs */
#define VGACNTRL		_MMIO(0x71400)
# define VGA_DISP_DISABLE			(1 << 31)
# define VGA_2X_MODE				(1 << 30)
# define VGA_PIPE_B_SELECT			(1 << 29)

#define VLV_VGACNTRL		_MMIO(VLV_DISPLAY_BASE + 0x71400)

/* Ironlake */

#define CPU_VGACNTRL	_MMIO(0x41000)

#define DIGITAL_PORT_HOTPLUG_CNTRL	_MMIO(0x44030)
#define  DIGITAL_PORTA_HOTPLUG_ENABLE		(1 << 4)
#define  DIGITAL_PORTA_PULSE_DURATION_2ms	(0 << 2) /* pre-HSW */
#define  DIGITAL_PORTA_PULSE_DURATION_4_5ms	(1 << 2) /* pre-HSW */
#define  DIGITAL_PORTA_PULSE_DURATION_6ms	(2 << 2) /* pre-HSW */
#define  DIGITAL_PORTA_PULSE_DURATION_100ms	(3 << 2) /* pre-HSW */
#define  DIGITAL_PORTA_PULSE_DURATION_MASK	(3 << 2) /* pre-HSW */
#define  DIGITAL_PORTA_HOTPLUG_STATUS_MASK	(3 << 0)
#define  DIGITAL_PORTA_HOTPLUG_NO_DETECT	(0 << 0)
#define  DIGITAL_PORTA_HOTPLUG_SHORT_DETECT	(1 << 0)
#define  DIGITAL_PORTA_HOTPLUG_LONG_DETECT	(2 << 0)

/* refresh rate hardware control */
#define RR_HW_CTL       _MMIO(0x45300)
#define  RR_HW_LOW_POWER_FRAMES_MASK    0xff
#define  RR_HW_HIGH_POWER_FRAMES_MASK   0xff00

#define FDI_PLL_BIOS_0  _MMIO(0x46000)
#define  FDI_PLL_FB_CLOCK_MASK  0xff
#define FDI_PLL_BIOS_1  _MMIO(0x46004)
#define FDI_PLL_BIOS_2  _MMIO(0x46008)
#define DISPLAY_PORT_PLL_BIOS_0         _MMIO(0x4600c)
#define DISPLAY_PORT_PLL_BIOS_1         _MMIO(0x46010)
#define DISPLAY_PORT_PLL_BIOS_2         _MMIO(0x46014)

#define PCH_3DCGDIS0		_MMIO(0x46020)
# define MARIUNIT_CLOCK_GATE_DISABLE		(1 << 18)
# define SVSMUNIT_CLOCK_GATE_DISABLE		(1 << 1)

#define PCH_3DCGDIS1		_MMIO(0x46024)
# define VFMUNIT_CLOCK_GATE_DISABLE		(1 << 11)

#define FDI_PLL_FREQ_CTL        _MMIO(0x46030)
#define  FDI_PLL_FREQ_CHANGE_REQUEST    (1 << 24)
#define  FDI_PLL_FREQ_LOCK_LIMIT_MASK   0xfff00
#define  FDI_PLL_FREQ_DISABLE_COUNT_LIMIT_MASK  0xff


#define _PIPEA_DATA_M1		0x60030
#define  PIPE_DATA_M1_OFFSET    0
#define _PIPEA_DATA_N1		0x60034
#define  PIPE_DATA_N1_OFFSET    0

#define _PIPEA_DATA_M2		0x60038
#define  PIPE_DATA_M2_OFFSET    0
#define _PIPEA_DATA_N2		0x6003c
#define  PIPE_DATA_N2_OFFSET    0

#define _PIPEA_LINK_M1		0x60040
#define  PIPE_LINK_M1_OFFSET    0
#define _PIPEA_LINK_N1		0x60044
#define  PIPE_LINK_N1_OFFSET    0

#define _PIPEA_LINK_M2		0x60048
#define  PIPE_LINK_M2_OFFSET    0
#define _PIPEA_LINK_N2		0x6004c
#define  PIPE_LINK_N2_OFFSET    0

/* PIPEB timing regs are same start from 0x61000 */

#define _PIPEB_DATA_M1		0x61030
#define _PIPEB_DATA_N1		0x61034
#define _PIPEB_DATA_M2		0x61038
#define _PIPEB_DATA_N2		0x6103c
#define _PIPEB_LINK_M1		0x61040
#define _PIPEB_LINK_N1		0x61044
#define _PIPEB_LINK_M2		0x61048
#define _PIPEB_LINK_N2		0x6104c

#define PIPE_DATA_M1(tran) _MMIO_TRANS2(tran, _PIPEA_DATA_M1)
#define PIPE_DATA_N1(tran) _MMIO_TRANS2(tran, _PIPEA_DATA_N1)
#define PIPE_DATA_M2(tran) _MMIO_TRANS2(tran, _PIPEA_DATA_M2)
#define PIPE_DATA_N2(tran) _MMIO_TRANS2(tran, _PIPEA_DATA_N2)
#define PIPE_LINK_M1(tran) _MMIO_TRANS2(tran, _PIPEA_LINK_M1)
#define PIPE_LINK_N1(tran) _MMIO_TRANS2(tran, _PIPEA_LINK_N1)
#define PIPE_LINK_M2(tran) _MMIO_TRANS2(tran, _PIPEA_LINK_M2)
#define PIPE_LINK_N2(tran) _MMIO_TRANS2(tran, _PIPEA_LINK_N2)

/* CPU panel fitter */
/* IVB+ has 3 fitters, 0 is 7x5 capable, the other two only 3x3 */
#define _PFA_CTL_1               0x68080
#define _PFB_CTL_1               0x68880
#define  PF_ENABLE              (1 << 31)
#define  PF_PIPE_SEL_MASK_IVB	(3 << 29)
#define  PF_PIPE_SEL_IVB(pipe)	((pipe) << 29)
#define  PF_FILTER_MASK		(3 << 23)
#define  PF_FILTER_PROGRAMMED	(0 << 23)
#define  PF_FILTER_MED_3x3	(1 << 23)
#define  PF_FILTER_EDGE_ENHANCE	(2 << 23)
#define  PF_FILTER_EDGE_SOFTEN	(3 << 23)
#define _PFA_WIN_SZ		0x68074
#define _PFB_WIN_SZ		0x68874
#define _PFA_WIN_POS		0x68070
#define _PFB_WIN_POS		0x68870
#define _PFA_VSCALE		0x68084
#define _PFB_VSCALE		0x68884
#define _PFA_HSCALE		0x68090
#define _PFB_HSCALE		0x68890

#define PF_CTL(pipe)		_MMIO_PIPE(pipe, _PFA_CTL_1, _PFB_CTL_1)
#define PF_WIN_SZ(pipe)		_MMIO_PIPE(pipe, _PFA_WIN_SZ, _PFB_WIN_SZ)
#define PF_WIN_POS(pipe)	_MMIO_PIPE(pipe, _PFA_WIN_POS, _PFB_WIN_POS)
#define PF_VSCALE(pipe)		_MMIO_PIPE(pipe, _PFA_VSCALE, _PFB_VSCALE)
#define PF_HSCALE(pipe)		_MMIO_PIPE(pipe, _PFA_HSCALE, _PFB_HSCALE)

#define _PSA_CTL		0x68180
#define _PSB_CTL		0x68980
#define PS_ENABLE		(1 << 31)
#define _PSA_WIN_SZ		0x68174
#define _PSB_WIN_SZ		0x68974
#define _PSA_WIN_POS		0x68170
#define _PSB_WIN_POS		0x68970

#define PS_CTL(pipe)		_MMIO_PIPE(pipe, _PSA_CTL, _PSB_CTL)
#define PS_WIN_SZ(pipe)		_MMIO_PIPE(pipe, _PSA_WIN_SZ, _PSB_WIN_SZ)
#define PS_WIN_POS(pipe)	_MMIO_PIPE(pipe, _PSA_WIN_POS, _PSB_WIN_POS)

/*
 * Skylake scalers
 */
#define _PS_1A_CTRL      0x68180
#define _PS_2A_CTRL      0x68280
#define _PS_1B_CTRL      0x68980
#define _PS_2B_CTRL      0x68A80
#define _PS_1C_CTRL      0x69180
#define PS_SCALER_EN        (1 << 31)
#define SKL_PS_SCALER_MODE_MASK (3 << 28)
#define SKL_PS_SCALER_MODE_DYN  (0 << 28)
#define SKL_PS_SCALER_MODE_HQ  (1 << 28)
#define SKL_PS_SCALER_MODE_NV12 (2 << 28)
#define PS_SCALER_MODE_PLANAR (1 << 29)
#define PS_SCALER_MODE_NORMAL (0 << 29)
#define PS_PLANE_SEL_MASK  (7 << 25)
#define PS_PLANE_SEL(plane) (((plane) + 1) << 25)
#define PS_FILTER_MASK         (3 << 23)
#define PS_FILTER_MEDIUM       (0 << 23)
#define PS_FILTER_EDGE_ENHANCE (2 << 23)
#define PS_FILTER_BILINEAR     (3 << 23)
#define PS_VERT3TAP            (1 << 21)
#define PS_VERT_INT_INVERT_FIELD1 (0 << 20)
#define PS_VERT_INT_INVERT_FIELD0 (1 << 20)
#define PS_PWRUP_PROGRESS         (1 << 17)
#define PS_V_FILTER_BYPASS        (1 << 8)
#define PS_VADAPT_EN              (1 << 7)
#define PS_VADAPT_MODE_MASK        (3 << 5)
#define PS_VADAPT_MODE_LEAST_ADAPT (0 << 5)
#define PS_VADAPT_MODE_MOD_ADAPT   (1 << 5)
#define PS_VADAPT_MODE_MOST_ADAPT  (3 << 5)
#define PS_PLANE_Y_SEL_MASK  (7 << 5)
#define PS_PLANE_Y_SEL(plane) (((plane) + 1) << 5)

#define _PS_PWR_GATE_1A     0x68160
#define _PS_PWR_GATE_2A     0x68260
#define _PS_PWR_GATE_1B     0x68960
#define _PS_PWR_GATE_2B     0x68A60
#define _PS_PWR_GATE_1C     0x69160
#define PS_PWR_GATE_DIS_OVERRIDE       (1 << 31)
#define PS_PWR_GATE_SETTLING_TIME_32   (0 << 3)
#define PS_PWR_GATE_SETTLING_TIME_64   (1 << 3)
#define PS_PWR_GATE_SETTLING_TIME_96   (2 << 3)
#define PS_PWR_GATE_SETTLING_TIME_128  (3 << 3)
#define PS_PWR_GATE_SLPEN_8             0
#define PS_PWR_GATE_SLPEN_16            1
#define PS_PWR_GATE_SLPEN_24            2
#define PS_PWR_GATE_SLPEN_32            3

#define _PS_WIN_POS_1A      0x68170
#define _PS_WIN_POS_2A      0x68270
#define _PS_WIN_POS_1B      0x68970
#define _PS_WIN_POS_2B      0x68A70
#define _PS_WIN_POS_1C      0x69170

#define _PS_WIN_SZ_1A       0x68174
#define _PS_WIN_SZ_2A       0x68274
#define _PS_WIN_SZ_1B       0x68974
#define _PS_WIN_SZ_2B       0x68A74
#define _PS_WIN_SZ_1C       0x69174

#define _PS_VSCALE_1A       0x68184
#define _PS_VSCALE_2A       0x68284
#define _PS_VSCALE_1B       0x68984
#define _PS_VSCALE_2B       0x68A84
#define _PS_VSCALE_1C       0x69184

#define _PS_HSCALE_1A       0x68190
#define _PS_HSCALE_2A       0x68290
#define _PS_HSCALE_1B       0x68990
#define _PS_HSCALE_2B       0x68A90
#define _PS_HSCALE_1C       0x69190

#define _PS_VPHASE_1A       0x68188
#define _PS_VPHASE_2A       0x68288
#define _PS_VPHASE_1B       0x68988
#define _PS_VPHASE_2B       0x68A88
#define _PS_VPHASE_1C       0x69188
#define  PS_Y_PHASE(x)		((x) << 16)
#define  PS_UV_RGB_PHASE(x)	((x) << 0)
#define   PS_PHASE_MASK	(0x7fff << 1) /* u2.13 */
#define   PS_PHASE_TRIP	(1 << 0)

#define _PS_HPHASE_1A       0x68194
#define _PS_HPHASE_2A       0x68294
#define _PS_HPHASE_1B       0x68994
#define _PS_HPHASE_2B       0x68A94
#define _PS_HPHASE_1C       0x69194

#define _PS_ECC_STAT_1A     0x681D0
#define _PS_ECC_STAT_2A     0x682D0
#define _PS_ECC_STAT_1B     0x689D0
#define _PS_ECC_STAT_2B     0x68AD0
#define _PS_ECC_STAT_1C     0x691D0

#define _ID(id, a, b) _PICK_EVEN(id, a, b)
#define SKL_PS_CTRL(pipe, id) _MMIO_PIPE(pipe,        \
			_ID(id, _PS_1A_CTRL, _PS_2A_CTRL),       \
			_ID(id, _PS_1B_CTRL, _PS_2B_CTRL))
#define SKL_PS_PWR_GATE(pipe, id) _MMIO_PIPE(pipe,    \
			_ID(id, _PS_PWR_GATE_1A, _PS_PWR_GATE_2A), \
			_ID(id, _PS_PWR_GATE_1B, _PS_PWR_GATE_2B))
#define SKL_PS_WIN_POS(pipe, id) _MMIO_PIPE(pipe,     \
			_ID(id, _PS_WIN_POS_1A, _PS_WIN_POS_2A), \
			_ID(id, _PS_WIN_POS_1B, _PS_WIN_POS_2B))
#define SKL_PS_WIN_SZ(pipe, id)  _MMIO_PIPE(pipe,     \
			_ID(id, _PS_WIN_SZ_1A, _PS_WIN_SZ_2A),   \
			_ID(id, _PS_WIN_SZ_1B, _PS_WIN_SZ_2B))
#define SKL_PS_VSCALE(pipe, id)  _MMIO_PIPE(pipe,     \
			_ID(id, _PS_VSCALE_1A, _PS_VSCALE_2A),   \
			_ID(id, _PS_VSCALE_1B, _PS_VSCALE_2B))
#define SKL_PS_HSCALE(pipe, id)  _MMIO_PIPE(pipe,     \
			_ID(id, _PS_HSCALE_1A, _PS_HSCALE_2A),   \
			_ID(id, _PS_HSCALE_1B, _PS_HSCALE_2B))
#define SKL_PS_VPHASE(pipe, id)  _MMIO_PIPE(pipe,     \
			_ID(id, _PS_VPHASE_1A, _PS_VPHASE_2A),   \
			_ID(id, _PS_VPHASE_1B, _PS_VPHASE_2B))
#define SKL_PS_HPHASE(pipe, id)  _MMIO_PIPE(pipe,     \
			_ID(id, _PS_HPHASE_1A, _PS_HPHASE_2A),   \
			_ID(id, _PS_HPHASE_1B, _PS_HPHASE_2B))
#define SKL_PS_ECC_STAT(pipe, id)  _MMIO_PIPE(pipe,     \
			_ID(id, _PS_ECC_STAT_1A, _PS_ECC_STAT_2A),   \
			_ID(id, _PS_ECC_STAT_1B, _PS_ECC_STAT_2B))

/* legacy palette */
#define _LGC_PALETTE_A           0x4a000
#define _LGC_PALETTE_B           0x4a800
#define LGC_PALETTE(pipe, i) _MMIO(_PIPE(pipe, _LGC_PALETTE_A, _LGC_PALETTE_B) + (i) * 4)

#define _GAMMA_MODE_A		0x4a480
#define _GAMMA_MODE_B		0x4ac80
#define GAMMA_MODE(pipe) _MMIO_PIPE(pipe, _GAMMA_MODE_A, _GAMMA_MODE_B)
#define  PRE_CSC_GAMMA_ENABLE	(1 << 31)
#define  POST_CSC_GAMMA_ENABLE	(1 << 30)
#define  GAMMA_MODE_MODE_8BIT	(0 << 0)
#define  GAMMA_MODE_MODE_10BIT	(1 << 0)
#define  GAMMA_MODE_MODE_12BIT	(2 << 0)
#define  GAMMA_MODE_MODE_SPLIT	(3 << 0)

/* DMC/CSR */
#define CSR_PROGRAM(i)		_MMIO(0x80000 + (i) * 4)
#define CSR_SSP_BASE_ADDR_GEN9	0x00002FC0
#define CSR_HTP_ADDR_SKL	0x00500034
#define CSR_SSP_BASE		_MMIO(0x8F074)
#define CSR_HTP_SKL		_MMIO(0x8F004)
#define CSR_LAST_WRITE		_MMIO(0x8F034)
#define CSR_LAST_WRITE_VALUE	0xc003b400
/* MMIO address range for CSR program (0x80000 - 0x82FFF) */
#define CSR_MMIO_START_RANGE	0x80000
#define CSR_MMIO_END_RANGE	0x8FFFF
#define SKL_CSR_DC3_DC5_COUNT	_MMIO(0x80030)
#define SKL_CSR_DC5_DC6_COUNT	_MMIO(0x8002C)
#define BXT_CSR_DC3_DC5_COUNT	_MMIO(0x80038)

/* interrupts */
#define DE_MASTER_IRQ_CONTROL   (1 << 31)
#define DE_SPRITEB_FLIP_DONE    (1 << 29)
#define DE_SPRITEA_FLIP_DONE    (1 << 28)
#define DE_PLANEB_FLIP_DONE     (1 << 27)
#define DE_PLANEA_FLIP_DONE     (1 << 26)
#define DE_PLANE_FLIP_DONE(plane) (1 << (26 + (plane)))
#define DE_PCU_EVENT            (1 << 25)
#define DE_GTT_FAULT            (1 << 24)
#define DE_POISON               (1 << 23)
#define DE_PERFORM_COUNTER      (1 << 22)
#define DE_PCH_EVENT            (1 << 21)
#define DE_AUX_CHANNEL_A        (1 << 20)
#define DE_DP_A_HOTPLUG         (1 << 19)
#define DE_GSE                  (1 << 18)
#define DE_PIPEB_VBLANK         (1 << 15)
#define DE_PIPEB_EVEN_FIELD     (1 << 14)
#define DE_PIPEB_ODD_FIELD      (1 << 13)
#define DE_PIPEB_LINE_COMPARE   (1 << 12)
#define DE_PIPEB_VSYNC          (1 << 11)
#define DE_PIPEB_CRC_DONE	(1 << 10)
#define DE_PIPEB_FIFO_UNDERRUN  (1 << 8)
#define DE_PIPEA_VBLANK         (1 << 7)
#define DE_PIPE_VBLANK(pipe)    (1 << (7 + 8 * (pipe)))
#define DE_PIPEA_EVEN_FIELD     (1 << 6)
#define DE_PIPEA_ODD_FIELD      (1 << 5)
#define DE_PIPEA_LINE_COMPARE   (1 << 4)
#define DE_PIPEA_VSYNC          (1 << 3)
#define DE_PIPEA_CRC_DONE	(1 << 2)
#define DE_PIPE_CRC_DONE(pipe)	(1 << (2 + 8 * (pipe)))
#define DE_PIPEA_FIFO_UNDERRUN  (1 << 0)
#define DE_PIPE_FIFO_UNDERRUN(pipe)  (1 << (8 * (pipe)))

/* More Ivybridge lolz */
#define DE_ERR_INT_IVB			(1 << 30)
#define DE_GSE_IVB			(1 << 29)
#define DE_PCH_EVENT_IVB		(1 << 28)
#define DE_DP_A_HOTPLUG_IVB		(1 << 27)
#define DE_AUX_CHANNEL_A_IVB		(1 << 26)
#define DE_EDP_PSR_INT_HSW		(1 << 19)
#define DE_SPRITEC_FLIP_DONE_IVB	(1 << 14)
#define DE_PLANEC_FLIP_DONE_IVB		(1 << 13)
#define DE_PIPEC_VBLANK_IVB		(1 << 10)
#define DE_SPRITEB_FLIP_DONE_IVB	(1 << 9)
#define DE_PLANEB_FLIP_DONE_IVB		(1 << 8)
#define DE_PIPEB_VBLANK_IVB		(1 << 5)
#define DE_SPRITEA_FLIP_DONE_IVB	(1 << 4)
#define DE_PLANEA_FLIP_DONE_IVB		(1 << 3)
#define DE_PLANE_FLIP_DONE_IVB(plane)	(1 << (3 + 5 * (plane)))
#define DE_PIPEA_VBLANK_IVB		(1 << 0)
#define DE_PIPE_VBLANK_IVB(pipe)	(1 << ((pipe) * 5))

#define VLV_MASTER_IER			_MMIO(0x4400c) /* Gunit master IER */
#define   MASTER_INTERRUPT_ENABLE	(1 << 31)

#define DEISR   _MMIO(0x44000)
#define DEIMR   _MMIO(0x44004)
#define DEIIR   _MMIO(0x44008)
#define DEIER   _MMIO(0x4400c)

#define GTISR   _MMIO(0x44010)
#define GTIMR   _MMIO(0x44014)
#define GTIIR   _MMIO(0x44018)
#define GTIER   _MMIO(0x4401c)

#define GEN8_MASTER_IRQ			_MMIO(0x44200)
#define  GEN8_MASTER_IRQ_CONTROL	(1 << 31)
#define  GEN8_PCU_IRQ			(1 << 30)
#define  GEN8_DE_PCH_IRQ		(1 << 23)
#define  GEN8_DE_MISC_IRQ		(1 << 22)
#define  GEN8_DE_PORT_IRQ		(1 << 20)
#define  GEN8_DE_PIPE_C_IRQ		(1 << 18)
#define  GEN8_DE_PIPE_B_IRQ		(1 << 17)
#define  GEN8_DE_PIPE_A_IRQ		(1 << 16)
#define  GEN8_DE_PIPE_IRQ(pipe)		(1 << (16 + (pipe)))
#define  GEN8_GT_VECS_IRQ		(1 << 6)
#define  GEN8_GT_GUC_IRQ		(1 << 5)
#define  GEN8_GT_PM_IRQ			(1 << 4)
#define  GEN8_GT_VCS1_IRQ		(1 << 3) /* NB: VCS2 in bspec! */
#define  GEN8_GT_VCS0_IRQ		(1 << 2) /* NB: VCS1 in bpsec! */
#define  GEN8_GT_BCS_IRQ		(1 << 1)
#define  GEN8_GT_RCS_IRQ		(1 << 0)

#define GEN8_GT_ISR(which) _MMIO(0x44300 + (0x10 * (which)))
#define GEN8_GT_IMR(which) _MMIO(0x44304 + (0x10 * (which)))
#define GEN8_GT_IIR(which) _MMIO(0x44308 + (0x10 * (which)))
#define GEN8_GT_IER(which) _MMIO(0x4430c + (0x10 * (which)))

#define GEN9_GUC_TO_HOST_INT_EVENT	(1 << 31)
#define GEN9_GUC_EXEC_ERROR_EVENT	(1 << 30)
#define GEN9_GUC_DISPLAY_EVENT		(1 << 29)
#define GEN9_GUC_SEMA_SIGNAL_EVENT	(1 << 28)
#define GEN9_GUC_IOMMU_MSG_EVENT	(1 << 27)
#define GEN9_GUC_DB_RING_EVENT		(1 << 26)
#define GEN9_GUC_DMA_DONE_EVENT		(1 << 25)
#define GEN9_GUC_FATAL_ERROR_EVENT	(1 << 24)
#define GEN9_GUC_NOTIFICATION_EVENT	(1 << 23)

#define GEN8_RCS_IRQ_SHIFT 0
#define GEN8_BCS_IRQ_SHIFT 16
#define GEN8_VCS0_IRQ_SHIFT 0  /* NB: VCS1 in bspec! */
#define GEN8_VCS1_IRQ_SHIFT 16 /* NB: VCS2 in bpsec! */
#define GEN8_VECS_IRQ_SHIFT 0
#define GEN8_WD_IRQ_SHIFT 16

#define GEN8_DE_PIPE_ISR(pipe) _MMIO(0x44400 + (0x10 * (pipe)))
#define GEN8_DE_PIPE_IMR(pipe) _MMIO(0x44404 + (0x10 * (pipe)))
#define GEN8_DE_PIPE_IIR(pipe) _MMIO(0x44408 + (0x10 * (pipe)))
#define GEN8_DE_PIPE_IER(pipe) _MMIO(0x4440c + (0x10 * (pipe)))
#define  GEN8_PIPE_FIFO_UNDERRUN	(1 << 31)
#define  GEN8_PIPE_CDCLK_CRC_ERROR	(1 << 29)
#define  GEN8_PIPE_CDCLK_CRC_DONE	(1 << 28)
#define  GEN8_PIPE_CURSOR_FAULT		(1 << 10)
#define  GEN8_PIPE_SPRITE_FAULT		(1 << 9)
#define  GEN8_PIPE_PRIMARY_FAULT	(1 << 8)
#define  GEN8_PIPE_SPRITE_FLIP_DONE	(1 << 5)
#define  GEN8_PIPE_PRIMARY_FLIP_DONE	(1 << 4)
#define  GEN8_PIPE_SCAN_LINE_EVENT	(1 << 2)
#define  GEN8_PIPE_VSYNC		(1 << 1)
#define  GEN8_PIPE_VBLANK		(1 << 0)
#define  GEN9_PIPE_CURSOR_FAULT		(1 << 11)
#define  GEN9_PIPE_PLANE4_FAULT		(1 << 10)
#define  GEN9_PIPE_PLANE3_FAULT		(1 << 9)
#define  GEN9_PIPE_PLANE2_FAULT		(1 << 8)
#define  GEN9_PIPE_PLANE1_FAULT		(1 << 7)
#define  GEN9_PIPE_PLANE4_FLIP_DONE	(1 << 6)
#define  GEN9_PIPE_PLANE3_FLIP_DONE	(1 << 5)
#define  GEN9_PIPE_PLANE2_FLIP_DONE	(1 << 4)
#define  GEN9_PIPE_PLANE1_FLIP_DONE	(1 << 3)
#define  GEN9_PIPE_PLANE_FLIP_DONE(p)	(1 << (3 + (p)))
#define GEN8_DE_PIPE_IRQ_FAULT_ERRORS \
	(GEN8_PIPE_CURSOR_FAULT | \
	 GEN8_PIPE_SPRITE_FAULT | \
	 GEN8_PIPE_PRIMARY_FAULT)
#define GEN9_DE_PIPE_IRQ_FAULT_ERRORS \
	(GEN9_PIPE_CURSOR_FAULT | \
	 GEN9_PIPE_PLANE4_FAULT | \
	 GEN9_PIPE_PLANE3_FAULT | \
	 GEN9_PIPE_PLANE2_FAULT | \
	 GEN9_PIPE_PLANE1_FAULT)

#define GEN8_DE_PORT_ISR _MMIO(0x44440)
#define GEN8_DE_PORT_IMR _MMIO(0x44444)
#define GEN8_DE_PORT_IIR _MMIO(0x44448)
#define GEN8_DE_PORT_IER _MMIO(0x4444c)
#define  ICL_AUX_CHANNEL_E		(1 << 29)
#define  CNL_AUX_CHANNEL_F		(1 << 28)
#define  GEN9_AUX_CHANNEL_D		(1 << 27)
#define  GEN9_AUX_CHANNEL_C		(1 << 26)
#define  GEN9_AUX_CHANNEL_B		(1 << 25)
#define  BXT_DE_PORT_HP_DDIC		(1 << 5)
#define  BXT_DE_PORT_HP_DDIB		(1 << 4)
#define  BXT_DE_PORT_HP_DDIA		(1 << 3)
#define  BXT_DE_PORT_HOTPLUG_MASK	(BXT_DE_PORT_HP_DDIA | \
					 BXT_DE_PORT_HP_DDIB | \
					 BXT_DE_PORT_HP_DDIC)
#define  GEN8_PORT_DP_A_HOTPLUG		(1 << 3)
#define  BXT_DE_PORT_GMBUS		(1 << 1)
#define  GEN8_AUX_CHANNEL_A		(1 << 0)

#define GEN8_DE_MISC_ISR _MMIO(0x44460)
#define GEN8_DE_MISC_IMR _MMIO(0x44464)
#define GEN8_DE_MISC_IIR _MMIO(0x44468)
#define GEN8_DE_MISC_IER _MMIO(0x4446c)
#define  GEN8_DE_MISC_GSE		(1 << 27)
#define  GEN8_DE_EDP_PSR		(1 << 19)

#define GEN8_PCU_ISR _MMIO(0x444e0)
#define GEN8_PCU_IMR _MMIO(0x444e4)
#define GEN8_PCU_IIR _MMIO(0x444e8)
#define GEN8_PCU_IER _MMIO(0x444ec)

#define GEN11_GU_MISC_ISR	_MMIO(0x444f0)
#define GEN11_GU_MISC_IMR	_MMIO(0x444f4)
#define GEN11_GU_MISC_IIR	_MMIO(0x444f8)
#define GEN11_GU_MISC_IER	_MMIO(0x444fc)
#define  GEN11_GU_MISC_GSE	(1 << 27)

#define GEN11_GFX_MSTR_IRQ		_MMIO(0x190010)
#define  GEN11_MASTER_IRQ		(1 << 31)
#define  GEN11_PCU_IRQ			(1 << 30)
#define  GEN11_GU_MISC_IRQ		(1 << 29)
#define  GEN11_DISPLAY_IRQ		(1 << 16)
#define  GEN11_GT_DW_IRQ(x)		(1 << (x))
#define  GEN11_GT_DW1_IRQ		(1 << 1)
#define  GEN11_GT_DW0_IRQ		(1 << 0)

#define GEN11_DISPLAY_INT_CTL		_MMIO(0x44200)
#define  GEN11_DISPLAY_IRQ_ENABLE	(1 << 31)
#define  GEN11_AUDIO_CODEC_IRQ		(1 << 24)
#define  GEN11_DE_PCH_IRQ		(1 << 23)
#define  GEN11_DE_MISC_IRQ		(1 << 22)
#define  GEN11_DE_HPD_IRQ		(1 << 21)
#define  GEN11_DE_PORT_IRQ		(1 << 20)
#define  GEN11_DE_PIPE_C		(1 << 18)
#define  GEN11_DE_PIPE_B		(1 << 17)
#define  GEN11_DE_PIPE_A		(1 << 16)

#define GEN11_DE_HPD_ISR		_MMIO(0x44470)
#define GEN11_DE_HPD_IMR		_MMIO(0x44474)
#define GEN11_DE_HPD_IIR		_MMIO(0x44478)
#define GEN11_DE_HPD_IER		_MMIO(0x4447c)
#define  GEN11_TC4_HOTPLUG			(1 << 19)
#define  GEN11_TC3_HOTPLUG			(1 << 18)
#define  GEN11_TC2_HOTPLUG			(1 << 17)
#define  GEN11_TC1_HOTPLUG			(1 << 16)
#define  GEN11_TC_HOTPLUG(tc_port)		(1 << ((tc_port) + 16))
#define  GEN11_DE_TC_HOTPLUG_MASK		(GEN11_TC4_HOTPLUG | \
						 GEN11_TC3_HOTPLUG | \
						 GEN11_TC2_HOTPLUG | \
						 GEN11_TC1_HOTPLUG)
#define  GEN11_TBT4_HOTPLUG			(1 << 3)
#define  GEN11_TBT3_HOTPLUG			(1 << 2)
#define  GEN11_TBT2_HOTPLUG			(1 << 1)
#define  GEN11_TBT1_HOTPLUG			(1 << 0)
#define  GEN11_TBT_HOTPLUG(tc_port)		(1 << (tc_port))
#define  GEN11_DE_TBT_HOTPLUG_MASK		(GEN11_TBT4_HOTPLUG | \
						 GEN11_TBT3_HOTPLUG | \
						 GEN11_TBT2_HOTPLUG | \
						 GEN11_TBT1_HOTPLUG)

#define GEN11_TBT_HOTPLUG_CTL				_MMIO(0x44030)
#define GEN11_TC_HOTPLUG_CTL				_MMIO(0x44038)
#define  GEN11_HOTPLUG_CTL_ENABLE(tc_port)		(8 << (tc_port) * 4)
#define  GEN11_HOTPLUG_CTL_LONG_DETECT(tc_port)		(2 << (tc_port) * 4)
#define  GEN11_HOTPLUG_CTL_SHORT_DETECT(tc_port)	(1 << (tc_port) * 4)
#define  GEN11_HOTPLUG_CTL_NO_DETECT(tc_port)		(0 << (tc_port) * 4)

#define GEN11_GT_INTR_DW0		_MMIO(0x190018)
#define  GEN11_CSME			(31)
#define  GEN11_GUNIT			(28)
#define  GEN11_GUC			(25)
#define  GEN11_WDPERF			(20)
#define  GEN11_KCR			(19)
#define  GEN11_GTPM			(16)
#define  GEN11_BCS			(15)
#define  GEN11_RCS0			(0)

#define GEN11_GT_INTR_DW1		_MMIO(0x19001c)
#define  GEN11_VECS(x)			(31 - (x))
#define  GEN11_VCS(x)			(x)

#define GEN11_GT_INTR_DW(x)		_MMIO(0x190018 + ((x) * 4))

#define GEN11_INTR_IDENTITY_REG0	_MMIO(0x190060)
#define GEN11_INTR_IDENTITY_REG1	_MMIO(0x190064)
#define  GEN11_INTR_DATA_VALID		(1 << 31)
#define  GEN11_INTR_ENGINE_CLASS(x)	(((x) & GENMASK(18, 16)) >> 16)
#define  GEN11_INTR_ENGINE_INSTANCE(x)	(((x) & GENMASK(25, 20)) >> 20)
#define  GEN11_INTR_ENGINE_INTR(x)	((x) & 0xffff)

#define GEN11_INTR_IDENTITY_REG(x)	_MMIO(0x190060 + ((x) * 4))

#define GEN11_IIR_REG0_SELECTOR		_MMIO(0x190070)
#define GEN11_IIR_REG1_SELECTOR		_MMIO(0x190074)

#define GEN11_IIR_REG_SELECTOR(x)	_MMIO(0x190070 + ((x) * 4))

#define GEN11_RENDER_COPY_INTR_ENABLE	_MMIO(0x190030)
#define GEN11_VCS_VECS_INTR_ENABLE	_MMIO(0x190034)
#define GEN11_GUC_SG_INTR_ENABLE	_MMIO(0x190038)
#define GEN11_GPM_WGBOXPERF_INTR_ENABLE	_MMIO(0x19003c)
#define GEN11_CRYPTO_RSVD_INTR_ENABLE	_MMIO(0x190040)
#define GEN11_GUNIT_CSME_INTR_ENABLE	_MMIO(0x190044)

#define GEN11_RCS0_RSVD_INTR_MASK	_MMIO(0x190090)
#define GEN11_BCS_RSVD_INTR_MASK	_MMIO(0x1900a0)
#define GEN11_VCS0_VCS1_INTR_MASK	_MMIO(0x1900a8)
#define GEN11_VCS2_VCS3_INTR_MASK	_MMIO(0x1900ac)
#define GEN11_VECS0_VECS1_INTR_MASK	_MMIO(0x1900d0)
#define GEN11_GUC_SG_INTR_MASK		_MMIO(0x1900e8)
#define GEN11_GPM_WGBOXPERF_INTR_MASK	_MMIO(0x1900ec)
#define GEN11_CRYPTO_RSVD_INTR_MASK	_MMIO(0x1900f0)
#define GEN11_GUNIT_CSME_INTR_MASK	_MMIO(0x1900f4)

#define ILK_DISPLAY_CHICKEN2	_MMIO(0x42004)
/* Required on all Ironlake and Sandybridge according to the B-Spec. */
#define  ILK_ELPIN_409_SELECT	(1 << 25)
#define  ILK_DPARB_GATE	(1 << 22)
#define  ILK_VSDPFD_FULL	(1 << 21)
#define FUSE_STRAP			_MMIO(0x42014)
#define  ILK_INTERNAL_GRAPHICS_DISABLE	(1 << 31)
#define  ILK_INTERNAL_DISPLAY_DISABLE	(1 << 30)
#define  ILK_DISPLAY_DEBUG_DISABLE	(1 << 29)
#define  IVB_PIPE_C_DISABLE		(1 << 28)
#define  ILK_HDCP_DISABLE		(1 << 25)
#define  ILK_eDP_A_DISABLE		(1 << 24)
#define  HSW_CDCLK_LIMIT		(1 << 24)
#define  ILK_DESKTOP			(1 << 23)

#define ILK_DSPCLK_GATE_D			_MMIO(0x42020)
#define   ILK_VRHUNIT_CLOCK_GATE_DISABLE	(1 << 28)
#define   ILK_DPFCUNIT_CLOCK_GATE_DISABLE	(1 << 9)
#define   ILK_DPFCRUNIT_CLOCK_GATE_DISABLE	(1 << 8)
#define   ILK_DPFDUNIT_CLOCK_GATE_ENABLE	(1 << 7)
#define   ILK_DPARBUNIT_CLOCK_GATE_ENABLE	(1 << 5)

#define IVB_CHICKEN3	_MMIO(0x4200c)
# define CHICKEN3_DGMG_REQ_OUT_FIX_DISABLE	(1 << 5)
# define CHICKEN3_DGMG_DONE_FIX_DISABLE		(1 << 2)

#define CHICKEN_PAR1_1		_MMIO(0x42080)
#define  SKL_DE_COMPRESSED_HASH_MODE	(1 << 15)
#define  DPA_MASK_VBLANK_SRD	(1 << 15)
#define  FORCE_ARB_IDLE_PLANES	(1 << 14)
#define  SKL_EDP_PSR_FIX_RDWRAP	(1 << 3)

#define CHICKEN_PAR2_1		_MMIO(0x42090)
#define  KVM_CONFIG_CHANGE_NOTIFICATION_SELECT	(1 << 14)

#define CHICKEN_MISC_2		_MMIO(0x42084)
#define  CNL_COMP_PWR_DOWN	(1 << 23)
#define  GLK_CL2_PWR_DOWN	(1 << 12)
#define  GLK_CL1_PWR_DOWN	(1 << 11)
#define  GLK_CL0_PWR_DOWN	(1 << 10)

#define CHICKEN_MISC_4		_MMIO(0x4208c)
#define   FBC_STRIDE_OVERRIDE	(1 << 13)
#define   FBC_STRIDE_MASK	0x1FFF

#define _CHICKEN_PIPESL_1_A	0x420b0
#define _CHICKEN_PIPESL_1_B	0x420b4
#define  HSW_FBCQ_DIS			(1 << 22)
#define  BDW_DPRS_MASK_VBLANK_SRD	(1 << 0)
#define CHICKEN_PIPESL_1(pipe) _MMIO_PIPE(pipe, _CHICKEN_PIPESL_1_A, _CHICKEN_PIPESL_1_B)

#define CHICKEN_TRANS_A		_MMIO(0x420c0)
#define CHICKEN_TRANS_B		_MMIO(0x420c4)
#define CHICKEN_TRANS_C		_MMIO(0x420c8)
#define CHICKEN_TRANS_EDP	_MMIO(0x420cc)
#define  VSC_DATA_SEL_SOFTWARE_CONTROL	(1 << 25) /* GLK and CNL+ */
#define  DDI_TRAINING_OVERRIDE_ENABLE	(1 << 19)
#define  DDI_TRAINING_OVERRIDE_VALUE	(1 << 18)
#define  DDIE_TRAINING_OVERRIDE_ENABLE	(1 << 17) /* CHICKEN_TRANS_A only */
#define  DDIE_TRAINING_OVERRIDE_VALUE	(1 << 16) /* CHICKEN_TRANS_A only */
#define  PSR2_ADD_VERTICAL_LINE_COUNT   (1 << 15)
#define  PSR2_VSC_ENABLE_PROG_HEADER    (1 << 12)

#define DISP_ARB_CTL	_MMIO(0x45000)
#define  DISP_FBC_MEMORY_WAKE		(1 << 31)
#define  DISP_TILE_SURFACE_SWIZZLING	(1 << 13)
#define  DISP_FBC_WM_DIS		(1 << 15)
#define DISP_ARB_CTL2	_MMIO(0x45004)
#define  DISP_DATA_PARTITION_5_6	(1 << 6)
#define  DISP_IPC_ENABLE		(1 << 3)
#define DBUF_CTL	_MMIO(0x45008)
#define DBUF_CTL_S1	_MMIO(0x45008)
#define DBUF_CTL_S2	_MMIO(0x44FE8)
#define  DBUF_POWER_REQUEST		(1 << 31)
#define  DBUF_POWER_STATE		(1 << 30)
#define GEN7_MSG_CTL	_MMIO(0x45010)
#define  WAIT_FOR_PCH_RESET_ACK		(1 << 1)
#define  WAIT_FOR_PCH_FLR_ACK		(1 << 0)
#define HSW_NDE_RSTWRN_OPT	_MMIO(0x46408)
#define  RESET_PCH_HANDSHAKE_ENABLE	(1 << 4)

#define GEN8_CHICKEN_DCPR_1		_MMIO(0x46430)
#define   SKL_SELECT_ALTERNATE_DC_EXIT	(1 << 30)
#define   MASK_WAKEMEM			(1 << 13)
#define   CNL_DDI_CLOCK_REG_ACCESS_ON	(1 << 7)

#define SKL_DFSM			_MMIO(0x51000)
#define SKL_DFSM_CDCLK_LIMIT_MASK	(3 << 23)
#define SKL_DFSM_CDCLK_LIMIT_675	(0 << 23)
#define SKL_DFSM_CDCLK_LIMIT_540	(1 << 23)
#define SKL_DFSM_CDCLK_LIMIT_450	(2 << 23)
#define SKL_DFSM_CDCLK_LIMIT_337_5	(3 << 23)
#define SKL_DFSM_PIPE_A_DISABLE		(1 << 30)
#define SKL_DFSM_PIPE_B_DISABLE		(1 << 21)
#define SKL_DFSM_PIPE_C_DISABLE		(1 << 28)

#define SKL_DSSM				_MMIO(0x51004)
#define CNL_DSSM_CDCLK_PLL_REFCLK_24MHz		(1 << 31)
#define ICL_DSSM_CDCLK_PLL_REFCLK_MASK		(7 << 29)
#define ICL_DSSM_CDCLK_PLL_REFCLK_24MHz		(0 << 29)
#define ICL_DSSM_CDCLK_PLL_REFCLK_19_2MHz	(1 << 29)
#define ICL_DSSM_CDCLK_PLL_REFCLK_38_4MHz	(2 << 29)

#define GEN7_FF_SLICE_CS_CHICKEN1	_MMIO(0x20e0)
#define   GEN9_FFSC_PERCTX_PREEMPT_CTRL	(1 << 14)

#define FF_SLICE_CS_CHICKEN2			_MMIO(0x20e4)
#define  GEN9_TSG_BARRIER_ACK_DISABLE		(1 << 8)
#define  GEN9_POOLED_EU_LOAD_BALANCING_FIX_DISABLE  (1 << 10)

#define GEN9_CS_DEBUG_MODE1		_MMIO(0x20ec)
#define GEN9_CTX_PREEMPT_REG		_MMIO(0x2248)
#define GEN8_CS_CHICKEN1		_MMIO(0x2580)
#define GEN9_PREEMPT_3D_OBJECT_LEVEL		(1 << 0)
#define GEN9_PREEMPT_GPGPU_LEVEL(hi, lo)	(((hi) << 2) | ((lo) << 1))
#define GEN9_PREEMPT_GPGPU_MID_THREAD_LEVEL	GEN9_PREEMPT_GPGPU_LEVEL(0, 0)
#define GEN9_PREEMPT_GPGPU_THREAD_GROUP_LEVEL	GEN9_PREEMPT_GPGPU_LEVEL(0, 1)
#define GEN9_PREEMPT_GPGPU_COMMAND_LEVEL	GEN9_PREEMPT_GPGPU_LEVEL(1, 0)
#define GEN9_PREEMPT_GPGPU_LEVEL_MASK		GEN9_PREEMPT_GPGPU_LEVEL(1, 1)

/* GEN7 chicken */
#define GEN7_COMMON_SLICE_CHICKEN1		_MMIO(0x7010)
  #define GEN7_CSC1_RHWO_OPT_DISABLE_IN_RCC	((1 << 10) | (1 << 26))
  #define GEN9_RHWO_OPTIMIZATION_DISABLE	(1 << 14)

#define COMMON_SLICE_CHICKEN2					_MMIO(0x7014)
  #define GEN9_PBE_COMPRESSED_HASH_SELECTION			(1 << 13)
  #define GEN9_DISABLE_GATHER_AT_SET_SHADER_COMMON_SLICE	(1 << 12)
  #define GEN8_SBE_DISABLE_REPLAY_BUF_OPTIMIZATION		(1 << 8)
  #define GEN8_CSC2_SBE_VUE_CACHE_CONSERVATIVE			(1 << 0)

#define GEN11_COMMON_SLICE_CHICKEN3		_MMIO(0x7304)
  #define GEN11_BLEND_EMB_FIX_DISABLE_IN_RCC	(1 << 11)

#define HIZ_CHICKEN					_MMIO(0x7018)
# define CHV_HZ_8X8_MODE_IN_1X				(1 << 15)
# define BDW_HIZ_POWER_COMPILER_CLOCK_GATING_DISABLE	(1 << 3)

#define GEN9_SLICE_COMMON_ECO_CHICKEN0		_MMIO(0x7308)
#define  DISABLE_PIXEL_MASK_CAMMING		(1 << 14)

#define GEN9_SLICE_COMMON_ECO_CHICKEN1		_MMIO(0x731c)
#define   GEN11_STATE_CACHE_REDIRECT_TO_CS	(1 << 11)

#define GEN7_SARCHKMD				_MMIO(0xB000)
#define GEN7_DISABLE_DEMAND_PREFETCH		(1 << 31)
#define GEN7_DISABLE_SAMPLER_PREFETCH           (1 << 30)

#define GEN7_L3SQCREG1				_MMIO(0xB010)
#define  VLV_B0_WA_L3SQCREG1_VALUE		0x00D30000

#define GEN8_L3SQCREG1				_MMIO(0xB100)
/*
 * Note that on CHV the following has an off-by-one error wrt. to BSpec.
 * Using the formula in BSpec leads to a hang, while the formula here works
 * fine and matches the formulas for all other platforms. A BSpec change
 * request has been filed to clarify this.
 */
#define  L3_GENERAL_PRIO_CREDITS(x)		(((x) >> 1) << 19)
#define  L3_HIGH_PRIO_CREDITS(x)		(((x) >> 1) << 14)
#define  L3_PRIO_CREDITS_MASK			((0x1f << 19) | (0x1f << 14))

#define GEN7_L3CNTLREG1				_MMIO(0xB01C)
#define  GEN7_WA_FOR_GEN7_L3_CONTROL			0x3C47FF8C
#define  GEN7_L3AGDIS				(1 << 19)
#define GEN7_L3CNTLREG2				_MMIO(0xB020)
#define GEN7_L3CNTLREG3				_MMIO(0xB024)

#define GEN7_L3_CHICKEN_MODE_REGISTER		_MMIO(0xB030)
#define   GEN7_WA_L3_CHICKEN_MODE		0x20000000
#define GEN10_L3_CHICKEN_MODE_REGISTER		_MMIO(0xB114)
#define   GEN11_I2M_WRITE_DISABLE		(1 << 28)

#define GEN7_L3SQCREG4				_MMIO(0xb034)
#define  L3SQ_URB_READ_CAM_MATCH_DISABLE	(1 << 27)

#define GEN8_L3SQCREG4				_MMIO(0xb118)
#define  GEN11_LQSC_CLEAN_EVICT_DISABLE		(1 << 6)
#define  GEN8_LQSC_RO_PERF_DIS			(1 << 27)
#define  GEN8_LQSC_FLUSH_COHERENT_LINES		(1 << 21)

/* GEN8 chicken */
#define HDC_CHICKEN0				_MMIO(0x7300)
#define CNL_HDC_CHICKEN0			_MMIO(0xE5F0)
#define ICL_HDC_MODE				_MMIO(0xE5F4)
#define  HDC_FORCE_CSR_NON_COHERENT_OVR_DISABLE	(1 << 15)
#define  HDC_FENCE_DEST_SLM_DISABLE		(1 << 14)
#define  HDC_DONOT_FETCH_MEM_WHEN_MASKED	(1 << 11)
#define  HDC_FORCE_CONTEXT_SAVE_RESTORE_NON_COHERENT	(1 << 5)
#define  HDC_FORCE_NON_COHERENT			(1 << 4)
#define  HDC_BARRIER_PERFORMANCE_DISABLE	(1 << 10)

#define GEN8_HDC_CHICKEN1			_MMIO(0x7304)

/* GEN9 chicken */
#define SLICE_ECO_CHICKEN0			_MMIO(0x7308)
#define   PIXEL_MASK_CAMMING_DISABLE		(1 << 14)

#define GEN9_WM_CHICKEN3			_MMIO(0x5588)
#define   GEN9_FACTOR_IN_CLR_VAL_HIZ		(1 << 9)

/* WaCatErrorRejectionIssue */
#define GEN7_SQ_CHICKEN_MBCUNIT_CONFIG		_MMIO(0x9030)
#define  GEN7_SQ_CHICKEN_MBCUNIT_SQINTMOB	(1 << 11)

#define HSW_SCRATCH1				_MMIO(0xb038)
#define  HSW_SCRATCH1_L3_DATA_ATOMICS_DISABLE	(1 << 27)

#define BDW_SCRATCH1					_MMIO(0xb11c)
#define  GEN9_LBS_SLA_RETRY_TIMER_DECREMENT_ENABLE	(1 << 2)

/*GEN11 chicken */
#define _PIPEA_CHICKEN				0x70038
#define _PIPEB_CHICKEN				0x71038
#define _PIPEC_CHICKEN				0x72038
#define PIPE_CHICKEN(pipe)			_MMIO_PIPE(pipe, _PIPEA_CHICKEN,\
							   _PIPEB_CHICKEN)
#define   PIXEL_ROUNDING_TRUNC_FB_PASSTHRU 	(1 << 15)
#define   PER_PIXEL_ALPHA_BYPASS_EN		(1 << 7)

/* PCH */

#define PCH_DISPLAY_BASE	0xc0000u

/* south display engine interrupt: IBX */
#define SDE_AUDIO_POWER_D	(1 << 27)
#define SDE_AUDIO_POWER_C	(1 << 26)
#define SDE_AUDIO_POWER_B	(1 << 25)
#define SDE_AUDIO_POWER_SHIFT	(25)
#define SDE_AUDIO_POWER_MASK	(7 << SDE_AUDIO_POWER_SHIFT)
#define SDE_GMBUS		(1 << 24)
#define SDE_AUDIO_HDCP_TRANSB	(1 << 23)
#define SDE_AUDIO_HDCP_TRANSA	(1 << 22)
#define SDE_AUDIO_HDCP_MASK	(3 << 22)
#define SDE_AUDIO_TRANSB	(1 << 21)
#define SDE_AUDIO_TRANSA	(1 << 20)
#define SDE_AUDIO_TRANS_MASK	(3 << 20)
#define SDE_POISON		(1 << 19)
/* 18 reserved */
#define SDE_FDI_RXB		(1 << 17)
#define SDE_FDI_RXA		(1 << 16)
#define SDE_FDI_MASK		(3 << 16)
#define SDE_AUXD		(1 << 15)
#define SDE_AUXC		(1 << 14)
#define SDE_AUXB		(1 << 13)
#define SDE_AUX_MASK		(7 << 13)
/* 12 reserved */
#define SDE_CRT_HOTPLUG         (1 << 11)
#define SDE_PORTD_HOTPLUG       (1 << 10)
#define SDE_PORTC_HOTPLUG       (1 << 9)
#define SDE_PORTB_HOTPLUG       (1 << 8)
#define SDE_SDVOB_HOTPLUG       (1 << 6)
#define SDE_HOTPLUG_MASK        (SDE_CRT_HOTPLUG | \
				 SDE_SDVOB_HOTPLUG |	\
				 SDE_PORTB_HOTPLUG |	\
				 SDE_PORTC_HOTPLUG |	\
				 SDE_PORTD_HOTPLUG)
#define SDE_TRANSB_CRC_DONE	(1 << 5)
#define SDE_TRANSB_CRC_ERR	(1 << 4)
#define SDE_TRANSB_FIFO_UNDER	(1 << 3)
#define SDE_TRANSA_CRC_DONE	(1 << 2)
#define SDE_TRANSA_CRC_ERR	(1 << 1)
#define SDE_TRANSA_FIFO_UNDER	(1 << 0)
#define SDE_TRANS_MASK		(0x3f)

/* south display engine interrupt: CPT - CNP */
#define SDE_AUDIO_POWER_D_CPT	(1 << 31)
#define SDE_AUDIO_POWER_C_CPT	(1 << 30)
#define SDE_AUDIO_POWER_B_CPT	(1 << 29)
#define SDE_AUDIO_POWER_SHIFT_CPT   29
#define SDE_AUDIO_POWER_MASK_CPT    (7 << 29)
#define SDE_AUXD_CPT		(1 << 27)
#define SDE_AUXC_CPT		(1 << 26)
#define SDE_AUXB_CPT		(1 << 25)
#define SDE_AUX_MASK_CPT	(7 << 25)
#define SDE_PORTE_HOTPLUG_SPT	(1 << 25)
#define SDE_PORTA_HOTPLUG_SPT	(1 << 24)
#define SDE_PORTD_HOTPLUG_CPT	(1 << 23)
#define SDE_PORTC_HOTPLUG_CPT	(1 << 22)
#define SDE_PORTB_HOTPLUG_CPT	(1 << 21)
#define SDE_CRT_HOTPLUG_CPT	(1 << 19)
#define SDE_SDVOB_HOTPLUG_CPT	(1 << 18)
#define SDE_HOTPLUG_MASK_CPT	(SDE_CRT_HOTPLUG_CPT |		\
				 SDE_SDVOB_HOTPLUG_CPT |	\
				 SDE_PORTD_HOTPLUG_CPT |	\
				 SDE_PORTC_HOTPLUG_CPT |	\
				 SDE_PORTB_HOTPLUG_CPT)
#define SDE_HOTPLUG_MASK_SPT	(SDE_PORTE_HOTPLUG_SPT |	\
				 SDE_PORTD_HOTPLUG_CPT |	\
				 SDE_PORTC_HOTPLUG_CPT |	\
				 SDE_PORTB_HOTPLUG_CPT |	\
				 SDE_PORTA_HOTPLUG_SPT)
#define SDE_GMBUS_CPT		(1 << 17)
#define SDE_ERROR_CPT		(1 << 16)
#define SDE_AUDIO_CP_REQ_C_CPT	(1 << 10)
#define SDE_AUDIO_CP_CHG_C_CPT	(1 << 9)
#define SDE_FDI_RXC_CPT		(1 << 8)
#define SDE_AUDIO_CP_REQ_B_CPT	(1 << 6)
#define SDE_AUDIO_CP_CHG_B_CPT	(1 << 5)
#define SDE_FDI_RXB_CPT		(1 << 4)
#define SDE_AUDIO_CP_REQ_A_CPT	(1 << 2)
#define SDE_AUDIO_CP_CHG_A_CPT	(1 << 1)
#define SDE_FDI_RXA_CPT		(1 << 0)
#define SDE_AUDIO_CP_REQ_CPT	(SDE_AUDIO_CP_REQ_C_CPT | \
				 SDE_AUDIO_CP_REQ_B_CPT | \
				 SDE_AUDIO_CP_REQ_A_CPT)
#define SDE_AUDIO_CP_CHG_CPT	(SDE_AUDIO_CP_CHG_C_CPT | \
				 SDE_AUDIO_CP_CHG_B_CPT | \
				 SDE_AUDIO_CP_CHG_A_CPT)
#define SDE_FDI_MASK_CPT	(SDE_FDI_RXC_CPT | \
				 SDE_FDI_RXB_CPT | \
				 SDE_FDI_RXA_CPT)

/* south display engine interrupt: ICP */
#define SDE_TC4_HOTPLUG_ICP		(1 << 27)
#define SDE_TC3_HOTPLUG_ICP		(1 << 26)
#define SDE_TC2_HOTPLUG_ICP		(1 << 25)
#define SDE_TC1_HOTPLUG_ICP		(1 << 24)
#define SDE_GMBUS_ICP			(1 << 23)
#define SDE_DDIB_HOTPLUG_ICP		(1 << 17)
#define SDE_DDIA_HOTPLUG_ICP		(1 << 16)
#define SDE_TC_HOTPLUG_ICP(tc_port)	(1 << ((tc_port) + 24))
#define SDE_DDI_HOTPLUG_ICP(port)	(1 << ((port) + 16))
#define SDE_DDI_MASK_ICP		(SDE_DDIB_HOTPLUG_ICP |	\
					 SDE_DDIA_HOTPLUG_ICP)
#define SDE_TC_MASK_ICP			(SDE_TC4_HOTPLUG_ICP |	\
					 SDE_TC3_HOTPLUG_ICP |	\
					 SDE_TC2_HOTPLUG_ICP |	\
					 SDE_TC1_HOTPLUG_ICP)

#define SDEISR  _MMIO(0xc4000)
#define SDEIMR  _MMIO(0xc4004)
#define SDEIIR  _MMIO(0xc4008)
#define SDEIER  _MMIO(0xc400c)

#define SERR_INT			_MMIO(0xc4040)
#define  SERR_INT_POISON		(1 << 31)
#define  SERR_INT_TRANS_FIFO_UNDERRUN(pipe)	(1 << ((pipe) * 3))

/* digital port hotplug */
#define PCH_PORT_HOTPLUG		_MMIO(0xc4030)	/* SHOTPLUG_CTL */
#define  PORTA_HOTPLUG_ENABLE		(1 << 28) /* LPT:LP+ & BXT */
#define  BXT_DDIA_HPD_INVERT            (1 << 27)
#define  PORTA_HOTPLUG_STATUS_MASK	(3 << 24) /* SPT+ & BXT */
#define  PORTA_HOTPLUG_NO_DETECT	(0 << 24) /* SPT+ & BXT */
#define  PORTA_HOTPLUG_SHORT_DETECT	(1 << 24) /* SPT+ & BXT */
#define  PORTA_HOTPLUG_LONG_DETECT	(2 << 24) /* SPT+ & BXT */
#define  PORTD_HOTPLUG_ENABLE		(1 << 20)
#define  PORTD_PULSE_DURATION_2ms	(0 << 18) /* pre-LPT */
#define  PORTD_PULSE_DURATION_4_5ms	(1 << 18) /* pre-LPT */
#define  PORTD_PULSE_DURATION_6ms	(2 << 18) /* pre-LPT */
#define  PORTD_PULSE_DURATION_100ms	(3 << 18) /* pre-LPT */
#define  PORTD_PULSE_DURATION_MASK	(3 << 18) /* pre-LPT */
#define  PORTD_HOTPLUG_STATUS_MASK	(3 << 16)
#define  PORTD_HOTPLUG_NO_DETECT	(0 << 16)
#define  PORTD_HOTPLUG_SHORT_DETECT	(1 << 16)
#define  PORTD_HOTPLUG_LONG_DETECT	(2 << 16)
#define  PORTC_HOTPLUG_ENABLE		(1 << 12)
#define  BXT_DDIC_HPD_INVERT            (1 << 11)
#define  PORTC_PULSE_DURATION_2ms	(0 << 10) /* pre-LPT */
#define  PORTC_PULSE_DURATION_4_5ms	(1 << 10) /* pre-LPT */
#define  PORTC_PULSE_DURATION_6ms	(2 << 10) /* pre-LPT */
#define  PORTC_PULSE_DURATION_100ms	(3 << 10) /* pre-LPT */
#define  PORTC_PULSE_DURATION_MASK	(3 << 10) /* pre-LPT */
#define  PORTC_HOTPLUG_STATUS_MASK	(3 << 8)
#define  PORTC_HOTPLUG_NO_DETECT	(0 << 8)
#define  PORTC_HOTPLUG_SHORT_DETECT	(1 << 8)
#define  PORTC_HOTPLUG_LONG_DETECT	(2 << 8)
#define  PORTB_HOTPLUG_ENABLE		(1 << 4)
#define  BXT_DDIB_HPD_INVERT            (1 << 3)
#define  PORTB_PULSE_DURATION_2ms	(0 << 2) /* pre-LPT */
#define  PORTB_PULSE_DURATION_4_5ms	(1 << 2) /* pre-LPT */
#define  PORTB_PULSE_DURATION_6ms	(2 << 2) /* pre-LPT */
#define  PORTB_PULSE_DURATION_100ms	(3 << 2) /* pre-LPT */
#define  PORTB_PULSE_DURATION_MASK	(3 << 2) /* pre-LPT */
#define  PORTB_HOTPLUG_STATUS_MASK	(3 << 0)
#define  PORTB_HOTPLUG_NO_DETECT	(0 << 0)
#define  PORTB_HOTPLUG_SHORT_DETECT	(1 << 0)
#define  PORTB_HOTPLUG_LONG_DETECT	(2 << 0)
#define  BXT_DDI_HPD_INVERT_MASK	(BXT_DDIA_HPD_INVERT | \
					BXT_DDIB_HPD_INVERT | \
					BXT_DDIC_HPD_INVERT)

#define PCH_PORT_HOTPLUG2		_MMIO(0xc403C)	/* SHOTPLUG_CTL2 SPT+ */
#define  PORTE_HOTPLUG_ENABLE		(1 << 4)
#define  PORTE_HOTPLUG_STATUS_MASK	(3 << 0)
#define  PORTE_HOTPLUG_NO_DETECT	(0 << 0)
#define  PORTE_HOTPLUG_SHORT_DETECT	(1 << 0)
#define  PORTE_HOTPLUG_LONG_DETECT	(2 << 0)

/* This register is a reuse of PCH_PORT_HOTPLUG register. The
 * functionality covered in PCH_PORT_HOTPLUG is split into
 * SHOTPLUG_CTL_DDI and SHOTPLUG_CTL_TC.
 */

#define SHOTPLUG_CTL_DDI			_MMIO(0xc4030)
#define   ICP_DDIB_HPD_ENABLE			(1 << 7)
#define   ICP_DDIB_HPD_STATUS_MASK		(3 << 4)
#define   ICP_DDIB_HPD_NO_DETECT		(0 << 4)
#define   ICP_DDIB_HPD_SHORT_DETECT		(1 << 4)
#define   ICP_DDIB_HPD_LONG_DETECT		(2 << 4)
#define   ICP_DDIB_HPD_SHORT_LONG_DETECT	(3 << 4)
#define   ICP_DDIA_HPD_ENABLE			(1 << 3)
#define   ICP_DDIA_HPD_OP_DRIVE_1		(1 << 2)
#define   ICP_DDIA_HPD_STATUS_MASK		(3 << 0)
#define   ICP_DDIA_HPD_NO_DETECT		(0 << 0)
#define   ICP_DDIA_HPD_SHORT_DETECT		(1 << 0)
#define   ICP_DDIA_HPD_LONG_DETECT		(2 << 0)
#define   ICP_DDIA_HPD_SHORT_LONG_DETECT	(3 << 0)

#define SHOTPLUG_CTL_TC				_MMIO(0xc4034)
#define   ICP_TC_HPD_ENABLE(tc_port)		(8 << (tc_port) * 4)
/* Icelake DSC Rate Control Range Parameter Registers */
#define DSCA_RC_RANGE_PARAMETERS_0		_MMIO(0x6B240)
#define DSCA_RC_RANGE_PARAMETERS_0_UDW		_MMIO(0x6B240 + 4)
#define DSCC_RC_RANGE_PARAMETERS_0		_MMIO(0x6BA40)
#define DSCC_RC_RANGE_PARAMETERS_0_UDW		_MMIO(0x6BA40 + 4)
#define _ICL_DSC0_RC_RANGE_PARAMETERS_0_PB	(0x78208)
#define _ICL_DSC0_RC_RANGE_PARAMETERS_0_UDW_PB	(0x78208 + 4)
#define _ICL_DSC1_RC_RANGE_PARAMETERS_0_PB	(0x78308)
#define _ICL_DSC1_RC_RANGE_PARAMETERS_0_UDW_PB	(0x78308 + 4)
#define _ICL_DSC0_RC_RANGE_PARAMETERS_0_PC	(0x78408)
#define _ICL_DSC0_RC_RANGE_PARAMETERS_0_UDW_PC	(0x78408 + 4)
#define _ICL_DSC1_RC_RANGE_PARAMETERS_0_PC	(0x78508)
#define _ICL_DSC1_RC_RANGE_PARAMETERS_0_UDW_PC	(0x78508 + 4)
#define ICL_DSC0_RC_RANGE_PARAMETERS_0(pipe)		_MMIO_PIPE((pipe) - PIPE_B, \
							_ICL_DSC0_RC_RANGE_PARAMETERS_0_PB, \
							_ICL_DSC0_RC_RANGE_PARAMETERS_0_PC)
#define ICL_DSC0_RC_RANGE_PARAMETERS_0_UDW(pipe)	_MMIO_PIPE((pipe) - PIPE_B, \
							_ICL_DSC0_RC_RANGE_PARAMETERS_0_UDW_PB, \
							_ICL_DSC0_RC_RANGE_PARAMETERS_0_UDW_PC)
#define ICL_DSC1_RC_RANGE_PARAMETERS_0(pipe)		_MMIO_PIPE((pipe) - PIPE_B, \
							_ICL_DSC1_RC_RANGE_PARAMETERS_0_PB, \
							_ICL_DSC1_RC_RANGE_PARAMETERS_0_PC)
#define ICL_DSC1_RC_RANGE_PARAMETERS_0_UDW(pipe)	_MMIO_PIPE((pipe) - PIPE_B, \
							_ICL_DSC1_RC_RANGE_PARAMETERS_0_UDW_PB, \
							_ICL_DSC1_RC_RANGE_PARAMETERS_0_UDW_PC)
#define RC_BPG_OFFSET_SHIFT			10
#define RC_MAX_QP_SHIFT				5
#define RC_MIN_QP_SHIFT				0

#define DSCA_RC_RANGE_PARAMETERS_1		_MMIO(0x6B248)
#define DSCA_RC_RANGE_PARAMETERS_1_UDW		_MMIO(0x6B248 + 4)
#define DSCC_RC_RANGE_PARAMETERS_1		_MMIO(0x6BA48)
#define DSCC_RC_RANGE_PARAMETERS_1_UDW		_MMIO(0x6BA48 + 4)
#define _ICL_DSC0_RC_RANGE_PARAMETERS_1_PB	(0x78210)
#define _ICL_DSC0_RC_RANGE_PARAMETERS_1_UDW_PB	(0x78210 + 4)
#define _ICL_DSC1_RC_RANGE_PARAMETERS_1_PB	(0x78310)
#define _ICL_DSC1_RC_RANGE_PARAMETERS_1_UDW_PB	(0x78310 + 4)
#define _ICL_DSC0_RC_RANGE_PARAMETERS_1_PC	(0x78410)
#define _ICL_DSC0_RC_RANGE_PARAMETERS_1_UDW_PC	(0x78410 + 4)
#define _ICL_DSC1_RC_RANGE_PARAMETERS_1_PC	(0x78510)
#define _ICL_DSC1_RC_RANGE_PARAMETERS_1_UDW_PC	(0x78510 + 4)
#define ICL_DSC0_RC_RANGE_PARAMETERS_1(pipe)		_MMIO_PIPE((pipe) - PIPE_B, \
							_ICL_DSC0_RC_RANGE_PARAMETERS_1_PB, \
							_ICL_DSC0_RC_RANGE_PARAMETERS_1_PC)
#define ICL_DSC0_RC_RANGE_PARAMETERS_1_UDW(pipe)	_MMIO_PIPE((pipe) - PIPE_B, \
							_ICL_DSC0_RC_RANGE_PARAMETERS_1_UDW_PB, \
							_ICL_DSC0_RC_RANGE_PARAMETERS_1_UDW_PC)
#define ICL_DSC1_RC_RANGE_PARAMETERS_1(pipe)		_MMIO_PIPE((pipe) - PIPE_B, \
							_ICL_DSC1_RC_RANGE_PARAMETERS_1_PB, \
							_ICL_DSC1_RC_RANGE_PARAMETERS_1_PC)
#define ICL_DSC1_RC_RANGE_PARAMETERS_1_UDW(pipe)	_MMIO_PIPE((pipe) - PIPE_B, \
							_ICL_DSC1_RC_RANGE_PARAMETERS_1_UDW_PB, \
							_ICL_DSC1_RC_RANGE_PARAMETERS_1_UDW_PC)

#define DSCA_RC_RANGE_PARAMETERS_2		_MMIO(0x6B250)
#define DSCA_RC_RANGE_PARAMETERS_2_UDW		_MMIO(0x6B250 + 4)
#define DSCC_RC_RANGE_PARAMETERS_2		_MMIO(0x6BA50)
#define DSCC_RC_RANGE_PARAMETERS_2_UDW		_MMIO(0x6BA50 + 4)
#define _ICL_DSC0_RC_RANGE_PARAMETERS_2_PB	(0x78218)
#define _ICL_DSC0_RC_RANGE_PARAMETERS_2_UDW_PB	(0x78218 + 4)
#define _ICL_DSC1_RC_RANGE_PARAMETERS_2_PB	(0x78318)
#define _ICL_DSC1_RC_RANGE_PARAMETERS_2_UDW_PB	(0x78318 + 4)
#define _ICL_DSC0_RC_RANGE_PARAMETERS_2_PC	(0x78418)
#define _ICL_DSC0_RC_RANGE_PARAMETERS_2_UDW_PC	(0x78418 + 4)
#define _ICL_DSC1_RC_RANGE_PARAMETERS_2_PC	(0x78518)
#define _ICL_DSC1_RC_RANGE_PARAMETERS_2_UDW_PC	(0x78518 + 4)
#define ICL_DSC0_RC_RANGE_PARAMETERS_2(pipe)		_MMIO_PIPE((pipe) - PIPE_B, \
							_ICL_DSC0_RC_RANGE_PARAMETERS_2_PB, \
							_ICL_DSC0_RC_RANGE_PARAMETERS_2_PC)
#define ICL_DSC0_RC_RANGE_PARAMETERS_2_UDW(pipe)	_MMIO_PIPE((pipe) - PIPE_B, \
							_ICL_DSC0_RC_RANGE_PARAMETERS_2_UDW_PB, \
							_ICL_DSC0_RC_RANGE_PARAMETERS_2_UDW_PC)
#define ICL_DSC1_RC_RANGE_PARAMETERS_2(pipe)		_MMIO_PIPE((pipe) - PIPE_B, \
							_ICL_DSC1_RC_RANGE_PARAMETERS_2_PB, \
							_ICL_DSC1_RC_RANGE_PARAMETERS_2_PC)
#define ICL_DSC1_RC_RANGE_PARAMETERS_2_UDW(pipe)	_MMIO_PIPE((pipe) - PIPE_B, \
							_ICL_DSC1_RC_RANGE_PARAMETERS_2_UDW_PB, \
							_ICL_DSC1_RC_RANGE_PARAMETERS_2_UDW_PC)

#define DSCA_RC_RANGE_PARAMETERS_3		_MMIO(0x6B258)
#define DSCA_RC_RANGE_PARAMETERS_3_UDW		_MMIO(0x6B258 + 4)
#define DSCC_RC_RANGE_PARAMETERS_3		_MMIO(0x6BA58)
#define DSCC_RC_RANGE_PARAMETERS_3_UDW		_MMIO(0x6BA58 + 4)
#define _ICL_DSC0_RC_RANGE_PARAMETERS_3_PB	(0x78220)
#define _ICL_DSC0_RC_RANGE_PARAMETERS_3_UDW_PB	(0x78220 + 4)
#define _ICL_DSC1_RC_RANGE_PARAMETERS_3_PB	(0x78320)
#define _ICL_DSC1_RC_RANGE_PARAMETERS_3_UDW_PB	(0x78320 + 4)
#define _ICL_DSC0_RC_RANGE_PARAMETERS_3_PC	(0x78420)
#define _ICL_DSC0_RC_RANGE_PARAMETERS_3_UDW_PC	(0x78420 + 4)
#define _ICL_DSC1_RC_RANGE_PARAMETERS_3_PC	(0x78520)
#define _ICL_DSC1_RC_RANGE_PARAMETERS_3_UDW_PC	(0x78520 + 4)
#define ICL_DSC0_RC_RANGE_PARAMETERS_3(pipe)		_MMIO_PIPE((pipe) - PIPE_B, \
							_ICL_DSC0_RC_RANGE_PARAMETERS_3_PB, \
							_ICL_DSC0_RC_RANGE_PARAMETERS_3_PC)
#define ICL_DSC0_RC_RANGE_PARAMETERS_3_UDW(pipe)	_MMIO_PIPE((pipe) - PIPE_B, \
							_ICL_DSC0_RC_RANGE_PARAMETERS_3_UDW_PB, \
							_ICL_DSC0_RC_RANGE_PARAMETERS_3_UDW_PC)
#define ICL_DSC1_RC_RANGE_PARAMETERS_3(pipe)		_MMIO_PIPE((pipe) - PIPE_B, \
							_ICL_DSC1_RC_RANGE_PARAMETERS_3_PB, \
							_ICL_DSC1_RC_RANGE_PARAMETERS_3_PC)
#define ICL_DSC1_RC_RANGE_PARAMETERS_3_UDW(pipe)	_MMIO_PIPE((pipe) - PIPE_B, \
							_ICL_DSC1_RC_RANGE_PARAMETERS_3_UDW_PB, \
							_ICL_DSC1_RC_RANGE_PARAMETERS_3_UDW_PC)

#define   ICP_TC_HPD_LONG_DETECT(tc_port)	(2 << (tc_port) * 4)
#define   ICP_TC_HPD_SHORT_DETECT(tc_port)	(1 << (tc_port) * 4)

#define _PCH_DPLL_A              0xc6014
#define _PCH_DPLL_B              0xc6018
#define PCH_DPLL(pll) _MMIO((pll) == 0 ? _PCH_DPLL_A : _PCH_DPLL_B)

#define _PCH_FPA0                0xc6040
#define  FP_CB_TUNE		(0x3 << 22)
#define _PCH_FPA1                0xc6044
#define _PCH_FPB0                0xc6048
#define _PCH_FPB1                0xc604c
#define PCH_FP0(pll) _MMIO((pll) == 0 ? _PCH_FPA0 : _PCH_FPB0)
#define PCH_FP1(pll) _MMIO((pll) == 0 ? _PCH_FPA1 : _PCH_FPB1)

#define PCH_DPLL_TEST           _MMIO(0xc606c)

#define PCH_DREF_CONTROL        _MMIO(0xC6200)
#define  DREF_CONTROL_MASK      0x7fc3
#define  DREF_CPU_SOURCE_OUTPUT_DISABLE         (0 << 13)
#define  DREF_CPU_SOURCE_OUTPUT_DOWNSPREAD      (2 << 13)
#define  DREF_CPU_SOURCE_OUTPUT_NONSPREAD       (3 << 13)
#define  DREF_CPU_SOURCE_OUTPUT_MASK		(3 << 13)
#define  DREF_SSC_SOURCE_DISABLE                (0 << 11)
#define  DREF_SSC_SOURCE_ENABLE                 (2 << 11)
#define  DREF_SSC_SOURCE_MASK			(3 << 11)
#define  DREF_NONSPREAD_SOURCE_DISABLE          (0 << 9)
#define  DREF_NONSPREAD_CK505_ENABLE		(1 << 9)
#define  DREF_NONSPREAD_SOURCE_ENABLE           (2 << 9)
#define  DREF_NONSPREAD_SOURCE_MASK		(3 << 9)
#define  DREF_SUPERSPREAD_SOURCE_DISABLE        (0 << 7)
#define  DREF_SUPERSPREAD_SOURCE_ENABLE         (2 << 7)
#define  DREF_SUPERSPREAD_SOURCE_MASK		(3 << 7)
#define  DREF_SSC4_DOWNSPREAD                   (0 << 6)
#define  DREF_SSC4_CENTERSPREAD                 (1 << 6)
#define  DREF_SSC1_DISABLE                      (0 << 1)
#define  DREF_SSC1_ENABLE                       (1 << 1)
#define  DREF_SSC4_DISABLE                      (0)
#define  DREF_SSC4_ENABLE                       (1)

#define PCH_RAWCLK_FREQ         _MMIO(0xc6204)
#define  FDL_TP1_TIMER_SHIFT    12
#define  FDL_TP1_TIMER_MASK     (3 << 12)
#define  FDL_TP2_TIMER_SHIFT    10
#define  FDL_TP2_TIMER_MASK     (3 << 10)
#define  RAWCLK_FREQ_MASK       0x3ff
#define  CNP_RAWCLK_DIV_MASK	(0x3ff << 16)
#define  CNP_RAWCLK_DIV(div)	((div) << 16)
#define  CNP_RAWCLK_FRAC_MASK	(0xf << 26)
#define  CNP_RAWCLK_DEN(den)	((den) << 26)
#define  ICP_RAWCLK_NUM(num)	((num) << 11)

#define PCH_DPLL_TMR_CFG        _MMIO(0xc6208)

#define PCH_SSC4_PARMS          _MMIO(0xc6210)
#define PCH_SSC4_AUX_PARMS      _MMIO(0xc6214)

#define PCH_DPLL_SEL		_MMIO(0xc7000)
#define	 TRANS_DPLLB_SEL(pipe)		(1 << ((pipe) * 4))
#define	 TRANS_DPLLA_SEL(pipe)		0
#define  TRANS_DPLL_ENABLE(pipe)	(1 << ((pipe) * 4 + 3))

/* transcoder */

#define _PCH_TRANS_HTOTAL_A		0xe0000
#define  TRANS_HTOTAL_SHIFT		16
#define  TRANS_HACTIVE_SHIFT		0
#define _PCH_TRANS_HBLANK_A		0xe0004
#define  TRANS_HBLANK_END_SHIFT		16
#define  TRANS_HBLANK_START_SHIFT	0
#define _PCH_TRANS_HSYNC_A		0xe0008
#define  TRANS_HSYNC_END_SHIFT		16
#define  TRANS_HSYNC_START_SHIFT	0
#define _PCH_TRANS_VTOTAL_A		0xe000c
#define  TRANS_VTOTAL_SHIFT		16
#define  TRANS_VACTIVE_SHIFT		0
#define _PCH_TRANS_VBLANK_A		0xe0010
#define  TRANS_VBLANK_END_SHIFT		16
#define  TRANS_VBLANK_START_SHIFT	0
#define _PCH_TRANS_VSYNC_A		0xe0014
#define  TRANS_VSYNC_END_SHIFT		16
#define  TRANS_VSYNC_START_SHIFT	0
#define _PCH_TRANS_VSYNCSHIFT_A		0xe0028

#define _PCH_TRANSA_DATA_M1	0xe0030
#define _PCH_TRANSA_DATA_N1	0xe0034
#define _PCH_TRANSA_DATA_M2	0xe0038
#define _PCH_TRANSA_DATA_N2	0xe003c
#define _PCH_TRANSA_LINK_M1	0xe0040
#define _PCH_TRANSA_LINK_N1	0xe0044
#define _PCH_TRANSA_LINK_M2	0xe0048
#define _PCH_TRANSA_LINK_N2	0xe004c

/* Per-transcoder DIP controls (PCH) */
#define _VIDEO_DIP_CTL_A         0xe0200
#define _VIDEO_DIP_DATA_A        0xe0208
#define _VIDEO_DIP_GCP_A         0xe0210
#define  GCP_COLOR_INDICATION		(1 << 2)
#define  GCP_DEFAULT_PHASE_ENABLE	(1 << 1)
#define  GCP_AV_MUTE			(1 << 0)

#define _VIDEO_DIP_CTL_B         0xe1200
#define _VIDEO_DIP_DATA_B        0xe1208
#define _VIDEO_DIP_GCP_B         0xe1210

#define TVIDEO_DIP_CTL(pipe) _MMIO_PIPE(pipe, _VIDEO_DIP_CTL_A, _VIDEO_DIP_CTL_B)
#define TVIDEO_DIP_DATA(pipe) _MMIO_PIPE(pipe, _VIDEO_DIP_DATA_A, _VIDEO_DIP_DATA_B)
#define TVIDEO_DIP_GCP(pipe) _MMIO_PIPE(pipe, _VIDEO_DIP_GCP_A, _VIDEO_DIP_GCP_B)

/* Per-transcoder DIP controls (VLV) */
#define _VLV_VIDEO_DIP_CTL_A		(VLV_DISPLAY_BASE + 0x60200)
#define _VLV_VIDEO_DIP_DATA_A		(VLV_DISPLAY_BASE + 0x60208)
#define _VLV_VIDEO_DIP_GDCP_PAYLOAD_A	(VLV_DISPLAY_BASE + 0x60210)

#define _VLV_VIDEO_DIP_CTL_B		(VLV_DISPLAY_BASE + 0x61170)
#define _VLV_VIDEO_DIP_DATA_B		(VLV_DISPLAY_BASE + 0x61174)
#define _VLV_VIDEO_DIP_GDCP_PAYLOAD_B	(VLV_DISPLAY_BASE + 0x61178)

#define _CHV_VIDEO_DIP_CTL_C		(VLV_DISPLAY_BASE + 0x611f0)
#define _CHV_VIDEO_DIP_DATA_C		(VLV_DISPLAY_BASE + 0x611f4)
#define _CHV_VIDEO_DIP_GDCP_PAYLOAD_C	(VLV_DISPLAY_BASE + 0x611f8)

#define VLV_TVIDEO_DIP_CTL(pipe) \
	_MMIO_PIPE3((pipe), _VLV_VIDEO_DIP_CTL_A, \
	       _VLV_VIDEO_DIP_CTL_B, _CHV_VIDEO_DIP_CTL_C)
#define VLV_TVIDEO_DIP_DATA(pipe) \
	_MMIO_PIPE3((pipe), _VLV_VIDEO_DIP_DATA_A, \
	       _VLV_VIDEO_DIP_DATA_B, _CHV_VIDEO_DIP_DATA_C)
#define VLV_TVIDEO_DIP_GCP(pipe) \
	_MMIO_PIPE3((pipe), _VLV_VIDEO_DIP_GDCP_PAYLOAD_A, \
		_VLV_VIDEO_DIP_GDCP_PAYLOAD_B, _CHV_VIDEO_DIP_GDCP_PAYLOAD_C)

/* Haswell DIP controls */

#define _HSW_VIDEO_DIP_CTL_A		0x60200
#define _HSW_VIDEO_DIP_AVI_DATA_A	0x60220
#define _HSW_VIDEO_DIP_VS_DATA_A	0x60260
#define _HSW_VIDEO_DIP_SPD_DATA_A	0x602A0
#define _HSW_VIDEO_DIP_GMP_DATA_A	0x602E0
#define _HSW_VIDEO_DIP_VSC_DATA_A	0x60320
#define _HSW_VIDEO_DIP_AVI_ECC_A	0x60240
#define _HSW_VIDEO_DIP_VS_ECC_A		0x60280
#define _HSW_VIDEO_DIP_SPD_ECC_A	0x602C0
#define _HSW_VIDEO_DIP_GMP_ECC_A	0x60300
#define _HSW_VIDEO_DIP_VSC_ECC_A	0x60344
#define _HSW_VIDEO_DIP_GCP_A		0x60210

#define _HSW_VIDEO_DIP_CTL_B		0x61200
#define _HSW_VIDEO_DIP_AVI_DATA_B	0x61220
#define _HSW_VIDEO_DIP_VS_DATA_B	0x61260
#define _HSW_VIDEO_DIP_SPD_DATA_B	0x612A0
#define _HSW_VIDEO_DIP_GMP_DATA_B	0x612E0
#define _HSW_VIDEO_DIP_VSC_DATA_B	0x61320
#define _HSW_VIDEO_DIP_BVI_ECC_B	0x61240
#define _HSW_VIDEO_DIP_VS_ECC_B		0x61280
#define _HSW_VIDEO_DIP_SPD_ECC_B	0x612C0
#define _HSW_VIDEO_DIP_GMP_ECC_B	0x61300
#define _HSW_VIDEO_DIP_VSC_ECC_B	0x61344
#define _HSW_VIDEO_DIP_GCP_B		0x61210

/* Icelake PPS_DATA and _ECC DIP Registers.
 * These are available for transcoders B,C and eDP.
 * Adding the _A so as to reuse the _MMIO_TRANS2
 * definition, with which it offsets to the right location.
 */

#define _ICL_VIDEO_DIP_PPS_DATA_A	0x60350
#define _ICL_VIDEO_DIP_PPS_DATA_B	0x61350
#define _ICL_VIDEO_DIP_PPS_ECC_A	0x603D4
#define _ICL_VIDEO_DIP_PPS_ECC_B	0x613D4

#define HSW_TVIDEO_DIP_CTL(trans)		_MMIO_TRANS2(trans, _HSW_VIDEO_DIP_CTL_A)
#define HSW_TVIDEO_DIP_GCP(trans)		_MMIO_TRANS2(trans, _HSW_VIDEO_DIP_GCP_A)
#define HSW_TVIDEO_DIP_AVI_DATA(trans, i)	_MMIO_TRANS2(trans, _HSW_VIDEO_DIP_AVI_DATA_A + (i) * 4)
#define HSW_TVIDEO_DIP_VS_DATA(trans, i)	_MMIO_TRANS2(trans, _HSW_VIDEO_DIP_VS_DATA_A + (i) * 4)
#define HSW_TVIDEO_DIP_SPD_DATA(trans, i)	_MMIO_TRANS2(trans, _HSW_VIDEO_DIP_SPD_DATA_A + (i) * 4)
#define HSW_TVIDEO_DIP_GMP_DATA(trans, i)	_MMIO_TRANS2(trans, _HSW_VIDEO_DIP_GMP_DATA_A + (i) * 4)
#define HSW_TVIDEO_DIP_VSC_DATA(trans, i)	_MMIO_TRANS2(trans, _HSW_VIDEO_DIP_VSC_DATA_A + (i) * 4)
#define ICL_VIDEO_DIP_PPS_DATA(trans, i)	_MMIO_TRANS2(trans, _ICL_VIDEO_DIP_PPS_DATA_A + (i) * 4)
#define ICL_VIDEO_DIP_PPS_ECC(trans, i)		_MMIO_TRANS2(trans, _ICL_VIDEO_DIP_PPS_ECC_A + (i) * 4)

#define _HSW_STEREO_3D_CTL_A		0x70020
#define   S3D_ENABLE			(1 << 31)
#define _HSW_STEREO_3D_CTL_B		0x71020

#define HSW_STEREO_3D_CTL(trans)	_MMIO_PIPE2(trans, _HSW_STEREO_3D_CTL_A)

#define _PCH_TRANS_HTOTAL_B          0xe1000
#define _PCH_TRANS_HBLANK_B          0xe1004
#define _PCH_TRANS_HSYNC_B           0xe1008
#define _PCH_TRANS_VTOTAL_B          0xe100c
#define _PCH_TRANS_VBLANK_B          0xe1010
#define _PCH_TRANS_VSYNC_B           0xe1014
#define _PCH_TRANS_VSYNCSHIFT_B 0xe1028

#define PCH_TRANS_HTOTAL(pipe)		_MMIO_PIPE(pipe, _PCH_TRANS_HTOTAL_A, _PCH_TRANS_HTOTAL_B)
#define PCH_TRANS_HBLANK(pipe)		_MMIO_PIPE(pipe, _PCH_TRANS_HBLANK_A, _PCH_TRANS_HBLANK_B)
#define PCH_TRANS_HSYNC(pipe)		_MMIO_PIPE(pipe, _PCH_TRANS_HSYNC_A, _PCH_TRANS_HSYNC_B)
#define PCH_TRANS_VTOTAL(pipe)		_MMIO_PIPE(pipe, _PCH_TRANS_VTOTAL_A, _PCH_TRANS_VTOTAL_B)
#define PCH_TRANS_VBLANK(pipe)		_MMIO_PIPE(pipe, _PCH_TRANS_VBLANK_A, _PCH_TRANS_VBLANK_B)
#define PCH_TRANS_VSYNC(pipe)		_MMIO_PIPE(pipe, _PCH_TRANS_VSYNC_A, _PCH_TRANS_VSYNC_B)
#define PCH_TRANS_VSYNCSHIFT(pipe)	_MMIO_PIPE(pipe, _PCH_TRANS_VSYNCSHIFT_A, _PCH_TRANS_VSYNCSHIFT_B)

#define _PCH_TRANSB_DATA_M1	0xe1030
#define _PCH_TRANSB_DATA_N1	0xe1034
#define _PCH_TRANSB_DATA_M2	0xe1038
#define _PCH_TRANSB_DATA_N2	0xe103c
#define _PCH_TRANSB_LINK_M1	0xe1040
#define _PCH_TRANSB_LINK_N1	0xe1044
#define _PCH_TRANSB_LINK_M2	0xe1048
#define _PCH_TRANSB_LINK_N2	0xe104c

#define PCH_TRANS_DATA_M1(pipe)	_MMIO_PIPE(pipe, _PCH_TRANSA_DATA_M1, _PCH_TRANSB_DATA_M1)
#define PCH_TRANS_DATA_N1(pipe)	_MMIO_PIPE(pipe, _PCH_TRANSA_DATA_N1, _PCH_TRANSB_DATA_N1)
#define PCH_TRANS_DATA_M2(pipe)	_MMIO_PIPE(pipe, _PCH_TRANSA_DATA_M2, _PCH_TRANSB_DATA_M2)
#define PCH_TRANS_DATA_N2(pipe)	_MMIO_PIPE(pipe, _PCH_TRANSA_DATA_N2, _PCH_TRANSB_DATA_N2)
#define PCH_TRANS_LINK_M1(pipe)	_MMIO_PIPE(pipe, _PCH_TRANSA_LINK_M1, _PCH_TRANSB_LINK_M1)
#define PCH_TRANS_LINK_N1(pipe)	_MMIO_PIPE(pipe, _PCH_TRANSA_LINK_N1, _PCH_TRANSB_LINK_N1)
#define PCH_TRANS_LINK_M2(pipe)	_MMIO_PIPE(pipe, _PCH_TRANSA_LINK_M2, _PCH_TRANSB_LINK_M2)
#define PCH_TRANS_LINK_N2(pipe)	_MMIO_PIPE(pipe, _PCH_TRANSA_LINK_N2, _PCH_TRANSB_LINK_N2)

#define _PCH_TRANSACONF              0xf0008
#define _PCH_TRANSBCONF              0xf1008
#define PCH_TRANSCONF(pipe)	_MMIO_PIPE(pipe, _PCH_TRANSACONF, _PCH_TRANSBCONF)
#define LPT_TRANSCONF		PCH_TRANSCONF(PIPE_A) /* lpt has only one transcoder */
#define  TRANS_DISABLE          (0 << 31)
#define  TRANS_ENABLE           (1 << 31)
#define  TRANS_STATE_MASK       (1 << 30)
#define  TRANS_STATE_DISABLE    (0 << 30)
#define  TRANS_STATE_ENABLE     (1 << 30)
#define  TRANS_FSYNC_DELAY_HB1  (0 << 27)
#define  TRANS_FSYNC_DELAY_HB2  (1 << 27)
#define  TRANS_FSYNC_DELAY_HB3  (2 << 27)
#define  TRANS_FSYNC_DELAY_HB4  (3 << 27)
#define  TRANS_INTERLACE_MASK   (7 << 21)
#define  TRANS_PROGRESSIVE      (0 << 21)
#define  TRANS_INTERLACED       (3 << 21)
#define  TRANS_LEGACY_INTERLACED_ILK (2 << 21)
#define  TRANS_8BPC             (0 << 5)
#define  TRANS_10BPC            (1 << 5)
#define  TRANS_6BPC             (2 << 5)
#define  TRANS_12BPC            (3 << 5)

#define _TRANSA_CHICKEN1	 0xf0060
#define _TRANSB_CHICKEN1	 0xf1060
#define TRANS_CHICKEN1(pipe)	_MMIO_PIPE(pipe, _TRANSA_CHICKEN1, _TRANSB_CHICKEN1)
#define  TRANS_CHICKEN1_HDMIUNIT_GC_DISABLE	(1 << 10)
#define  TRANS_CHICKEN1_DP0UNIT_GC_DISABLE	(1 << 4)
#define _TRANSA_CHICKEN2	 0xf0064
#define _TRANSB_CHICKEN2	 0xf1064
#define TRANS_CHICKEN2(pipe)	_MMIO_PIPE(pipe, _TRANSA_CHICKEN2, _TRANSB_CHICKEN2)
#define  TRANS_CHICKEN2_TIMING_OVERRIDE			(1 << 31)
#define  TRANS_CHICKEN2_FDI_POLARITY_REVERSED		(1 << 29)
#define  TRANS_CHICKEN2_FRAME_START_DELAY_MASK		(3 << 27)
#define  TRANS_CHICKEN2_DISABLE_DEEP_COLOR_COUNTER	(1 << 26)
#define  TRANS_CHICKEN2_DISABLE_DEEP_COLOR_MODESWITCH	(1 << 25)

#define SOUTH_CHICKEN1		_MMIO(0xc2000)
#define  FDIA_PHASE_SYNC_SHIFT_OVR	19
#define  FDIA_PHASE_SYNC_SHIFT_EN	18
#define  FDI_PHASE_SYNC_OVR(pipe) (1 << (FDIA_PHASE_SYNC_SHIFT_OVR - ((pipe) * 2)))
#define  FDI_PHASE_SYNC_EN(pipe) (1 << (FDIA_PHASE_SYNC_SHIFT_EN - ((pipe) * 2)))
#define  FDI_BC_BIFURCATION_SELECT	(1 << 12)
#define  CHASSIS_CLK_REQ_DURATION_MASK	(0xf << 8)
#define  CHASSIS_CLK_REQ_DURATION(x)	((x) << 8)
#define  SPT_PWM_GRANULARITY		(1 << 0)
#define SOUTH_CHICKEN2		_MMIO(0xc2004)
#define  FDI_MPHY_IOSFSB_RESET_STATUS	(1 << 13)
#define  FDI_MPHY_IOSFSB_RESET_CTL	(1 << 12)
#define  LPT_PWM_GRANULARITY		(1 << 5)
#define  DPLS_EDP_PPS_FIX_DIS		(1 << 0)

#define _FDI_RXA_CHICKEN        0xc200c
#define _FDI_RXB_CHICKEN        0xc2010
#define  FDI_RX_PHASE_SYNC_POINTER_OVR	(1 << 1)
#define  FDI_RX_PHASE_SYNC_POINTER_EN	(1 << 0)
#define FDI_RX_CHICKEN(pipe)	_MMIO_PIPE(pipe, _FDI_RXA_CHICKEN, _FDI_RXB_CHICKEN)

#define SOUTH_DSPCLK_GATE_D	_MMIO(0xc2020)
#define  PCH_GMBUSUNIT_CLOCK_GATE_DISABLE (1 << 31)
#define  PCH_DPLUNIT_CLOCK_GATE_DISABLE (1 << 30)
#define  PCH_DPLSUNIT_CLOCK_GATE_DISABLE (1 << 29)
#define  PCH_CPUNIT_CLOCK_GATE_DISABLE (1 << 14)
#define  CNP_PWM_CGE_GATING_DISABLE (1 << 13)
#define  PCH_LP_PARTITION_LEVEL_DISABLE  (1 << 12)

/* CPU: FDI_TX */
#define _FDI_TXA_CTL            0x60100
#define _FDI_TXB_CTL            0x61100
#define FDI_TX_CTL(pipe)	_MMIO_PIPE(pipe, _FDI_TXA_CTL, _FDI_TXB_CTL)
#define  FDI_TX_DISABLE         (0 << 31)
#define  FDI_TX_ENABLE          (1 << 31)
#define  FDI_LINK_TRAIN_PATTERN_1       (0 << 28)
#define  FDI_LINK_TRAIN_PATTERN_2       (1 << 28)
#define  FDI_LINK_TRAIN_PATTERN_IDLE    (2 << 28)
#define  FDI_LINK_TRAIN_NONE            (3 << 28)
#define  FDI_LINK_TRAIN_VOLTAGE_0_4V    (0 << 25)
#define  FDI_LINK_TRAIN_VOLTAGE_0_6V    (1 << 25)
#define  FDI_LINK_TRAIN_VOLTAGE_0_8V    (2 << 25)
#define  FDI_LINK_TRAIN_VOLTAGE_1_2V    (3 << 25)
#define  FDI_LINK_TRAIN_PRE_EMPHASIS_NONE (0 << 22)
#define  FDI_LINK_TRAIN_PRE_EMPHASIS_1_5X (1 << 22)
#define  FDI_LINK_TRAIN_PRE_EMPHASIS_2X   (2 << 22)
#define  FDI_LINK_TRAIN_PRE_EMPHASIS_3X   (3 << 22)
/* ILK always use 400mV 0dB for voltage swing and pre-emphasis level.
   SNB has different settings. */
/* SNB A-stepping */
#define  FDI_LINK_TRAIN_400MV_0DB_SNB_A		(0x38 << 22)
#define  FDI_LINK_TRAIN_400MV_6DB_SNB_A		(0x02 << 22)
#define  FDI_LINK_TRAIN_600MV_3_5DB_SNB_A	(0x01 << 22)
#define  FDI_LINK_TRAIN_800MV_0DB_SNB_A		(0x0 << 22)
/* SNB B-stepping */
#define  FDI_LINK_TRAIN_400MV_0DB_SNB_B		(0x0 << 22)
#define  FDI_LINK_TRAIN_400MV_6DB_SNB_B		(0x3a << 22)
#define  FDI_LINK_TRAIN_600MV_3_5DB_SNB_B	(0x39 << 22)
#define  FDI_LINK_TRAIN_800MV_0DB_SNB_B		(0x38 << 22)
#define  FDI_LINK_TRAIN_VOL_EMP_MASK		(0x3f << 22)
#define  FDI_DP_PORT_WIDTH_SHIFT		19
#define  FDI_DP_PORT_WIDTH_MASK			(7 << FDI_DP_PORT_WIDTH_SHIFT)
#define  FDI_DP_PORT_WIDTH(width)           (((width) - 1) << FDI_DP_PORT_WIDTH_SHIFT)
#define  FDI_TX_ENHANCE_FRAME_ENABLE    (1 << 18)
/* Ironlake: hardwired to 1 */
#define  FDI_TX_PLL_ENABLE              (1 << 14)

/* Ivybridge has different bits for lolz */
#define  FDI_LINK_TRAIN_PATTERN_1_IVB       (0 << 8)
#define  FDI_LINK_TRAIN_PATTERN_2_IVB       (1 << 8)
#define  FDI_LINK_TRAIN_PATTERN_IDLE_IVB    (2 << 8)
#define  FDI_LINK_TRAIN_NONE_IVB            (3 << 8)

/* both Tx and Rx */
#define  FDI_COMPOSITE_SYNC		(1 << 11)
#define  FDI_LINK_TRAIN_AUTO		(1 << 10)
#define  FDI_SCRAMBLING_ENABLE          (0 << 7)
#define  FDI_SCRAMBLING_DISABLE         (1 << 7)

/* FDI_RX, FDI_X is hard-wired to Transcoder_X */
#define _FDI_RXA_CTL             0xf000c
#define _FDI_RXB_CTL             0xf100c
#define FDI_RX_CTL(pipe)	_MMIO_PIPE(pipe, _FDI_RXA_CTL, _FDI_RXB_CTL)
#define  FDI_RX_ENABLE          (1 << 31)
/* train, dp width same as FDI_TX */
#define  FDI_FS_ERRC_ENABLE		(1 << 27)
#define  FDI_FE_ERRC_ENABLE		(1 << 26)
#define  FDI_RX_POLARITY_REVERSED_LPT	(1 << 16)
#define  FDI_8BPC                       (0 << 16)
#define  FDI_10BPC                      (1 << 16)
#define  FDI_6BPC                       (2 << 16)
#define  FDI_12BPC                      (3 << 16)
#define  FDI_RX_LINK_REVERSAL_OVERRIDE  (1 << 15)
#define  FDI_DMI_LINK_REVERSE_MASK      (1 << 14)
#define  FDI_RX_PLL_ENABLE              (1 << 13)
#define  FDI_FS_ERR_CORRECT_ENABLE      (1 << 11)
#define  FDI_FE_ERR_CORRECT_ENABLE      (1 << 10)
#define  FDI_FS_ERR_REPORT_ENABLE       (1 << 9)
#define  FDI_FE_ERR_REPORT_ENABLE       (1 << 8)
#define  FDI_RX_ENHANCE_FRAME_ENABLE    (1 << 6)
#define  FDI_PCDCLK	                (1 << 4)
/* CPT */
#define  FDI_AUTO_TRAINING			(1 << 10)
#define  FDI_LINK_TRAIN_PATTERN_1_CPT		(0 << 8)
#define  FDI_LINK_TRAIN_PATTERN_2_CPT		(1 << 8)
#define  FDI_LINK_TRAIN_PATTERN_IDLE_CPT	(2 << 8)
#define  FDI_LINK_TRAIN_NORMAL_CPT		(3 << 8)
#define  FDI_LINK_TRAIN_PATTERN_MASK_CPT	(3 << 8)

#define _FDI_RXA_MISC			0xf0010
#define _FDI_RXB_MISC			0xf1010
#define  FDI_RX_PWRDN_LANE1_MASK	(3 << 26)
#define  FDI_RX_PWRDN_LANE1_VAL(x)	((x) << 26)
#define  FDI_RX_PWRDN_LANE0_MASK	(3 << 24)
#define  FDI_RX_PWRDN_LANE0_VAL(x)	((x) << 24)
#define  FDI_RX_TP1_TO_TP2_48		(2 << 20)
#define  FDI_RX_TP1_TO_TP2_64		(3 << 20)
#define  FDI_RX_FDI_DELAY_90		(0x90 << 0)
#define FDI_RX_MISC(pipe)	_MMIO_PIPE(pipe, _FDI_RXA_MISC, _FDI_RXB_MISC)

#define _FDI_RXA_TUSIZE1        0xf0030
#define _FDI_RXA_TUSIZE2        0xf0038
#define _FDI_RXB_TUSIZE1        0xf1030
#define _FDI_RXB_TUSIZE2        0xf1038
#define FDI_RX_TUSIZE1(pipe)	_MMIO_PIPE(pipe, _FDI_RXA_TUSIZE1, _FDI_RXB_TUSIZE1)
#define FDI_RX_TUSIZE2(pipe)	_MMIO_PIPE(pipe, _FDI_RXA_TUSIZE2, _FDI_RXB_TUSIZE2)

/* FDI_RX interrupt register format */
#define FDI_RX_INTER_LANE_ALIGN         (1 << 10)
#define FDI_RX_SYMBOL_LOCK              (1 << 9) /* train 2 */
#define FDI_RX_BIT_LOCK                 (1 << 8) /* train 1 */
#define FDI_RX_TRAIN_PATTERN_2_FAIL     (1 << 7)
#define FDI_RX_FS_CODE_ERR              (1 << 6)
#define FDI_RX_FE_CODE_ERR              (1 << 5)
#define FDI_RX_SYMBOL_ERR_RATE_ABOVE    (1 << 4)
#define FDI_RX_HDCP_LINK_FAIL           (1 << 3)
#define FDI_RX_PIXEL_FIFO_OVERFLOW      (1 << 2)
#define FDI_RX_CROSS_CLOCK_OVERFLOW     (1 << 1)
#define FDI_RX_SYMBOL_QUEUE_OVERFLOW    (1 << 0)

#define _FDI_RXA_IIR            0xf0014
#define _FDI_RXA_IMR            0xf0018
#define _FDI_RXB_IIR            0xf1014
#define _FDI_RXB_IMR            0xf1018
#define FDI_RX_IIR(pipe)	_MMIO_PIPE(pipe, _FDI_RXA_IIR, _FDI_RXB_IIR)
#define FDI_RX_IMR(pipe)	_MMIO_PIPE(pipe, _FDI_RXA_IMR, _FDI_RXB_IMR)

#define FDI_PLL_CTL_1           _MMIO(0xfe000)
#define FDI_PLL_CTL_2           _MMIO(0xfe004)

#define PCH_LVDS	_MMIO(0xe1180)
#define  LVDS_DETECTED	(1 << 1)

#define _PCH_DP_B		0xe4100
#define PCH_DP_B		_MMIO(_PCH_DP_B)
#define _PCH_DPB_AUX_CH_CTL	0xe4110
#define _PCH_DPB_AUX_CH_DATA1	0xe4114
#define _PCH_DPB_AUX_CH_DATA2	0xe4118
#define _PCH_DPB_AUX_CH_DATA3	0xe411c
#define _PCH_DPB_AUX_CH_DATA4	0xe4120
#define _PCH_DPB_AUX_CH_DATA5	0xe4124

#define _PCH_DP_C		0xe4200
#define PCH_DP_C		_MMIO(_PCH_DP_C)
#define _PCH_DPC_AUX_CH_CTL	0xe4210
#define _PCH_DPC_AUX_CH_DATA1	0xe4214
#define _PCH_DPC_AUX_CH_DATA2	0xe4218
#define _PCH_DPC_AUX_CH_DATA3	0xe421c
#define _PCH_DPC_AUX_CH_DATA4	0xe4220
#define _PCH_DPC_AUX_CH_DATA5	0xe4224

#define _PCH_DP_D		0xe4300
#define PCH_DP_D		_MMIO(_PCH_DP_D)
#define _PCH_DPD_AUX_CH_CTL	0xe4310
#define _PCH_DPD_AUX_CH_DATA1	0xe4314
#define _PCH_DPD_AUX_CH_DATA2	0xe4318
#define _PCH_DPD_AUX_CH_DATA3	0xe431c
#define _PCH_DPD_AUX_CH_DATA4	0xe4320
#define _PCH_DPD_AUX_CH_DATA5	0xe4324

#define PCH_DP_AUX_CH_CTL(aux_ch)		_MMIO_PORT((aux_ch) - AUX_CH_B, _PCH_DPB_AUX_CH_CTL, _PCH_DPC_AUX_CH_CTL)
#define PCH_DP_AUX_CH_DATA(aux_ch, i)	_MMIO(_PORT((aux_ch) - AUX_CH_B, _PCH_DPB_AUX_CH_DATA1, _PCH_DPC_AUX_CH_DATA1) + (i) * 4) /* 5 registers */

/* CPT */
#define _TRANS_DP_CTL_A		0xe0300
#define _TRANS_DP_CTL_B		0xe1300
#define _TRANS_DP_CTL_C		0xe2300
#define TRANS_DP_CTL(pipe)	_MMIO_PIPE(pipe, _TRANS_DP_CTL_A, _TRANS_DP_CTL_B)
#define  TRANS_DP_OUTPUT_ENABLE	(1 << 31)
#define  TRANS_DP_PORT_SEL_MASK		(3 << 29)
#define  TRANS_DP_PORT_SEL_NONE		(3 << 29)
#define  TRANS_DP_PORT_SEL(port)	(((port) - PORT_B) << 29)
#define  TRANS_DP_AUDIO_ONLY	(1 << 26)
#define  TRANS_DP_ENH_FRAMING	(1 << 18)
#define  TRANS_DP_8BPC		(0 << 9)
#define  TRANS_DP_10BPC		(1 << 9)
#define  TRANS_DP_6BPC		(2 << 9)
#define  TRANS_DP_12BPC		(3 << 9)
#define  TRANS_DP_BPC_MASK	(3 << 9)
#define  TRANS_DP_VSYNC_ACTIVE_HIGH	(1 << 4)
#define  TRANS_DP_VSYNC_ACTIVE_LOW	0
#define  TRANS_DP_HSYNC_ACTIVE_HIGH	(1 << 3)
#define  TRANS_DP_HSYNC_ACTIVE_LOW	0
#define  TRANS_DP_SYNC_MASK	(3 << 3)

/* SNB eDP training params */
/* SNB A-stepping */
#define  EDP_LINK_TRAIN_400MV_0DB_SNB_A		(0x38 << 22)
#define  EDP_LINK_TRAIN_400MV_6DB_SNB_A		(0x02 << 22)
#define  EDP_LINK_TRAIN_600MV_3_5DB_SNB_A	(0x01 << 22)
#define  EDP_LINK_TRAIN_800MV_0DB_SNB_A		(0x0 << 22)
/* SNB B-stepping */
#define  EDP_LINK_TRAIN_400_600MV_0DB_SNB_B	(0x0 << 22)
#define  EDP_LINK_TRAIN_400MV_3_5DB_SNB_B	(0x1 << 22)
#define  EDP_LINK_TRAIN_400_600MV_6DB_SNB_B	(0x3a << 22)
#define  EDP_LINK_TRAIN_600_800MV_3_5DB_SNB_B	(0x39 << 22)
#define  EDP_LINK_TRAIN_800_1200MV_0DB_SNB_B	(0x38 << 22)
#define  EDP_LINK_TRAIN_VOL_EMP_MASK_SNB	(0x3f << 22)

/* IVB */
#define EDP_LINK_TRAIN_400MV_0DB_IVB		(0x24 << 22)
#define EDP_LINK_TRAIN_400MV_3_5DB_IVB		(0x2a << 22)
#define EDP_LINK_TRAIN_400MV_6DB_IVB		(0x2f << 22)
#define EDP_LINK_TRAIN_600MV_0DB_IVB		(0x30 << 22)
#define EDP_LINK_TRAIN_600MV_3_5DB_IVB		(0x36 << 22)
#define EDP_LINK_TRAIN_800MV_0DB_IVB		(0x38 << 22)
#define EDP_LINK_TRAIN_800MV_3_5DB_IVB		(0x3e << 22)

/* legacy values */
#define EDP_LINK_TRAIN_500MV_0DB_IVB		(0x00 << 22)
#define EDP_LINK_TRAIN_1000MV_0DB_IVB		(0x20 << 22)
#define EDP_LINK_TRAIN_500MV_3_5DB_IVB		(0x02 << 22)
#define EDP_LINK_TRAIN_1000MV_3_5DB_IVB		(0x22 << 22)
#define EDP_LINK_TRAIN_1000MV_6DB_IVB		(0x23 << 22)

#define  EDP_LINK_TRAIN_VOL_EMP_MASK_IVB	(0x3f << 22)

#define  VLV_PMWGICZ				_MMIO(0x1300a4)

#define  RC6_LOCATION				_MMIO(0xD40)
#define	   RC6_CTX_IN_DRAM			(1 << 0)
#define  RC6_CTX_BASE				_MMIO(0xD48)
#define    RC6_CTX_BASE_MASK			0xFFFFFFF0
#define  PWRCTX_MAXCNT_RCSUNIT			_MMIO(0x2054)
#define  PWRCTX_MAXCNT_VCSUNIT0			_MMIO(0x12054)
#define  PWRCTX_MAXCNT_BCSUNIT			_MMIO(0x22054)
#define  PWRCTX_MAXCNT_VECSUNIT			_MMIO(0x1A054)
#define  PWRCTX_MAXCNT_VCSUNIT1			_MMIO(0x1C054)
#define    IDLE_TIME_MASK			0xFFFFF
#define  FORCEWAKE				_MMIO(0xA18C)
#define  FORCEWAKE_VLV				_MMIO(0x1300b0)
#define  FORCEWAKE_ACK_VLV			_MMIO(0x1300b4)
#define  FORCEWAKE_MEDIA_VLV			_MMIO(0x1300b8)
#define  FORCEWAKE_ACK_MEDIA_VLV		_MMIO(0x1300bc)
#define  FORCEWAKE_ACK_HSW			_MMIO(0x130044)
#define  FORCEWAKE_ACK				_MMIO(0x130090)
#define  VLV_GTLC_WAKE_CTRL			_MMIO(0x130090)
#define   VLV_GTLC_RENDER_CTX_EXISTS		(1 << 25)
#define   VLV_GTLC_MEDIA_CTX_EXISTS		(1 << 24)
#define   VLV_GTLC_ALLOWWAKEREQ			(1 << 0)

#define  VLV_GTLC_PW_STATUS			_MMIO(0x130094)
#define   VLV_GTLC_ALLOWWAKEACK			(1 << 0)
#define   VLV_GTLC_ALLOWWAKEERR			(1 << 1)
#define   VLV_GTLC_PW_MEDIA_STATUS_MASK		(1 << 5)
#define   VLV_GTLC_PW_RENDER_STATUS_MASK	(1 << 7)
#define  FORCEWAKE_MT				_MMIO(0xa188) /* multi-threaded */
#define  FORCEWAKE_MEDIA_GEN9			_MMIO(0xa270)
#define  FORCEWAKE_MEDIA_VDBOX_GEN11(n)		_MMIO(0xa540 + (n) * 4)
#define  FORCEWAKE_MEDIA_VEBOX_GEN11(n)		_MMIO(0xa560 + (n) * 4)
#define  FORCEWAKE_RENDER_GEN9			_MMIO(0xa278)
#define  FORCEWAKE_BLITTER_GEN9			_MMIO(0xa188)
#define  FORCEWAKE_ACK_MEDIA_GEN9		_MMIO(0x0D88)
#define  FORCEWAKE_ACK_MEDIA_VDBOX_GEN11(n)	_MMIO(0x0D50 + (n) * 4)
#define  FORCEWAKE_ACK_MEDIA_VEBOX_GEN11(n)	_MMIO(0x0D70 + (n) * 4)
#define  FORCEWAKE_ACK_RENDER_GEN9		_MMIO(0x0D84)
#define  FORCEWAKE_ACK_BLITTER_GEN9		_MMIO(0x130044)
#define   FORCEWAKE_KERNEL			BIT(0)
#define   FORCEWAKE_USER			BIT(1)
#define   FORCEWAKE_KERNEL_FALLBACK		BIT(15)
#define  FORCEWAKE_MT_ACK			_MMIO(0x130040)
#define  ECOBUS					_MMIO(0xa180)
#define    FORCEWAKE_MT_ENABLE			(1 << 5)
#define  VLV_SPAREG2H				_MMIO(0xA194)
#define  GEN9_PWRGT_DOMAIN_STATUS		_MMIO(0xA2A0)
#define   GEN9_PWRGT_MEDIA_STATUS_MASK		(1 << 0)
#define   GEN9_PWRGT_RENDER_STATUS_MASK		(1 << 1)

#define  GTFIFODBG				_MMIO(0x120000)
#define    GT_FIFO_SBDEDICATE_FREE_ENTRY_CHV	(0x1f << 20)
#define    GT_FIFO_FREE_ENTRIES_CHV		(0x7f << 13)
#define    GT_FIFO_SBDROPERR			(1 << 6)
#define    GT_FIFO_BLOBDROPERR			(1 << 5)
#define    GT_FIFO_SB_READ_ABORTERR		(1 << 4)
#define    GT_FIFO_DROPERR			(1 << 3)
#define    GT_FIFO_OVFERR			(1 << 2)
#define    GT_FIFO_IAWRERR			(1 << 1)
#define    GT_FIFO_IARDERR			(1 << 0)

#define  GTFIFOCTL				_MMIO(0x120008)
#define    GT_FIFO_FREE_ENTRIES_MASK		0x7f
#define    GT_FIFO_NUM_RESERVED_ENTRIES		20
#define    GT_FIFO_CTL_BLOCK_ALL_POLICY_STALL	(1 << 12)
#define    GT_FIFO_CTL_RC6_POLICY_STALL		(1 << 11)

#define  HSW_IDICR				_MMIO(0x9008)
#define    IDIHASHMSK(x)			(((x) & 0x3f) << 16)
#define  HSW_EDRAM_CAP				_MMIO(0x120010)
#define    EDRAM_ENABLED			0x1
#define    EDRAM_NUM_BANKS(cap)			(((cap) >> 1) & 0xf)
#define    EDRAM_WAYS_IDX(cap)			(((cap) >> 5) & 0x7)
#define    EDRAM_SETS_IDX(cap)			(((cap) >> 8) & 0x3)

#define GEN6_UCGCTL1				_MMIO(0x9400)
# define GEN6_GAMUNIT_CLOCK_GATE_DISABLE		(1 << 22)
# define GEN6_EU_TCUNIT_CLOCK_GATE_DISABLE		(1 << 16)
# define GEN6_BLBUNIT_CLOCK_GATE_DISABLE		(1 << 5)
# define GEN6_CSUNIT_CLOCK_GATE_DISABLE			(1 << 7)

#define GEN6_UCGCTL2				_MMIO(0x9404)
# define GEN6_VFUNIT_CLOCK_GATE_DISABLE			(1 << 31)
# define GEN7_VDSUNIT_CLOCK_GATE_DISABLE		(1 << 30)
# define GEN7_TDLUNIT_CLOCK_GATE_DISABLE		(1 << 22)
# define GEN6_RCZUNIT_CLOCK_GATE_DISABLE		(1 << 13)
# define GEN6_RCPBUNIT_CLOCK_GATE_DISABLE		(1 << 12)
# define GEN6_RCCUNIT_CLOCK_GATE_DISABLE		(1 << 11)

#define GEN6_UCGCTL3				_MMIO(0x9408)
# define GEN6_OACSUNIT_CLOCK_GATE_DISABLE		(1 << 20)

#define GEN7_UCGCTL4				_MMIO(0x940c)
#define  GEN7_L3BANK2X_CLOCK_GATE_DISABLE	(1 << 25)
#define  GEN8_EU_GAUNIT_CLOCK_GATE_DISABLE	(1 << 14)

#define GEN6_RCGCTL1				_MMIO(0x9410)
#define GEN6_RCGCTL2				_MMIO(0x9414)
#define GEN6_RSTCTL				_MMIO(0x9420)

#define GEN8_UCGCTL6				_MMIO(0x9430)
#define   GEN8_GAPSUNIT_CLOCK_GATE_DISABLE	(1 << 24)
#define   GEN8_SDEUNIT_CLOCK_GATE_DISABLE	(1 << 14)
#define   GEN8_HDCUNIT_CLOCK_GATE_DISABLE_HDCREQ (1 << 28)

#define GEN6_GFXPAUSE				_MMIO(0xA000)
#define GEN6_RPNSWREQ				_MMIO(0xA008)
#define   GEN6_TURBO_DISABLE			(1 << 31)
#define   GEN6_FREQUENCY(x)			((x) << 25)
#define   HSW_FREQUENCY(x)			((x) << 24)
#define   GEN9_FREQUENCY(x)			((x) << 23)
#define   GEN6_OFFSET(x)			((x) << 19)
#define   GEN6_AGGRESSIVE_TURBO			(0 << 15)
#define GEN6_RC_VIDEO_FREQ			_MMIO(0xA00C)
#define GEN6_RC_CONTROL				_MMIO(0xA090)
#define   GEN6_RC_CTL_RC6pp_ENABLE		(1 << 16)
#define   GEN6_RC_CTL_RC6p_ENABLE		(1 << 17)
#define   GEN6_RC_CTL_RC6_ENABLE		(1 << 18)
#define   GEN6_RC_CTL_RC1e_ENABLE		(1 << 20)
#define   GEN6_RC_CTL_RC7_ENABLE		(1 << 22)
#define   VLV_RC_CTL_CTX_RST_PARALLEL		(1 << 24)
#define   GEN7_RC_CTL_TO_MODE			(1 << 28)
#define   GEN6_RC_CTL_EI_MODE(x)		((x) << 27)
#define   GEN6_RC_CTL_HW_ENABLE			(1 << 31)
#define GEN6_RP_DOWN_TIMEOUT			_MMIO(0xA010)
#define GEN6_RP_INTERRUPT_LIMITS		_MMIO(0xA014)
#define GEN6_RPSTAT1				_MMIO(0xA01C)
#define   GEN6_CAGF_SHIFT			8
#define   HSW_CAGF_SHIFT			7
#define   GEN9_CAGF_SHIFT			23
#define   GEN6_CAGF_MASK			(0x7f << GEN6_CAGF_SHIFT)
#define   HSW_CAGF_MASK				(0x7f << HSW_CAGF_SHIFT)
#define   GEN9_CAGF_MASK			(0x1ff << GEN9_CAGF_SHIFT)
#define GEN6_RP_CONTROL				_MMIO(0xA024)
#define   GEN6_RP_MEDIA_TURBO			(1 << 11)
#define   GEN6_RP_MEDIA_MODE_MASK		(3 << 9)
#define   GEN6_RP_MEDIA_HW_TURBO_MODE		(3 << 9)
#define   GEN6_RP_MEDIA_HW_NORMAL_MODE		(2 << 9)
#define   GEN6_RP_MEDIA_HW_MODE			(1 << 9)
#define   GEN6_RP_MEDIA_SW_MODE			(0 << 9)
#define   GEN6_RP_MEDIA_IS_GFX			(1 << 8)
#define   GEN6_RP_ENABLE			(1 << 7)
#define   GEN6_RP_UP_IDLE_MIN			(0x1 << 3)
#define   GEN6_RP_UP_BUSY_AVG			(0x2 << 3)
#define   GEN6_RP_UP_BUSY_CONT			(0x4 << 3)
#define   GEN6_RP_DOWN_IDLE_AVG			(0x2 << 0)
#define   GEN6_RP_DOWN_IDLE_CONT		(0x1 << 0)
#define GEN6_RP_UP_THRESHOLD			_MMIO(0xA02C)
#define GEN6_RP_DOWN_THRESHOLD			_MMIO(0xA030)
#define GEN6_RP_CUR_UP_EI			_MMIO(0xA050)
#define   GEN6_RP_EI_MASK			0xffffff
#define   GEN6_CURICONT_MASK			GEN6_RP_EI_MASK
#define GEN6_RP_CUR_UP				_MMIO(0xA054)
#define   GEN6_CURBSYTAVG_MASK			GEN6_RP_EI_MASK
#define GEN6_RP_PREV_UP				_MMIO(0xA058)
#define GEN6_RP_CUR_DOWN_EI			_MMIO(0xA05C)
#define   GEN6_CURIAVG_MASK			GEN6_RP_EI_MASK
#define GEN6_RP_CUR_DOWN			_MMIO(0xA060)
#define GEN6_RP_PREV_DOWN			_MMIO(0xA064)
#define GEN6_RP_UP_EI				_MMIO(0xA068)
#define GEN6_RP_DOWN_EI				_MMIO(0xA06C)
#define GEN6_RP_IDLE_HYSTERSIS			_MMIO(0xA070)
#define GEN6_RPDEUHWTC				_MMIO(0xA080)
#define GEN6_RPDEUC				_MMIO(0xA084)
#define GEN6_RPDEUCSW				_MMIO(0xA088)
#define GEN6_RC_STATE				_MMIO(0xA094)
#define   RC_SW_TARGET_STATE_SHIFT		16
#define   RC_SW_TARGET_STATE_MASK		(7 << RC_SW_TARGET_STATE_SHIFT)
#define GEN6_RC1_WAKE_RATE_LIMIT		_MMIO(0xA098)
#define GEN6_RC6_WAKE_RATE_LIMIT		_MMIO(0xA09C)
#define GEN6_RC6pp_WAKE_RATE_LIMIT		_MMIO(0xA0A0)
#define GEN10_MEDIA_WAKE_RATE_LIMIT		_MMIO(0xA0A0)
#define GEN6_RC_EVALUATION_INTERVAL		_MMIO(0xA0A8)
#define GEN6_RC_IDLE_HYSTERSIS			_MMIO(0xA0AC)
#define GEN6_RC_SLEEP				_MMIO(0xA0B0)
#define GEN6_RCUBMABDTMR			_MMIO(0xA0B0)
#define GEN6_RC1e_THRESHOLD			_MMIO(0xA0B4)
#define GEN6_RC6_THRESHOLD			_MMIO(0xA0B8)
#define GEN6_RC6p_THRESHOLD			_MMIO(0xA0BC)
#define VLV_RCEDATA				_MMIO(0xA0BC)
#define GEN6_RC6pp_THRESHOLD			_MMIO(0xA0C0)
#define GEN6_PMINTRMSK				_MMIO(0xA168)
#define   GEN8_PMINTR_DISABLE_REDIRECT_TO_GUC	(1 << 31)
#define   ARAT_EXPIRED_INTRMSK			(1 << 9)
#define GEN8_MISC_CTRL0				_MMIO(0xA180)
#define VLV_PWRDWNUPCTL				_MMIO(0xA294)
#define GEN9_MEDIA_PG_IDLE_HYSTERESIS		_MMIO(0xA0C4)
#define GEN9_RENDER_PG_IDLE_HYSTERESIS		_MMIO(0xA0C8)
#define GEN9_PG_ENABLE				_MMIO(0xA210)
#define GEN9_RENDER_PG_ENABLE			(1 << 0)
#define GEN9_MEDIA_PG_ENABLE			(1 << 1)
#define GEN8_PUSHBUS_CONTROL			_MMIO(0xA248)
#define GEN8_PUSHBUS_ENABLE			_MMIO(0xA250)
#define GEN8_PUSHBUS_SHIFT			_MMIO(0xA25C)

#define VLV_CHICKEN_3				_MMIO(VLV_DISPLAY_BASE + 0x7040C)
#define  PIXEL_OVERLAP_CNT_MASK			(3 << 30)
#define  PIXEL_OVERLAP_CNT_SHIFT		30

#define GEN6_PMISR				_MMIO(0x44020)
#define GEN6_PMIMR				_MMIO(0x44024) /* rps_lock */
#define GEN6_PMIIR				_MMIO(0x44028)
#define GEN6_PMIER				_MMIO(0x4402C)
#define  GEN6_PM_MBOX_EVENT			(1 << 25)
#define  GEN6_PM_THERMAL_EVENT			(1 << 24)
#define  GEN6_PM_RP_DOWN_TIMEOUT		(1 << 6)
#define  GEN6_PM_RP_UP_THRESHOLD		(1 << 5)
#define  GEN6_PM_RP_DOWN_THRESHOLD		(1 << 4)
#define  GEN6_PM_RP_UP_EI_EXPIRED		(1 << 2)
#define  GEN6_PM_RP_DOWN_EI_EXPIRED		(1 << 1)
#define  GEN6_PM_RPS_EVENTS			(GEN6_PM_RP_UP_EI_EXPIRED   | \
						 GEN6_PM_RP_UP_THRESHOLD    | \
						 GEN6_PM_RP_DOWN_EI_EXPIRED | \
						 GEN6_PM_RP_DOWN_THRESHOLD  | \
						 GEN6_PM_RP_DOWN_TIMEOUT)

#define GEN7_GT_SCRATCH(i)			_MMIO(0x4F100 + (i) * 4)
#define GEN7_GT_SCRATCH_REG_NUM			8

#define VLV_GTLC_SURVIVABILITY_REG              _MMIO(0x130098)
#define VLV_GFX_CLK_STATUS_BIT			(1 << 3)
#define VLV_GFX_CLK_FORCE_ON_BIT		(1 << 2)

#define GEN6_GT_GFX_RC6_LOCKED			_MMIO(0x138104)
#define VLV_COUNTER_CONTROL			_MMIO(0x138104)
#define   VLV_COUNT_RANGE_HIGH			(1 << 15)
#define   VLV_MEDIA_RC0_COUNT_EN		(1 << 5)
#define   VLV_RENDER_RC0_COUNT_EN		(1 << 4)
#define   VLV_MEDIA_RC6_COUNT_EN		(1 << 1)
#define   VLV_RENDER_RC6_COUNT_EN		(1 << 0)
#define GEN6_GT_GFX_RC6				_MMIO(0x138108)
#define VLV_GT_RENDER_RC6			_MMIO(0x138108)
#define VLV_GT_MEDIA_RC6			_MMIO(0x13810C)

#define GEN6_GT_GFX_RC6p			_MMIO(0x13810C)
#define GEN6_GT_GFX_RC6pp			_MMIO(0x138110)
#define VLV_RENDER_C0_COUNT			_MMIO(0x138118)
#define VLV_MEDIA_C0_COUNT			_MMIO(0x13811C)

#define GEN6_PCODE_MAILBOX			_MMIO(0x138124)
#define   GEN6_PCODE_READY			(1 << 31)
#define   GEN6_PCODE_ERROR_MASK			0xFF
#define     GEN6_PCODE_SUCCESS			0x0
#define     GEN6_PCODE_ILLEGAL_CMD		0x1
#define     GEN6_PCODE_MIN_FREQ_TABLE_GT_RATIO_OUT_OF_RANGE 0x2
#define     GEN6_PCODE_TIMEOUT			0x3
#define     GEN6_PCODE_UNIMPLEMENTED_CMD	0xFF
#define     GEN7_PCODE_TIMEOUT			0x2
#define     GEN7_PCODE_ILLEGAL_DATA		0x3
#define     GEN7_PCODE_MIN_FREQ_TABLE_GT_RATIO_OUT_OF_RANGE 0x10
#define   GEN6_PCODE_WRITE_RC6VIDS		0x4
#define   GEN6_PCODE_READ_RC6VIDS		0x5
#define     GEN6_ENCODE_RC6_VID(mv)		(((mv) - 245) / 5)
#define     GEN6_DECODE_RC6_VID(vids)		(((vids) * 5) + 245)
#define   BDW_PCODE_DISPLAY_FREQ_CHANGE_REQ	0x18
#define   GEN9_PCODE_READ_MEM_LATENCY		0x6
#define     GEN9_MEM_LATENCY_LEVEL_MASK		0xFF
#define     GEN9_MEM_LATENCY_LEVEL_1_5_SHIFT	8
#define     GEN9_MEM_LATENCY_LEVEL_2_6_SHIFT	16
#define     GEN9_MEM_LATENCY_LEVEL_3_7_SHIFT	24
#define   SKL_PCODE_LOAD_HDCP_KEYS		0x5
#define   SKL_PCODE_CDCLK_CONTROL		0x7
#define     SKL_CDCLK_PREPARE_FOR_CHANGE	0x3
#define     SKL_CDCLK_READY_FOR_CHANGE		0x1
#define   GEN6_PCODE_WRITE_MIN_FREQ_TABLE	0x8
#define   GEN6_PCODE_READ_MIN_FREQ_TABLE	0x9
#define   GEN6_READ_OC_PARAMS			0xc
#define   GEN6_PCODE_READ_D_COMP		0x10
#define   GEN6_PCODE_WRITE_D_COMP		0x11
#define   HSW_PCODE_DE_WRITE_FREQ_REQ		0x17
#define   DISPLAY_IPS_CONTROL			0x19
            /* See also IPS_CTL */
#define     IPS_PCODE_CONTROL			(1 << 30)
#define   HSW_PCODE_DYNAMIC_DUTY_CYCLE_CONTROL	0x1A
#define   GEN9_PCODE_SAGV_CONTROL		0x21
#define     GEN9_SAGV_DISABLE			0x0
#define     GEN9_SAGV_IS_DISABLED		0x1
#define     GEN9_SAGV_ENABLE			0x3
#define GEN6_PCODE_DATA				_MMIO(0x138128)
#define   GEN6_PCODE_FREQ_IA_RATIO_SHIFT	8
#define   GEN6_PCODE_FREQ_RING_RATIO_SHIFT	16
#define GEN6_PCODE_DATA1			_MMIO(0x13812C)

#define GEN6_GT_CORE_STATUS		_MMIO(0x138060)
#define   GEN6_CORE_CPD_STATE_MASK	(7 << 4)
#define   GEN6_RCn_MASK			7
#define   GEN6_RC0			0
#define   GEN6_RC3			2
#define   GEN6_RC6			3
#define   GEN6_RC7			4

#define GEN8_GT_SLICE_INFO		_MMIO(0x138064)
#define   GEN8_LSLICESTAT_MASK		0x7

#define CHV_POWER_SS0_SIG1		_MMIO(0xa720)
#define CHV_POWER_SS1_SIG1		_MMIO(0xa728)
#define   CHV_SS_PG_ENABLE		(1 << 1)
#define   CHV_EU08_PG_ENABLE		(1 << 9)
#define   CHV_EU19_PG_ENABLE		(1 << 17)
#define   CHV_EU210_PG_ENABLE		(1 << 25)

#define CHV_POWER_SS0_SIG2		_MMIO(0xa724)
#define CHV_POWER_SS1_SIG2		_MMIO(0xa72c)
#define   CHV_EU311_PG_ENABLE		(1 << 1)

#define GEN9_SLICE_PGCTL_ACK(slice)	_MMIO(0x804c + (slice) * 0x4)
#define GEN10_SLICE_PGCTL_ACK(slice)	_MMIO(0x804c + ((slice) / 3) * 0x34 + \
					      ((slice) % 3) * 0x4)
#define   GEN9_PGCTL_SLICE_ACK		(1 << 0)
#define   GEN9_PGCTL_SS_ACK(subslice)	(1 << (2 + (subslice) * 2))
#define   GEN10_PGCTL_VALID_SS_MASK(slice) ((slice) == 0 ? 0x7F : 0x1F)

#define GEN9_SS01_EU_PGCTL_ACK(slice)	_MMIO(0x805c + (slice) * 0x8)
#define GEN10_SS01_EU_PGCTL_ACK(slice)	_MMIO(0x805c + ((slice) / 3) * 0x30 + \
					      ((slice) % 3) * 0x8)
#define GEN9_SS23_EU_PGCTL_ACK(slice)	_MMIO(0x8060 + (slice) * 0x8)
#define GEN10_SS23_EU_PGCTL_ACK(slice)	_MMIO(0x8060 + ((slice) / 3) * 0x30 + \
					      ((slice) % 3) * 0x8)
#define   GEN9_PGCTL_SSA_EU08_ACK	(1 << 0)
#define   GEN9_PGCTL_SSA_EU19_ACK	(1 << 2)
#define   GEN9_PGCTL_SSA_EU210_ACK	(1 << 4)
#define   GEN9_PGCTL_SSA_EU311_ACK	(1 << 6)
#define   GEN9_PGCTL_SSB_EU08_ACK	(1 << 8)
#define   GEN9_PGCTL_SSB_EU19_ACK	(1 << 10)
#define   GEN9_PGCTL_SSB_EU210_ACK	(1 << 12)
#define   GEN9_PGCTL_SSB_EU311_ACK	(1 << 14)

#define GEN7_MISCCPCTL				_MMIO(0x9424)
#define   GEN7_DOP_CLOCK_GATE_ENABLE		(1 << 0)
#define   GEN8_DOP_CLOCK_GATE_CFCLK_ENABLE	(1 << 2)
#define   GEN8_DOP_CLOCK_GATE_GUC_ENABLE	(1 << 4)
#define   GEN8_DOP_CLOCK_GATE_MEDIA_ENABLE     (1 << 6)

#define GEN8_GARBCNTL				_MMIO(0xB004)
#define   GEN9_GAPS_TSV_CREDIT_DISABLE		(1 << 7)
#define   GEN11_ARBITRATION_PRIO_ORDER_MASK	(0x3f << 22)
#define   GEN11_HASH_CTRL_EXCL_MASK		(0x7f << 0)
#define   GEN11_HASH_CTRL_EXCL_BIT0		(1 << 0)

#define GEN11_GLBLINVL				_MMIO(0xB404)
#define   GEN11_BANK_HASH_ADDR_EXCL_MASK	(0x7f << 5)
#define   GEN11_BANK_HASH_ADDR_EXCL_BIT0	(1 << 5)

#define GEN10_DFR_RATIO_EN_AND_CHICKEN	_MMIO(0x9550)
#define   DFR_DISABLE			(1 << 9)

#define GEN11_GACB_PERF_CTRL			_MMIO(0x4B80)
#define   GEN11_HASH_CTRL_MASK			(0x3 << 12 | 0xf << 0)
#define   GEN11_HASH_CTRL_BIT0			(1 << 0)
#define   GEN11_HASH_CTRL_BIT4			(1 << 12)

#define GEN11_LSN_UNSLCVC				_MMIO(0xB43C)
#define   GEN11_LSN_UNSLCVC_GAFS_HALF_CL2_MAXALLOC	(1 << 9)
#define   GEN11_LSN_UNSLCVC_GAFS_HALF_SF_MAXALLOC	(1 << 7)

#define GEN10_SAMPLER_MODE		_MMIO(0xE18C)

/* IVYBRIDGE DPF */
#define GEN7_L3CDERRST1(slice)		_MMIO(0xB008 + (slice) * 0x200) /* L3CD Error Status 1 */
#define   GEN7_L3CDERRST1_ROW_MASK	(0x7ff << 14)
#define   GEN7_PARITY_ERROR_VALID	(1 << 13)
#define   GEN7_L3CDERRST1_BANK_MASK	(3 << 11)
#define   GEN7_L3CDERRST1_SUBBANK_MASK	(7 << 8)
#define GEN7_PARITY_ERROR_ROW(reg) \
		(((reg) & GEN7_L3CDERRST1_ROW_MASK) >> 14)
#define GEN7_PARITY_ERROR_BANK(reg) \
		(((reg) & GEN7_L3CDERRST1_BANK_MASK) >> 11)
#define GEN7_PARITY_ERROR_SUBBANK(reg) \
		(((reg) & GEN7_L3CDERRST1_SUBBANK_MASK) >> 8)
#define   GEN7_L3CDERRST1_ENABLE	(1 << 7)

#define GEN7_L3LOG(slice, i)		_MMIO(0xB070 + (slice) * 0x200 + (i) * 4)
#define GEN7_L3LOG_SIZE			0x80

#define GEN7_HALF_SLICE_CHICKEN1	_MMIO(0xe100) /* IVB GT1 + VLV */
#define GEN7_HALF_SLICE_CHICKEN1_GT2	_MMIO(0xf100)
#define   GEN7_MAX_PS_THREAD_DEP		(8 << 12)
#define   GEN7_SINGLE_SUBSCAN_DISPATCH_ENABLE	(1 << 10)
#define   GEN7_SBE_SS_CACHE_DISPATCH_PORT_SHARING_DISABLE	(1 << 4)
#define   GEN7_PSD_SINGLE_PORT_DISPATCH_ENABLE	(1 << 3)

#define GEN9_HALF_SLICE_CHICKEN5	_MMIO(0xe188)
#define   GEN9_DG_MIRROR_FIX_ENABLE	(1 << 5)
#define   GEN9_CCS_TLB_PREFETCH_ENABLE	(1 << 3)

#define GEN8_ROW_CHICKEN		_MMIO(0xe4f0)
#define   FLOW_CONTROL_ENABLE		(1 << 15)
#define   PARTIAL_INSTRUCTION_SHOOTDOWN_DISABLE	(1 << 8)
#define   STALL_DOP_GATING_DISABLE		(1 << 5)
#define   THROTTLE_12_5				(7 << 2)
#define   DISABLE_EARLY_EOT			(1 << 1)

#define GEN7_ROW_CHICKEN2		_MMIO(0xe4f4)
#define GEN7_ROW_CHICKEN2_GT2		_MMIO(0xf4f4)
#define   DOP_CLOCK_GATING_DISABLE	(1 << 0)
#define   PUSH_CONSTANT_DEREF_DISABLE	(1 << 8)
#define   GEN11_TDL_CLOCK_GATING_FIX_DISABLE	(1 << 1)

#define HSW_ROW_CHICKEN3		_MMIO(0xe49c)
#define  HSW_ROW_CHICKEN3_L3_GLOBAL_ATOMICS_DISABLE    (1 << 6)

#define HALF_SLICE_CHICKEN2		_MMIO(0xe180)
#define   GEN8_ST_PO_DISABLE		(1 << 13)

#define HALF_SLICE_CHICKEN3		_MMIO(0xe184)
#define   HSW_SAMPLE_C_PERFORMANCE	(1 << 9)
#define   GEN8_CENTROID_PIXEL_OPT_DIS	(1 << 8)
#define   GEN9_DISABLE_OCL_OOB_SUPPRESS_LOGIC	(1 << 5)
#define   CNL_FAST_ANISO_L1_BANKING_FIX	(1 << 4)
#define   GEN8_SAMPLER_POWER_BYPASS_DIS	(1 << 1)

#define GEN9_HALF_SLICE_CHICKEN7	_MMIO(0xe194)
#define   GEN9_SAMPLER_HASH_COMPRESSED_READ_ADDR	(1 << 8)
#define   GEN9_ENABLE_YV12_BUGFIX	(1 << 4)
#define   GEN9_ENABLE_GPGPU_PREEMPTION	(1 << 2)

/* Audio */
#define G4X_AUD_VID_DID			_MMIO(DISPLAY_MMIO_BASE(dev_priv) + 0x62020)
#define   INTEL_AUDIO_DEVCL		0x808629FB
#define   INTEL_AUDIO_DEVBLC		0x80862801
#define   INTEL_AUDIO_DEVCTG		0x80862802

#define G4X_AUD_CNTL_ST			_MMIO(0x620B4)
#define   G4X_ELDV_DEVCL_DEVBLC		(1 << 13)
#define   G4X_ELDV_DEVCTG		(1 << 14)
#define   G4X_ELD_ADDR_MASK		(0xf << 5)
#define   G4X_ELD_ACK			(1 << 4)
#define G4X_HDMIW_HDMIEDID		_MMIO(0x6210C)

#define _IBX_HDMIW_HDMIEDID_A		0xE2050
#define _IBX_HDMIW_HDMIEDID_B		0xE2150
#define IBX_HDMIW_HDMIEDID(pipe)	_MMIO_PIPE(pipe, _IBX_HDMIW_HDMIEDID_A, \
						  _IBX_HDMIW_HDMIEDID_B)
#define _IBX_AUD_CNTL_ST_A		0xE20B4
#define _IBX_AUD_CNTL_ST_B		0xE21B4
#define IBX_AUD_CNTL_ST(pipe)		_MMIO_PIPE(pipe, _IBX_AUD_CNTL_ST_A, \
						  _IBX_AUD_CNTL_ST_B)
#define   IBX_ELD_BUFFER_SIZE_MASK	(0x1f << 10)
#define   IBX_ELD_ADDRESS_MASK		(0x1f << 5)
#define   IBX_ELD_ACK			(1 << 4)
#define IBX_AUD_CNTL_ST2		_MMIO(0xE20C0)
#define   IBX_CP_READY(port)		((1 << 1) << (((port) - 1) * 4))
#define   IBX_ELD_VALID(port)		((1 << 0) << (((port) - 1) * 4))

#define _CPT_HDMIW_HDMIEDID_A		0xE5050
#define _CPT_HDMIW_HDMIEDID_B		0xE5150
#define CPT_HDMIW_HDMIEDID(pipe)	_MMIO_PIPE(pipe, _CPT_HDMIW_HDMIEDID_A, _CPT_HDMIW_HDMIEDID_B)
#define _CPT_AUD_CNTL_ST_A		0xE50B4
#define _CPT_AUD_CNTL_ST_B		0xE51B4
#define CPT_AUD_CNTL_ST(pipe)		_MMIO_PIPE(pipe, _CPT_AUD_CNTL_ST_A, _CPT_AUD_CNTL_ST_B)
#define CPT_AUD_CNTRL_ST2		_MMIO(0xE50C0)

#define _VLV_HDMIW_HDMIEDID_A		(VLV_DISPLAY_BASE + 0x62050)
#define _VLV_HDMIW_HDMIEDID_B		(VLV_DISPLAY_BASE + 0x62150)
#define VLV_HDMIW_HDMIEDID(pipe)	_MMIO_PIPE(pipe, _VLV_HDMIW_HDMIEDID_A, _VLV_HDMIW_HDMIEDID_B)
#define _VLV_AUD_CNTL_ST_A		(VLV_DISPLAY_BASE + 0x620B4)
#define _VLV_AUD_CNTL_ST_B		(VLV_DISPLAY_BASE + 0x621B4)
#define VLV_AUD_CNTL_ST(pipe)		_MMIO_PIPE(pipe, _VLV_AUD_CNTL_ST_A, _VLV_AUD_CNTL_ST_B)
#define VLV_AUD_CNTL_ST2		_MMIO(VLV_DISPLAY_BASE + 0x620C0)

/* These are the 4 32-bit write offset registers for each stream
 * output buffer.  It determines the offset from the
 * 3DSTATE_SO_BUFFERs that the next streamed vertex output goes to.
 */
#define GEN7_SO_WRITE_OFFSET(n)		_MMIO(0x5280 + (n) * 4)

#define _IBX_AUD_CONFIG_A		0xe2000
#define _IBX_AUD_CONFIG_B		0xe2100
#define IBX_AUD_CFG(pipe)		_MMIO_PIPE(pipe, _IBX_AUD_CONFIG_A, _IBX_AUD_CONFIG_B)
#define _CPT_AUD_CONFIG_A		0xe5000
#define _CPT_AUD_CONFIG_B		0xe5100
#define CPT_AUD_CFG(pipe)		_MMIO_PIPE(pipe, _CPT_AUD_CONFIG_A, _CPT_AUD_CONFIG_B)
#define _VLV_AUD_CONFIG_A		(VLV_DISPLAY_BASE + 0x62000)
#define _VLV_AUD_CONFIG_B		(VLV_DISPLAY_BASE + 0x62100)
#define VLV_AUD_CFG(pipe)		_MMIO_PIPE(pipe, _VLV_AUD_CONFIG_A, _VLV_AUD_CONFIG_B)

#define   AUD_CONFIG_N_VALUE_INDEX		(1 << 29)
#define   AUD_CONFIG_N_PROG_ENABLE		(1 << 28)
#define   AUD_CONFIG_UPPER_N_SHIFT		20
#define   AUD_CONFIG_UPPER_N_MASK		(0xff << 20)
#define   AUD_CONFIG_LOWER_N_SHIFT		4
#define   AUD_CONFIG_LOWER_N_MASK		(0xfff << 4)
#define   AUD_CONFIG_N_MASK			(AUD_CONFIG_UPPER_N_MASK | AUD_CONFIG_LOWER_N_MASK)
#define   AUD_CONFIG_N(n) \
	(((((n) >> 12) & 0xff) << AUD_CONFIG_UPPER_N_SHIFT) |	\
	 (((n) & 0xfff) << AUD_CONFIG_LOWER_N_SHIFT))
#define   AUD_CONFIG_PIXEL_CLOCK_HDMI_SHIFT	16
#define   AUD_CONFIG_PIXEL_CLOCK_HDMI_MASK	(0xf << 16)
#define   AUD_CONFIG_PIXEL_CLOCK_HDMI_25175	(0 << 16)
#define   AUD_CONFIG_PIXEL_CLOCK_HDMI_25200	(1 << 16)
#define   AUD_CONFIG_PIXEL_CLOCK_HDMI_27000	(2 << 16)
#define   AUD_CONFIG_PIXEL_CLOCK_HDMI_27027	(3 << 16)
#define   AUD_CONFIG_PIXEL_CLOCK_HDMI_54000	(4 << 16)
#define   AUD_CONFIG_PIXEL_CLOCK_HDMI_54054	(5 << 16)
#define   AUD_CONFIG_PIXEL_CLOCK_HDMI_74176	(6 << 16)
#define   AUD_CONFIG_PIXEL_CLOCK_HDMI_74250	(7 << 16)
#define   AUD_CONFIG_PIXEL_CLOCK_HDMI_148352	(8 << 16)
#define   AUD_CONFIG_PIXEL_CLOCK_HDMI_148500	(9 << 16)
#define   AUD_CONFIG_DISABLE_NCTS		(1 << 3)

/* HSW Audio */
#define _HSW_AUD_CONFIG_A		0x65000
#define _HSW_AUD_CONFIG_B		0x65100
#define HSW_AUD_CFG(pipe)		_MMIO_PIPE(pipe, _HSW_AUD_CONFIG_A, _HSW_AUD_CONFIG_B)

#define _HSW_AUD_MISC_CTRL_A		0x65010
#define _HSW_AUD_MISC_CTRL_B		0x65110
#define HSW_AUD_MISC_CTRL(pipe)		_MMIO_PIPE(pipe, _HSW_AUD_MISC_CTRL_A, _HSW_AUD_MISC_CTRL_B)

#define _HSW_AUD_M_CTS_ENABLE_A		0x65028
#define _HSW_AUD_M_CTS_ENABLE_B		0x65128
#define HSW_AUD_M_CTS_ENABLE(pipe)	_MMIO_PIPE(pipe, _HSW_AUD_M_CTS_ENABLE_A, _HSW_AUD_M_CTS_ENABLE_B)
#define   AUD_M_CTS_M_VALUE_INDEX	(1 << 21)
#define   AUD_M_CTS_M_PROG_ENABLE	(1 << 20)
#define   AUD_CONFIG_M_MASK		0xfffff

#define _HSW_AUD_DIP_ELD_CTRL_ST_A	0x650b4
#define _HSW_AUD_DIP_ELD_CTRL_ST_B	0x651b4
#define HSW_AUD_DIP_ELD_CTRL(pipe)	_MMIO_PIPE(pipe, _HSW_AUD_DIP_ELD_CTRL_ST_A, _HSW_AUD_DIP_ELD_CTRL_ST_B)

/* Audio Digital Converter */
#define _HSW_AUD_DIG_CNVT_1		0x65080
#define _HSW_AUD_DIG_CNVT_2		0x65180
#define AUD_DIG_CNVT(pipe)		_MMIO_PIPE(pipe, _HSW_AUD_DIG_CNVT_1, _HSW_AUD_DIG_CNVT_2)
#define DIP_PORT_SEL_MASK		0x3

#define _HSW_AUD_EDID_DATA_A		0x65050
#define _HSW_AUD_EDID_DATA_B		0x65150
#define HSW_AUD_EDID_DATA(pipe)		_MMIO_PIPE(pipe, _HSW_AUD_EDID_DATA_A, _HSW_AUD_EDID_DATA_B)

#define HSW_AUD_PIPE_CONV_CFG		_MMIO(0x6507c)
#define HSW_AUD_PIN_ELD_CP_VLD		_MMIO(0x650c0)
#define   AUDIO_INACTIVE(trans)		((1 << 3) << ((trans) * 4))
#define   AUDIO_OUTPUT_ENABLE(trans)	((1 << 2) << ((trans) * 4))
#define   AUDIO_CP_READY(trans)		((1 << 1) << ((trans) * 4))
#define   AUDIO_ELD_VALID(trans)	((1 << 0) << ((trans) * 4))

#define HSW_AUD_CHICKENBIT			_MMIO(0x65f10)
#define   SKL_AUD_CODEC_WAKE_SIGNAL		(1 << 15)

/*
 * HSW - ICL power wells
 *
 * Platforms have up to 3 power well control register sets, each set
 * controlling up to 16 power wells via a request/status HW flag tuple:
 * - main (HSW_PWR_WELL_CTL[1-4])
 * - AUX  (ICL_PWR_WELL_CTL_AUX[1-4])
 * - DDI  (ICL_PWR_WELL_CTL_DDI[1-4])
 * Each control register set consists of up to 4 registers used by different
 * sources that can request a power well to be enabled:
 * - BIOS   (HSW_PWR_WELL_CTL1/ICL_PWR_WELL_CTL_AUX1/ICL_PWR_WELL_CTL_DDI1)
 * - DRIVER (HSW_PWR_WELL_CTL2/ICL_PWR_WELL_CTL_AUX2/ICL_PWR_WELL_CTL_DDI2)
 * - KVMR   (HSW_PWR_WELL_CTL3)   (only in the main register set)
 * - DEBUG  (HSW_PWR_WELL_CTL4/ICL_PWR_WELL_CTL_AUX4/ICL_PWR_WELL_CTL_DDI4)
 */
#define HSW_PWR_WELL_CTL1			_MMIO(0x45400)
#define HSW_PWR_WELL_CTL2			_MMIO(0x45404)
#define HSW_PWR_WELL_CTL3			_MMIO(0x45408)
#define HSW_PWR_WELL_CTL4			_MMIO(0x4540C)
#define   HSW_PWR_WELL_CTL_REQ(pw_idx)		(0x2 << ((pw_idx) * 2))
#define   HSW_PWR_WELL_CTL_STATE(pw_idx)	(0x1 << ((pw_idx) * 2))

/* HSW/BDW power well */
#define   HSW_PW_CTL_IDX_GLOBAL			15

/* SKL/BXT/GLK/CNL power wells */
#define   SKL_PW_CTL_IDX_PW_2			15
#define   SKL_PW_CTL_IDX_PW_1			14
#define   CNL_PW_CTL_IDX_AUX_F			12
#define   CNL_PW_CTL_IDX_AUX_D			11
#define   GLK_PW_CTL_IDX_AUX_C			10
#define   GLK_PW_CTL_IDX_AUX_B			9
#define   GLK_PW_CTL_IDX_AUX_A			8
#define   CNL_PW_CTL_IDX_DDI_F			6
#define   SKL_PW_CTL_IDX_DDI_D			4
#define   SKL_PW_CTL_IDX_DDI_C			3
#define   SKL_PW_CTL_IDX_DDI_B			2
#define   SKL_PW_CTL_IDX_DDI_A_E		1
#define   GLK_PW_CTL_IDX_DDI_A			1
#define   SKL_PW_CTL_IDX_MISC_IO		0

/* ICL - power wells */
#define   ICL_PW_CTL_IDX_PW_4			3
#define   ICL_PW_CTL_IDX_PW_3			2
#define   ICL_PW_CTL_IDX_PW_2			1
#define   ICL_PW_CTL_IDX_PW_1			0

#define ICL_PWR_WELL_CTL_AUX1			_MMIO(0x45440)
#define ICL_PWR_WELL_CTL_AUX2			_MMIO(0x45444)
#define ICL_PWR_WELL_CTL_AUX4			_MMIO(0x4544C)
#define   ICL_PW_CTL_IDX_AUX_TBT4		11
#define   ICL_PW_CTL_IDX_AUX_TBT3		10
#define   ICL_PW_CTL_IDX_AUX_TBT2		9
#define   ICL_PW_CTL_IDX_AUX_TBT1		8
#define   ICL_PW_CTL_IDX_AUX_F			5
#define   ICL_PW_CTL_IDX_AUX_E			4
#define   ICL_PW_CTL_IDX_AUX_D			3
#define   ICL_PW_CTL_IDX_AUX_C			2
#define   ICL_PW_CTL_IDX_AUX_B			1
#define   ICL_PW_CTL_IDX_AUX_A			0

#define ICL_PWR_WELL_CTL_DDI1			_MMIO(0x45450)
#define ICL_PWR_WELL_CTL_DDI2			_MMIO(0x45454)
#define ICL_PWR_WELL_CTL_DDI4			_MMIO(0x4545C)
#define   ICL_PW_CTL_IDX_DDI_F			5
#define   ICL_PW_CTL_IDX_DDI_E			4
#define   ICL_PW_CTL_IDX_DDI_D			3
#define   ICL_PW_CTL_IDX_DDI_C			2
#define   ICL_PW_CTL_IDX_DDI_B			1
#define   ICL_PW_CTL_IDX_DDI_A			0

/* HSW - power well misc debug registers */
#define HSW_PWR_WELL_CTL5			_MMIO(0x45410)
#define   HSW_PWR_WELL_ENABLE_SINGLE_STEP	(1 << 31)
#define   HSW_PWR_WELL_PWR_GATE_OVERRIDE	(1 << 20)
#define   HSW_PWR_WELL_FORCE_ON			(1 << 19)
#define HSW_PWR_WELL_CTL6			_MMIO(0x45414)

/* SKL Fuse Status */
enum skl_power_gate {
	SKL_PG0,
	SKL_PG1,
	SKL_PG2,
	ICL_PG3,
	ICL_PG4,
};

#define SKL_FUSE_STATUS				_MMIO(0x42000)
#define  SKL_FUSE_DOWNLOAD_STATUS		(1 << 31)
/*
 * PG0 is HW controlled, so doesn't have a corresponding power well control knob
 * SKL_DISP_PW1_IDX..SKL_DISP_PW2_IDX -> PG1..PG2
 */
#define  SKL_PW_CTL_IDX_TO_PG(pw_idx)		\
	((pw_idx) - SKL_PW_CTL_IDX_PW_1 + SKL_PG1)
/*
 * PG0 is HW controlled, so doesn't have a corresponding power well control knob
 * ICL_DISP_PW1_IDX..ICL_DISP_PW4_IDX -> PG1..PG4
 */
#define  ICL_PW_CTL_IDX_TO_PG(pw_idx)		\
	((pw_idx) - ICL_PW_CTL_IDX_PW_1 + SKL_PG1)
#define  SKL_FUSE_PG_DIST_STATUS(pg)		(1 << (27 - (pg)))

#define _CNL_AUX_REG_IDX(pw_idx)	((pw_idx) - GLK_PW_CTL_IDX_AUX_B)
#define _CNL_AUX_ANAOVRD1_B		0x162250
#define _CNL_AUX_ANAOVRD1_C		0x162210
#define _CNL_AUX_ANAOVRD1_D		0x1622D0
#define _CNL_AUX_ANAOVRD1_F		0x162A90
#define CNL_AUX_ANAOVRD1(pw_idx)	_MMIO(_PICK(_CNL_AUX_REG_IDX(pw_idx), \
						    _CNL_AUX_ANAOVRD1_B, \
						    _CNL_AUX_ANAOVRD1_C, \
						    _CNL_AUX_ANAOVRD1_D, \
						    _CNL_AUX_ANAOVRD1_F))
#define   CNL_AUX_ANAOVRD1_ENABLE	(1 << 16)
#define   CNL_AUX_ANAOVRD1_LDO_BYPASS	(1 << 23)

#define _ICL_AUX_REG_IDX(pw_idx)	((pw_idx) - ICL_PW_CTL_IDX_AUX_A)
#define _ICL_AUX_ANAOVRD1_A		0x162398
#define _ICL_AUX_ANAOVRD1_B		0x6C398
#define ICL_AUX_ANAOVRD1(pw_idx)	_MMIO(_PICK(_ICL_AUX_REG_IDX(pw_idx), \
						    _ICL_AUX_ANAOVRD1_A, \
						    _ICL_AUX_ANAOVRD1_B))
#define   ICL_AUX_ANAOVRD1_LDO_BYPASS	(1 << 7)
#define   ICL_AUX_ANAOVRD1_ENABLE	(1 << 0)

/* HDCP Key Registers */
#define HDCP_KEY_CONF			_MMIO(0x66c00)
#define  HDCP_AKSV_SEND_TRIGGER		BIT(31)
#define  HDCP_CLEAR_KEYS_TRIGGER	BIT(30)
#define  HDCP_KEY_LOAD_TRIGGER		BIT(8)
#define HDCP_KEY_STATUS			_MMIO(0x66c04)
#define  HDCP_FUSE_IN_PROGRESS		BIT(7)
#define  HDCP_FUSE_ERROR		BIT(6)
#define  HDCP_FUSE_DONE			BIT(5)
#define  HDCP_KEY_LOAD_STATUS		BIT(1)
#define  HDCP_KEY_LOAD_DONE		BIT(0)
#define HDCP_AKSV_LO			_MMIO(0x66c10)
#define HDCP_AKSV_HI			_MMIO(0x66c14)

/* HDCP Repeater Registers */
#define HDCP_REP_CTL			_MMIO(0x66d00)
#define  HDCP_DDIB_REP_PRESENT		BIT(30)
#define  HDCP_DDIA_REP_PRESENT		BIT(29)
#define  HDCP_DDIC_REP_PRESENT		BIT(28)
#define  HDCP_DDID_REP_PRESENT		BIT(27)
#define  HDCP_DDIF_REP_PRESENT		BIT(26)
#define  HDCP_DDIE_REP_PRESENT		BIT(25)
#define  HDCP_DDIB_SHA1_M0		(1 << 20)
#define  HDCP_DDIA_SHA1_M0		(2 << 20)
#define  HDCP_DDIC_SHA1_M0		(3 << 20)
#define  HDCP_DDID_SHA1_M0		(4 << 20)
#define  HDCP_DDIF_SHA1_M0		(5 << 20)
#define  HDCP_DDIE_SHA1_M0		(6 << 20) /* Bspec says 5? */
#define  HDCP_SHA1_BUSY			BIT(16)
#define  HDCP_SHA1_READY		BIT(17)
#define  HDCP_SHA1_COMPLETE		BIT(18)
#define  HDCP_SHA1_V_MATCH		BIT(19)
#define  HDCP_SHA1_TEXT_32		(1 << 1)
#define  HDCP_SHA1_COMPLETE_HASH	(2 << 1)
#define  HDCP_SHA1_TEXT_24		(4 << 1)
#define  HDCP_SHA1_TEXT_16		(5 << 1)
#define  HDCP_SHA1_TEXT_8		(6 << 1)
#define  HDCP_SHA1_TEXT_0		(7 << 1)
#define HDCP_SHA_V_PRIME_H0		_MMIO(0x66d04)
#define HDCP_SHA_V_PRIME_H1		_MMIO(0x66d08)
#define HDCP_SHA_V_PRIME_H2		_MMIO(0x66d0C)
#define HDCP_SHA_V_PRIME_H3		_MMIO(0x66d10)
#define HDCP_SHA_V_PRIME_H4		_MMIO(0x66d14)
#define HDCP_SHA_V_PRIME(h)		_MMIO((0x66d04 + (h) * 4))
#define HDCP_SHA_TEXT			_MMIO(0x66d18)

/* HDCP Auth Registers */
#define _PORTA_HDCP_AUTHENC		0x66800
#define _PORTB_HDCP_AUTHENC		0x66500
#define _PORTC_HDCP_AUTHENC		0x66600
#define _PORTD_HDCP_AUTHENC		0x66700
#define _PORTE_HDCP_AUTHENC		0x66A00
#define _PORTF_HDCP_AUTHENC		0x66900
#define _PORT_HDCP_AUTHENC(port, x)	_MMIO(_PICK(port, \
					  _PORTA_HDCP_AUTHENC, \
					  _PORTB_HDCP_AUTHENC, \
					  _PORTC_HDCP_AUTHENC, \
					  _PORTD_HDCP_AUTHENC, \
					  _PORTE_HDCP_AUTHENC, \
					  _PORTF_HDCP_AUTHENC) + (x))
#define PORT_HDCP_CONF(port)		_PORT_HDCP_AUTHENC(port, 0x0)
#define  HDCP_CONF_CAPTURE_AN		BIT(0)
#define  HDCP_CONF_AUTH_AND_ENC		(BIT(1) | BIT(0))
#define PORT_HDCP_ANINIT(port)		_PORT_HDCP_AUTHENC(port, 0x4)
#define PORT_HDCP_ANLO(port)		_PORT_HDCP_AUTHENC(port, 0x8)
#define PORT_HDCP_ANHI(port)		_PORT_HDCP_AUTHENC(port, 0xC)
#define PORT_HDCP_BKSVLO(port)		_PORT_HDCP_AUTHENC(port, 0x10)
#define PORT_HDCP_BKSVHI(port)		_PORT_HDCP_AUTHENC(port, 0x14)
#define PORT_HDCP_RPRIME(port)		_PORT_HDCP_AUTHENC(port, 0x18)
#define PORT_HDCP_STATUS(port)		_PORT_HDCP_AUTHENC(port, 0x1C)
#define  HDCP_STATUS_STREAM_A_ENC	BIT(31)
#define  HDCP_STATUS_STREAM_B_ENC	BIT(30)
#define  HDCP_STATUS_STREAM_C_ENC	BIT(29)
#define  HDCP_STATUS_STREAM_D_ENC	BIT(28)
#define  HDCP_STATUS_AUTH		BIT(21)
#define  HDCP_STATUS_ENC		BIT(20)
#define  HDCP_STATUS_RI_MATCH		BIT(19)
#define  HDCP_STATUS_R0_READY		BIT(18)
#define  HDCP_STATUS_AN_READY		BIT(17)
#define  HDCP_STATUS_CIPHER		BIT(16)
#define  HDCP_STATUS_FRAME_CNT(x)	(((x) >> 8) & 0xff)

/* HDCP2.2 Registers */
#define _PORTA_HDCP2_BASE		0x66800
#define _PORTB_HDCP2_BASE		0x66500
#define _PORTC_HDCP2_BASE		0x66600
#define _PORTD_HDCP2_BASE		0x66700
#define _PORTE_HDCP2_BASE		0x66A00
#define _PORTF_HDCP2_BASE		0x66900
#define _PORT_HDCP2_BASE(port, x)	_MMIO(_PICK((port), \
					  _PORTA_HDCP2_BASE, \
					  _PORTB_HDCP2_BASE, \
					  _PORTC_HDCP2_BASE, \
					  _PORTD_HDCP2_BASE, \
					  _PORTE_HDCP2_BASE, \
					  _PORTF_HDCP2_BASE) + (x))

#define HDCP2_AUTH_DDI(port)		_PORT_HDCP2_BASE(port, 0x98)
#define   AUTH_LINK_AUTHENTICATED	BIT(31)
#define   AUTH_LINK_TYPE		BIT(30)
#define   AUTH_FORCE_CLR_INPUTCTR	BIT(19)
#define   AUTH_CLR_KEYS			BIT(18)

#define HDCP2_CTL_DDI(port)		_PORT_HDCP2_BASE(port, 0xB0)
#define   CTL_LINK_ENCRYPTION_REQ	BIT(31)

#define HDCP2_STATUS_DDI(port)		_PORT_HDCP2_BASE(port, 0xB4)
#define   STREAM_ENCRYPTION_STATUS_A	BIT(31)
#define   STREAM_ENCRYPTION_STATUS_B	BIT(30)
#define   STREAM_ENCRYPTION_STATUS_C	BIT(29)
#define   LINK_TYPE_STATUS		BIT(22)
#define   LINK_AUTH_STATUS		BIT(21)
#define   LINK_ENCRYPTION_STATUS	BIT(20)

/* Per-pipe DDI Function Control */
#define _TRANS_DDI_FUNC_CTL_A		0x60400
#define _TRANS_DDI_FUNC_CTL_B		0x61400
#define _TRANS_DDI_FUNC_CTL_C		0x62400
#define _TRANS_DDI_FUNC_CTL_EDP		0x6F400
#define _TRANS_DDI_FUNC_CTL_DSI0	0x6b400
#define _TRANS_DDI_FUNC_CTL_DSI1	0x6bc00
#define TRANS_DDI_FUNC_CTL(tran) _MMIO_TRANS2(tran, _TRANS_DDI_FUNC_CTL_A)

#define  TRANS_DDI_FUNC_ENABLE		(1 << 31)
/* Those bits are ignored by pipe EDP since it can only connect to DDI A */
#define  TRANS_DDI_PORT_MASK		(7 << 28)
#define  TRANS_DDI_PORT_SHIFT		28
#define  TRANS_DDI_SELECT_PORT(x)	((x) << 28)
#define  TRANS_DDI_PORT_NONE		(0 << 28)
#define  TRANS_DDI_MODE_SELECT_MASK	(7 << 24)
#define  TRANS_DDI_MODE_SELECT_HDMI	(0 << 24)
#define  TRANS_DDI_MODE_SELECT_DVI	(1 << 24)
#define  TRANS_DDI_MODE_SELECT_DP_SST	(2 << 24)
#define  TRANS_DDI_MODE_SELECT_DP_MST	(3 << 24)
#define  TRANS_DDI_MODE_SELECT_FDI	(4 << 24)
#define  TRANS_DDI_BPC_MASK		(7 << 20)
#define  TRANS_DDI_BPC_8		(0 << 20)
#define  TRANS_DDI_BPC_10		(1 << 20)
#define  TRANS_DDI_BPC_6		(2 << 20)
#define  TRANS_DDI_BPC_12		(3 << 20)
#define  TRANS_DDI_PVSYNC		(1 << 17)
#define  TRANS_DDI_PHSYNC		(1 << 16)
#define  TRANS_DDI_EDP_INPUT_MASK	(7 << 12)
#define  TRANS_DDI_EDP_INPUT_A_ON	(0 << 12)
#define  TRANS_DDI_EDP_INPUT_A_ONOFF	(4 << 12)
#define  TRANS_DDI_EDP_INPUT_B_ONOFF	(5 << 12)
#define  TRANS_DDI_EDP_INPUT_C_ONOFF	(6 << 12)
#define  TRANS_DDI_HDCP_SIGNALLING	(1 << 9)
#define  TRANS_DDI_DP_VC_PAYLOAD_ALLOC	(1 << 8)
#define  TRANS_DDI_HDMI_SCRAMBLER_CTS_ENABLE (1 << 7)
#define  TRANS_DDI_HDMI_SCRAMBLER_RESET_FREQ (1 << 6)
#define  TRANS_DDI_BFI_ENABLE		(1 << 4)
#define  TRANS_DDI_HIGH_TMDS_CHAR_RATE	(1 << 4)
#define  TRANS_DDI_HDMI_SCRAMBLING	(1 << 0)
#define  TRANS_DDI_HDMI_SCRAMBLING_MASK (TRANS_DDI_HDMI_SCRAMBLER_CTS_ENABLE \
					| TRANS_DDI_HDMI_SCRAMBLER_RESET_FREQ \
					| TRANS_DDI_HDMI_SCRAMBLING)

#define _TRANS_DDI_FUNC_CTL2_A		0x60404
#define _TRANS_DDI_FUNC_CTL2_B		0x61404
#define _TRANS_DDI_FUNC_CTL2_C		0x62404
#define _TRANS_DDI_FUNC_CTL2_EDP	0x6f404
#define _TRANS_DDI_FUNC_CTL2_DSI0	0x6b404
#define _TRANS_DDI_FUNC_CTL2_DSI1	0x6bc04
#define TRANS_DDI_FUNC_CTL2(tran)	_MMIO_TRANS2(tran, \
						     _TRANS_DDI_FUNC_CTL2_A)
#define  PORT_SYNC_MODE_ENABLE			(1 << 4)
#define  PORT_SYNC_MODE_MASTER_SELECT(x)	((x) << 0)
#define  PORT_SYNC_MODE_MASTER_SELECT_MASK	(0x7 << 0)
#define  PORT_SYNC_MODE_MASTER_SELECT_SHIFT	0

/* DisplayPort Transport Control */
#define _DP_TP_CTL_A			0x64040
#define _DP_TP_CTL_B			0x64140
#define DP_TP_CTL(port) _MMIO_PORT(port, _DP_TP_CTL_A, _DP_TP_CTL_B)
#define  DP_TP_CTL_ENABLE			(1 << 31)
#define  DP_TP_CTL_FEC_ENABLE			(1 << 30)
#define  DP_TP_CTL_MODE_SST			(0 << 27)
#define  DP_TP_CTL_MODE_MST			(1 << 27)
#define  DP_TP_CTL_FORCE_ACT			(1 << 25)
#define  DP_TP_CTL_ENHANCED_FRAME_ENABLE	(1 << 18)
#define  DP_TP_CTL_FDI_AUTOTRAIN		(1 << 15)
#define  DP_TP_CTL_LINK_TRAIN_MASK		(7 << 8)
#define  DP_TP_CTL_LINK_TRAIN_PAT1		(0 << 8)
#define  DP_TP_CTL_LINK_TRAIN_PAT2		(1 << 8)
#define  DP_TP_CTL_LINK_TRAIN_PAT3		(4 << 8)
#define  DP_TP_CTL_LINK_TRAIN_PAT4		(5 << 8)
#define  DP_TP_CTL_LINK_TRAIN_IDLE		(2 << 8)
#define  DP_TP_CTL_LINK_TRAIN_NORMAL		(3 << 8)
#define  DP_TP_CTL_SCRAMBLE_DISABLE		(1 << 7)

/* DisplayPort Transport Status */
#define _DP_TP_STATUS_A			0x64044
#define _DP_TP_STATUS_B			0x64144
#define DP_TP_STATUS(port) _MMIO_PORT(port, _DP_TP_STATUS_A, _DP_TP_STATUS_B)
#define  DP_TP_STATUS_FEC_ENABLE_LIVE		(1 << 28)
#define  DP_TP_STATUS_IDLE_DONE			(1 << 25)
#define  DP_TP_STATUS_ACT_SENT			(1 << 24)
#define  DP_TP_STATUS_MODE_STATUS_MST		(1 << 23)
#define  DP_TP_STATUS_AUTOTRAIN_DONE		(1 << 12)
#define  DP_TP_STATUS_PAYLOAD_MAPPING_VC2	(3 << 8)
#define  DP_TP_STATUS_PAYLOAD_MAPPING_VC1	(3 << 4)
#define  DP_TP_STATUS_PAYLOAD_MAPPING_VC0	(3 << 0)

/* DDI Buffer Control */
#define _DDI_BUF_CTL_A				0x64000
#define _DDI_BUF_CTL_B				0x64100
#define DDI_BUF_CTL(port) _MMIO_PORT(port, _DDI_BUF_CTL_A, _DDI_BUF_CTL_B)
#define  DDI_BUF_CTL_ENABLE			(1 << 31)
#define  DDI_BUF_TRANS_SELECT(n)	((n) << 24)
#define  DDI_BUF_EMP_MASK			(0xf << 24)
#define  DDI_BUF_PORT_REVERSAL			(1 << 16)
#define  DDI_BUF_IS_IDLE			(1 << 7)
#define  DDI_A_4_LANES				(1 << 4)
#define  DDI_PORT_WIDTH(width)			(((width) - 1) << 1)
#define  DDI_PORT_WIDTH_MASK			(7 << 1)
#define  DDI_PORT_WIDTH_SHIFT			1
#define  DDI_INIT_DISPLAY_DETECTED		(1 << 0)

/* DDI Buffer Translations */
#define _DDI_BUF_TRANS_A		0x64E00
#define _DDI_BUF_TRANS_B		0x64E60
#define DDI_BUF_TRANS_LO(port, i)	_MMIO(_PORT(port, _DDI_BUF_TRANS_A, _DDI_BUF_TRANS_B) + (i) * 8)
#define  DDI_BUF_BALANCE_LEG_ENABLE	(1 << 31)
#define DDI_BUF_TRANS_HI(port, i)	_MMIO(_PORT(port, _DDI_BUF_TRANS_A, _DDI_BUF_TRANS_B) + (i) * 8 + 4)

/* Sideband Interface (SBI) is programmed indirectly, via
 * SBI_ADDR, which contains the register offset; and SBI_DATA,
 * which contains the payload */
#define SBI_ADDR			_MMIO(0xC6000)
#define SBI_DATA			_MMIO(0xC6004)
#define SBI_CTL_STAT			_MMIO(0xC6008)
#define  SBI_CTL_DEST_ICLK		(0x0 << 16)
#define  SBI_CTL_DEST_MPHY		(0x1 << 16)
#define  SBI_CTL_OP_IORD		(0x2 << 8)
#define  SBI_CTL_OP_IOWR		(0x3 << 8)
#define  SBI_CTL_OP_CRRD		(0x6 << 8)
#define  SBI_CTL_OP_CRWR		(0x7 << 8)
#define  SBI_RESPONSE_FAIL		(0x1 << 1)
#define  SBI_RESPONSE_SUCCESS		(0x0 << 1)
#define  SBI_BUSY			(0x1 << 0)
#define  SBI_READY			(0x0 << 0)

/* SBI offsets */
#define  SBI_SSCDIVINTPHASE			0x0200
#define  SBI_SSCDIVINTPHASE6			0x0600
#define   SBI_SSCDIVINTPHASE_DIVSEL_SHIFT	1
#define   SBI_SSCDIVINTPHASE_DIVSEL_MASK	(0x7f << 1)
#define   SBI_SSCDIVINTPHASE_DIVSEL(x)		((x) << 1)
#define   SBI_SSCDIVINTPHASE_INCVAL_SHIFT	8
#define   SBI_SSCDIVINTPHASE_INCVAL_MASK	(0x7f << 8)
#define   SBI_SSCDIVINTPHASE_INCVAL(x)		((x) << 8)
#define   SBI_SSCDIVINTPHASE_DIR(x)		((x) << 15)
#define   SBI_SSCDIVINTPHASE_PROPAGATE		(1 << 0)
#define  SBI_SSCDITHPHASE			0x0204
#define  SBI_SSCCTL				0x020c
#define  SBI_SSCCTL6				0x060C
#define   SBI_SSCCTL_PATHALT			(1 << 3)
#define   SBI_SSCCTL_DISABLE			(1 << 0)
#define  SBI_SSCAUXDIV6				0x0610
#define   SBI_SSCAUXDIV_FINALDIV2SEL_SHIFT	4
#define   SBI_SSCAUXDIV_FINALDIV2SEL_MASK	(1 << 4)
#define   SBI_SSCAUXDIV_FINALDIV2SEL(x)		((x) << 4)
#define  SBI_DBUFF0				0x2a00
#define  SBI_GEN0				0x1f00
#define   SBI_GEN0_CFG_BUFFENABLE_DISABLE	(1 << 0)

/* LPT PIXCLK_GATE */
#define PIXCLK_GATE			_MMIO(0xC6020)
#define  PIXCLK_GATE_UNGATE		(1 << 0)
#define  PIXCLK_GATE_GATE		(0 << 0)

/* SPLL */
#define SPLL_CTL			_MMIO(0x46020)
#define  SPLL_PLL_ENABLE		(1 << 31)
#define  SPLL_PLL_SSC			(1 << 28)
#define  SPLL_PLL_NON_SSC		(2 << 28)
#define  SPLL_PLL_LCPLL			(3 << 28)
#define  SPLL_PLL_REF_MASK		(3 << 28)
#define  SPLL_PLL_FREQ_810MHz		(0 << 26)
#define  SPLL_PLL_FREQ_1350MHz		(1 << 26)
#define  SPLL_PLL_FREQ_2700MHz		(2 << 26)
#define  SPLL_PLL_FREQ_MASK		(3 << 26)

/* WRPLL */
#define _WRPLL_CTL1			0x46040
#define _WRPLL_CTL2			0x46060
#define WRPLL_CTL(pll)			_MMIO_PIPE(pll, _WRPLL_CTL1, _WRPLL_CTL2)
#define  WRPLL_PLL_ENABLE		(1 << 31)
#define  WRPLL_PLL_SSC			(1 << 28)
#define  WRPLL_PLL_NON_SSC		(2 << 28)
#define  WRPLL_PLL_LCPLL		(3 << 28)
#define  WRPLL_PLL_REF_MASK		(3 << 28)
/* WRPLL divider programming */
#define  WRPLL_DIVIDER_REFERENCE(x)	((x) << 0)
#define  WRPLL_DIVIDER_REF_MASK		(0xff)
#define  WRPLL_DIVIDER_POST(x)		((x) << 8)
#define  WRPLL_DIVIDER_POST_MASK	(0x3f << 8)
#define  WRPLL_DIVIDER_POST_SHIFT	8
#define  WRPLL_DIVIDER_FEEDBACK(x)	((x) << 16)
#define  WRPLL_DIVIDER_FB_SHIFT		16
#define  WRPLL_DIVIDER_FB_MASK		(0xff << 16)

/* Port clock selection */
#define _PORT_CLK_SEL_A			0x46100
#define _PORT_CLK_SEL_B			0x46104
#define PORT_CLK_SEL(port) _MMIO_PORT(port, _PORT_CLK_SEL_A, _PORT_CLK_SEL_B)
#define  PORT_CLK_SEL_LCPLL_2700	(0 << 29)
#define  PORT_CLK_SEL_LCPLL_1350	(1 << 29)
#define  PORT_CLK_SEL_LCPLL_810		(2 << 29)
#define  PORT_CLK_SEL_SPLL		(3 << 29)
#define  PORT_CLK_SEL_WRPLL(pll)	(((pll) + 4) << 29)
#define  PORT_CLK_SEL_WRPLL1		(4 << 29)
#define  PORT_CLK_SEL_WRPLL2		(5 << 29)
#define  PORT_CLK_SEL_NONE		(7 << 29)
#define  PORT_CLK_SEL_MASK		(7 << 29)

/* On ICL+ this is the same as PORT_CLK_SEL, but all bits change. */
#define DDI_CLK_SEL(port)		PORT_CLK_SEL(port)
#define  DDI_CLK_SEL_NONE		(0x0 << 28)
#define  DDI_CLK_SEL_MG			(0x8 << 28)
#define  DDI_CLK_SEL_TBT_162		(0xC << 28)
#define  DDI_CLK_SEL_TBT_270		(0xD << 28)
#define  DDI_CLK_SEL_TBT_540		(0xE << 28)
#define  DDI_CLK_SEL_TBT_810		(0xF << 28)
#define  DDI_CLK_SEL_MASK		(0xF << 28)

/* Transcoder clock selection */
#define _TRANS_CLK_SEL_A		0x46140
#define _TRANS_CLK_SEL_B		0x46144
#define TRANS_CLK_SEL(tran) _MMIO_TRANS(tran, _TRANS_CLK_SEL_A, _TRANS_CLK_SEL_B)
/* For each transcoder, we need to select the corresponding port clock */
#define  TRANS_CLK_SEL_DISABLED		(0x0 << 29)
#define  TRANS_CLK_SEL_PORT(x)		(((x) + 1) << 29)

#define CDCLK_FREQ			_MMIO(0x46200)

#define _TRANSA_MSA_MISC		0x60410
#define _TRANSB_MSA_MISC		0x61410
#define _TRANSC_MSA_MISC		0x62410
#define _TRANS_EDP_MSA_MISC		0x6f410
#define TRANS_MSA_MISC(tran) _MMIO_TRANS2(tran, _TRANSA_MSA_MISC)

#define  TRANS_MSA_SYNC_CLK		(1 << 0)
#define  TRANS_MSA_SAMPLING_444		(2 << 1)
#define  TRANS_MSA_CLRSP_YCBCR		(2 << 3)
#define  TRANS_MSA_6_BPC		(0 << 5)
#define  TRANS_MSA_8_BPC		(1 << 5)
#define  TRANS_MSA_10_BPC		(2 << 5)
#define  TRANS_MSA_12_BPC		(3 << 5)
#define  TRANS_MSA_16_BPC		(4 << 5)
#define  TRANS_MSA_CEA_RANGE		(1 << 3)

/* LCPLL Control */
#define LCPLL_CTL			_MMIO(0x130040)
#define  LCPLL_PLL_DISABLE		(1 << 31)
#define  LCPLL_PLL_LOCK			(1 << 30)
#define  LCPLL_CLK_FREQ_MASK		(3 << 26)
#define  LCPLL_CLK_FREQ_450		(0 << 26)
#define  LCPLL_CLK_FREQ_54O_BDW		(1 << 26)
#define  LCPLL_CLK_FREQ_337_5_BDW	(2 << 26)
#define  LCPLL_CLK_FREQ_675_BDW		(3 << 26)
#define  LCPLL_CD_CLOCK_DISABLE		(1 << 25)
#define  LCPLL_ROOT_CD_CLOCK_DISABLE	(1 << 24)
#define  LCPLL_CD2X_CLOCK_DISABLE	(1 << 23)
#define  LCPLL_POWER_DOWN_ALLOW		(1 << 22)
#define  LCPLL_CD_SOURCE_FCLK		(1 << 21)
#define  LCPLL_CD_SOURCE_FCLK_DONE	(1 << 19)

/*
 * SKL Clocks
 */

/* CDCLK_CTL */
#define CDCLK_CTL			_MMIO(0x46000)
#define  CDCLK_FREQ_SEL_MASK		(3 << 26)
#define  CDCLK_FREQ_450_432		(0 << 26)
#define  CDCLK_FREQ_540			(1 << 26)
#define  CDCLK_FREQ_337_308		(2 << 26)
#define  CDCLK_FREQ_675_617		(3 << 26)
#define  BXT_CDCLK_CD2X_DIV_SEL_MASK	(3 << 22)
#define  BXT_CDCLK_CD2X_DIV_SEL_1	(0 << 22)
#define  BXT_CDCLK_CD2X_DIV_SEL_1_5	(1 << 22)
#define  BXT_CDCLK_CD2X_DIV_SEL_2	(2 << 22)
#define  BXT_CDCLK_CD2X_DIV_SEL_4	(3 << 22)
#define  BXT_CDCLK_CD2X_PIPE(pipe)	((pipe) << 20)
#define  CDCLK_DIVMUX_CD_OVERRIDE	(1 << 19)
#define  BXT_CDCLK_CD2X_PIPE_NONE	BXT_CDCLK_CD2X_PIPE(3)
#define  ICL_CDCLK_CD2X_PIPE_NONE	(7 << 19)
#define  BXT_CDCLK_SSA_PRECHARGE_ENABLE	(1 << 16)
#define  CDCLK_FREQ_DECIMAL_MASK	(0x7ff)

/* LCPLL_CTL */
#define LCPLL1_CTL		_MMIO(0x46010)
#define LCPLL2_CTL		_MMIO(0x46014)
#define  LCPLL_PLL_ENABLE	(1 << 31)

/* DPLL control1 */
#define DPLL_CTRL1		_MMIO(0x6C058)
#define  DPLL_CTRL1_HDMI_MODE(id)		(1 << ((id) * 6 + 5))
#define  DPLL_CTRL1_SSC(id)			(1 << ((id) * 6 + 4))
#define  DPLL_CTRL1_LINK_RATE_MASK(id)		(7 << ((id) * 6 + 1))
#define  DPLL_CTRL1_LINK_RATE_SHIFT(id)		((id) * 6 + 1)
#define  DPLL_CTRL1_LINK_RATE(linkrate, id)	((linkrate) << ((id) * 6 + 1))
#define  DPLL_CTRL1_OVERRIDE(id)		(1 << ((id) * 6))
#define  DPLL_CTRL1_LINK_RATE_2700		0
#define  DPLL_CTRL1_LINK_RATE_1350		1
#define  DPLL_CTRL1_LINK_RATE_810		2
#define  DPLL_CTRL1_LINK_RATE_1620		3
#define  DPLL_CTRL1_LINK_RATE_1080		4
#define  DPLL_CTRL1_LINK_RATE_2160		5

/* DPLL control2 */
#define DPLL_CTRL2				_MMIO(0x6C05C)
#define  DPLL_CTRL2_DDI_CLK_OFF(port)		(1 << ((port) + 15))
#define  DPLL_CTRL2_DDI_CLK_SEL_MASK(port)	(3 << ((port) * 3 + 1))
#define  DPLL_CTRL2_DDI_CLK_SEL_SHIFT(port)    ((port) * 3 + 1)
#define  DPLL_CTRL2_DDI_CLK_SEL(clk, port)	((clk) << ((port) * 3 + 1))
#define  DPLL_CTRL2_DDI_SEL_OVERRIDE(port)     (1 << ((port) * 3))

/* DPLL Status */
#define DPLL_STATUS	_MMIO(0x6C060)
#define  DPLL_LOCK(id) (1 << ((id) * 8))

/* DPLL cfg */
#define _DPLL1_CFGCR1	0x6C040
#define _DPLL2_CFGCR1	0x6C048
#define _DPLL3_CFGCR1	0x6C050
#define  DPLL_CFGCR1_FREQ_ENABLE	(1 << 31)
#define  DPLL_CFGCR1_DCO_FRACTION_MASK	(0x7fff << 9)
#define  DPLL_CFGCR1_DCO_FRACTION(x)	((x) << 9)
#define  DPLL_CFGCR1_DCO_INTEGER_MASK	(0x1ff)

#define _DPLL1_CFGCR2	0x6C044
#define _DPLL2_CFGCR2	0x6C04C
#define _DPLL3_CFGCR2	0x6C054
#define  DPLL_CFGCR2_QDIV_RATIO_MASK	(0xff << 8)
#define  DPLL_CFGCR2_QDIV_RATIO(x)	((x) << 8)
#define  DPLL_CFGCR2_QDIV_MODE(x)	((x) << 7)
#define  DPLL_CFGCR2_KDIV_MASK		(3 << 5)
#define  DPLL_CFGCR2_KDIV(x)		((x) << 5)
#define  DPLL_CFGCR2_KDIV_5 (0 << 5)
#define  DPLL_CFGCR2_KDIV_2 (1 << 5)
#define  DPLL_CFGCR2_KDIV_3 (2 << 5)
#define  DPLL_CFGCR2_KDIV_1 (3 << 5)
#define  DPLL_CFGCR2_PDIV_MASK		(7 << 2)
#define  DPLL_CFGCR2_PDIV(x)		((x) << 2)
#define  DPLL_CFGCR2_PDIV_1 (0 << 2)
#define  DPLL_CFGCR2_PDIV_2 (1 << 2)
#define  DPLL_CFGCR2_PDIV_3 (2 << 2)
#define  DPLL_CFGCR2_PDIV_7 (4 << 2)
#define  DPLL_CFGCR2_CENTRAL_FREQ_MASK	(3)

#define DPLL_CFGCR1(id)	_MMIO_PIPE((id) - SKL_DPLL1, _DPLL1_CFGCR1, _DPLL2_CFGCR1)
#define DPLL_CFGCR2(id)	_MMIO_PIPE((id) - SKL_DPLL1, _DPLL1_CFGCR2, _DPLL2_CFGCR2)

/*
 * CNL Clocks
 */
#define DPCLKA_CFGCR0				_MMIO(0x6C200)
#define DPCLKA_CFGCR0_ICL			_MMIO(0x164280)
#define  DPCLKA_CFGCR0_DDI_CLK_OFF(port)	(1 << ((port) ==  PORT_F ? 23 : \
						      (port) + 10))
#define  ICL_DPCLKA_CFGCR0_DDI_CLK_OFF(port)   (1 << ((port) + 10))
#define  ICL_DPCLKA_CFGCR0_TC_CLK_OFF(tc_port) (1 << ((tc_port) == PORT_TC4 ? \
						      21 : (tc_port) + 12))
#define  DPCLKA_CFGCR0_DDI_CLK_SEL_SHIFT(port)	((port) == PORT_F ? 21 : \
						(port) * 2)
#define  DPCLKA_CFGCR0_DDI_CLK_SEL_MASK(port)	(3 << DPCLKA_CFGCR0_DDI_CLK_SEL_SHIFT(port))
#define  DPCLKA_CFGCR0_DDI_CLK_SEL(pll, port)	((pll) << DPCLKA_CFGCR0_DDI_CLK_SEL_SHIFT(port))

/* CNL PLL */
#define DPLL0_ENABLE		0x46010
#define DPLL1_ENABLE		0x46014
#define  PLL_ENABLE		(1 << 31)
#define  PLL_LOCK		(1 << 30)
#define  PLL_POWER_ENABLE	(1 << 27)
#define  PLL_POWER_STATE	(1 << 26)
#define CNL_DPLL_ENABLE(pll)	_MMIO_PLL(pll, DPLL0_ENABLE, DPLL1_ENABLE)

#define TBT_PLL_ENABLE		_MMIO(0x46020)

#define _MG_PLL1_ENABLE		0x46030
#define _MG_PLL2_ENABLE		0x46034
#define _MG_PLL3_ENABLE		0x46038
#define _MG_PLL4_ENABLE		0x4603C
/* Bits are the same as DPLL0_ENABLE */
#define MG_PLL_ENABLE(tc_port)	_MMIO_PORT((tc_port), _MG_PLL1_ENABLE, \
					   _MG_PLL2_ENABLE)

#define _MG_REFCLKIN_CTL_PORT1				0x16892C
#define _MG_REFCLKIN_CTL_PORT2				0x16992C
#define _MG_REFCLKIN_CTL_PORT3				0x16A92C
#define _MG_REFCLKIN_CTL_PORT4				0x16B92C
#define   MG_REFCLKIN_CTL_OD_2_MUX(x)			((x) << 8)
#define   MG_REFCLKIN_CTL_OD_2_MUX_MASK			(0x7 << 8)
#define MG_REFCLKIN_CTL(tc_port) _MMIO_PORT((tc_port), \
					    _MG_REFCLKIN_CTL_PORT1, \
					    _MG_REFCLKIN_CTL_PORT2)

#define _MG_CLKTOP2_CORECLKCTL1_PORT1			0x1688D8
#define _MG_CLKTOP2_CORECLKCTL1_PORT2			0x1698D8
#define _MG_CLKTOP2_CORECLKCTL1_PORT3			0x16A8D8
#define _MG_CLKTOP2_CORECLKCTL1_PORT4			0x16B8D8
#define   MG_CLKTOP2_CORECLKCTL1_B_DIVRATIO(x)		((x) << 16)
#define   MG_CLKTOP2_CORECLKCTL1_B_DIVRATIO_MASK	(0xff << 16)
#define   MG_CLKTOP2_CORECLKCTL1_A_DIVRATIO(x)		((x) << 8)
#define   MG_CLKTOP2_CORECLKCTL1_A_DIVRATIO_MASK	(0xff << 8)
#define MG_CLKTOP2_CORECLKCTL1(tc_port) _MMIO_PORT((tc_port), \
						   _MG_CLKTOP2_CORECLKCTL1_PORT1, \
						   _MG_CLKTOP2_CORECLKCTL1_PORT2)

#define _MG_CLKTOP2_HSCLKCTL_PORT1			0x1688D4
#define _MG_CLKTOP2_HSCLKCTL_PORT2			0x1698D4
#define _MG_CLKTOP2_HSCLKCTL_PORT3			0x16A8D4
#define _MG_CLKTOP2_HSCLKCTL_PORT4			0x16B8D4
#define   MG_CLKTOP2_HSCLKCTL_CORE_INPUTSEL(x)		((x) << 16)
#define   MG_CLKTOP2_HSCLKCTL_CORE_INPUTSEL_MASK	(0x1 << 16)
#define   MG_CLKTOP2_HSCLKCTL_TLINEDRV_CLKSEL(x)	((x) << 14)
#define   MG_CLKTOP2_HSCLKCTL_TLINEDRV_CLKSEL_MASK	(0x3 << 14)
#define   MG_CLKTOP2_HSCLKCTL_HSDIV_RATIO_MASK		(0x3 << 12)
#define   MG_CLKTOP2_HSCLKCTL_HSDIV_RATIO_2		(0 << 12)
#define   MG_CLKTOP2_HSCLKCTL_HSDIV_RATIO_3		(1 << 12)
#define   MG_CLKTOP2_HSCLKCTL_HSDIV_RATIO_5		(2 << 12)
#define   MG_CLKTOP2_HSCLKCTL_HSDIV_RATIO_7		(3 << 12)
#define   MG_CLKTOP2_HSCLKCTL_DSDIV_RATIO(x)		((x) << 8)
#define   MG_CLKTOP2_HSCLKCTL_DSDIV_RATIO_SHIFT		8
#define   MG_CLKTOP2_HSCLKCTL_DSDIV_RATIO_MASK		(0xf << 8)
#define MG_CLKTOP2_HSCLKCTL(tc_port) _MMIO_PORT((tc_port), \
						_MG_CLKTOP2_HSCLKCTL_PORT1, \
						_MG_CLKTOP2_HSCLKCTL_PORT2)

#define _MG_PLL_DIV0_PORT1				0x168A00
#define _MG_PLL_DIV0_PORT2				0x169A00
#define _MG_PLL_DIV0_PORT3				0x16AA00
#define _MG_PLL_DIV0_PORT4				0x16BA00
#define   MG_PLL_DIV0_FRACNEN_H				(1 << 30)
#define   MG_PLL_DIV0_FBDIV_FRAC_MASK			(0x3fffff << 8)
#define   MG_PLL_DIV0_FBDIV_FRAC_SHIFT			8
#define   MG_PLL_DIV0_FBDIV_FRAC(x)			((x) << 8)
#define   MG_PLL_DIV0_FBDIV_INT_MASK			(0xff << 0)
#define   MG_PLL_DIV0_FBDIV_INT(x)			((x) << 0)
#define MG_PLL_DIV0(tc_port) _MMIO_PORT((tc_port), _MG_PLL_DIV0_PORT1, \
					_MG_PLL_DIV0_PORT2)

#define _MG_PLL_DIV1_PORT1				0x168A04
#define _MG_PLL_DIV1_PORT2				0x169A04
#define _MG_PLL_DIV1_PORT3				0x16AA04
#define _MG_PLL_DIV1_PORT4				0x16BA04
#define   MG_PLL_DIV1_IREF_NDIVRATIO(x)			((x) << 16)
#define   MG_PLL_DIV1_DITHER_DIV_1			(0 << 12)
#define   MG_PLL_DIV1_DITHER_DIV_2			(1 << 12)
#define   MG_PLL_DIV1_DITHER_DIV_4			(2 << 12)
#define   MG_PLL_DIV1_DITHER_DIV_8			(3 << 12)
#define   MG_PLL_DIV1_NDIVRATIO(x)			((x) << 4)
#define   MG_PLL_DIV1_FBPREDIV_MASK			(0xf << 0)
#define   MG_PLL_DIV1_FBPREDIV(x)			((x) << 0)
#define MG_PLL_DIV1(tc_port) _MMIO_PORT((tc_port), _MG_PLL_DIV1_PORT1, \
					_MG_PLL_DIV1_PORT2)

#define _MG_PLL_LF_PORT1				0x168A08
#define _MG_PLL_LF_PORT2				0x169A08
#define _MG_PLL_LF_PORT3				0x16AA08
#define _MG_PLL_LF_PORT4				0x16BA08
#define   MG_PLL_LF_TDCTARGETCNT(x)			((x) << 24)
#define   MG_PLL_LF_AFCCNTSEL_256			(0 << 20)
#define   MG_PLL_LF_AFCCNTSEL_512			(1 << 20)
#define   MG_PLL_LF_GAINCTRL(x)				((x) << 16)
#define   MG_PLL_LF_INT_COEFF(x)			((x) << 8)
#define   MG_PLL_LF_PROP_COEFF(x)			((x) << 0)
#define MG_PLL_LF(tc_port) _MMIO_PORT((tc_port), _MG_PLL_LF_PORT1, \
				      _MG_PLL_LF_PORT2)

#define _MG_PLL_FRAC_LOCK_PORT1				0x168A0C
#define _MG_PLL_FRAC_LOCK_PORT2				0x169A0C
#define _MG_PLL_FRAC_LOCK_PORT3				0x16AA0C
#define _MG_PLL_FRAC_LOCK_PORT4				0x16BA0C
#define   MG_PLL_FRAC_LOCK_TRUELOCK_CRIT_32		(1 << 18)
#define   MG_PLL_FRAC_LOCK_EARLYLOCK_CRIT_32		(1 << 16)
#define   MG_PLL_FRAC_LOCK_LOCKTHRESH(x)		((x) << 11)
#define   MG_PLL_FRAC_LOCK_DCODITHEREN			(1 << 10)
#define   MG_PLL_FRAC_LOCK_FEEDFWRDCAL_EN		(1 << 8)
#define   MG_PLL_FRAC_LOCK_FEEDFWRDGAIN(x)		((x) << 0)
#define MG_PLL_FRAC_LOCK(tc_port) _MMIO_PORT((tc_port), \
					     _MG_PLL_FRAC_LOCK_PORT1, \
					     _MG_PLL_FRAC_LOCK_PORT2)

#define _MG_PLL_SSC_PORT1				0x168A10
#define _MG_PLL_SSC_PORT2				0x169A10
#define _MG_PLL_SSC_PORT3				0x16AA10
#define _MG_PLL_SSC_PORT4				0x16BA10
#define   MG_PLL_SSC_EN					(1 << 28)
#define   MG_PLL_SSC_TYPE(x)				((x) << 26)
#define   MG_PLL_SSC_STEPLENGTH(x)			((x) << 16)
#define   MG_PLL_SSC_STEPNUM(x)				((x) << 10)
#define   MG_PLL_SSC_FLLEN				(1 << 9)
#define   MG_PLL_SSC_STEPSIZE(x)			((x) << 0)
#define MG_PLL_SSC(tc_port) _MMIO_PORT((tc_port), _MG_PLL_SSC_PORT1, \
				       _MG_PLL_SSC_PORT2)

#define _MG_PLL_BIAS_PORT1				0x168A14
#define _MG_PLL_BIAS_PORT2				0x169A14
#define _MG_PLL_BIAS_PORT3				0x16AA14
#define _MG_PLL_BIAS_PORT4				0x16BA14
#define   MG_PLL_BIAS_BIAS_GB_SEL(x)			((x) << 30)
#define   MG_PLL_BIAS_BIAS_GB_SEL_MASK			(0x3 << 30)
#define   MG_PLL_BIAS_INIT_DCOAMP(x)			((x) << 24)
#define   MG_PLL_BIAS_INIT_DCOAMP_MASK			(0x3f << 24)
#define   MG_PLL_BIAS_BIAS_BONUS(x)			((x) << 16)
#define   MG_PLL_BIAS_BIAS_BONUS_MASK			(0xff << 16)
#define   MG_PLL_BIAS_BIASCAL_EN			(1 << 15)
#define   MG_PLL_BIAS_CTRIM(x)				((x) << 8)
#define   MG_PLL_BIAS_CTRIM_MASK			(0x1f << 8)
#define   MG_PLL_BIAS_VREF_RDAC(x)			((x) << 5)
#define   MG_PLL_BIAS_VREF_RDAC_MASK			(0x7 << 5)
#define   MG_PLL_BIAS_IREFTRIM(x)			((x) << 0)
#define   MG_PLL_BIAS_IREFTRIM_MASK			(0x1f << 0)
#define MG_PLL_BIAS(tc_port) _MMIO_PORT((tc_port), _MG_PLL_BIAS_PORT1, \
					_MG_PLL_BIAS_PORT2)

#define _MG_PLL_TDC_COLDST_BIAS_PORT1			0x168A18
#define _MG_PLL_TDC_COLDST_BIAS_PORT2			0x169A18
#define _MG_PLL_TDC_COLDST_BIAS_PORT3			0x16AA18
#define _MG_PLL_TDC_COLDST_BIAS_PORT4			0x16BA18
#define   MG_PLL_TDC_COLDST_IREFINT_EN			(1 << 27)
#define   MG_PLL_TDC_COLDST_REFBIAS_START_PULSE_W(x)	((x) << 17)
#define   MG_PLL_TDC_COLDST_COLDSTART			(1 << 16)
#define   MG_PLL_TDC_TDCOVCCORR_EN			(1 << 2)
#define   MG_PLL_TDC_TDCSEL(x)				((x) << 0)
#define MG_PLL_TDC_COLDST_BIAS(tc_port) _MMIO_PORT((tc_port), \
						   _MG_PLL_TDC_COLDST_BIAS_PORT1, \
						   _MG_PLL_TDC_COLDST_BIAS_PORT2)

#define _CNL_DPLL0_CFGCR0		0x6C000
#define _CNL_DPLL1_CFGCR0		0x6C080
#define  DPLL_CFGCR0_HDMI_MODE		(1 << 30)
#define  DPLL_CFGCR0_SSC_ENABLE		(1 << 29)
#define  DPLL_CFGCR0_SSC_ENABLE_ICL	(1 << 25)
#define  DPLL_CFGCR0_LINK_RATE_MASK	(0xf << 25)
#define  DPLL_CFGCR0_LINK_RATE_2700	(0 << 25)
#define  DPLL_CFGCR0_LINK_RATE_1350	(1 << 25)
#define  DPLL_CFGCR0_LINK_RATE_810	(2 << 25)
#define  DPLL_CFGCR0_LINK_RATE_1620	(3 << 25)
#define  DPLL_CFGCR0_LINK_RATE_1080	(4 << 25)
#define  DPLL_CFGCR0_LINK_RATE_2160	(5 << 25)
#define  DPLL_CFGCR0_LINK_RATE_3240	(6 << 25)
#define  DPLL_CFGCR0_LINK_RATE_4050	(7 << 25)
#define  DPLL_CFGCR0_DCO_FRACTION_MASK	(0x7fff << 10)
#define  DPLL_CFGCR0_DCO_FRACTION_SHIFT	(10)
#define  DPLL_CFGCR0_DCO_FRACTION(x)	((x) << 10)
#define  DPLL_CFGCR0_DCO_INTEGER_MASK	(0x3ff)
#define CNL_DPLL_CFGCR0(pll)		_MMIO_PLL(pll, _CNL_DPLL0_CFGCR0, _CNL_DPLL1_CFGCR0)

#define _CNL_DPLL0_CFGCR1		0x6C004
#define _CNL_DPLL1_CFGCR1		0x6C084
#define  DPLL_CFGCR1_QDIV_RATIO_MASK	(0xff << 10)
#define  DPLL_CFGCR1_QDIV_RATIO_SHIFT	(10)
#define  DPLL_CFGCR1_QDIV_RATIO(x)	((x) << 10)
#define  DPLL_CFGCR1_QDIV_MODE_SHIFT	(9)
#define  DPLL_CFGCR1_QDIV_MODE(x)	((x) << 9)
#define  DPLL_CFGCR1_KDIV_MASK		(7 << 6)
#define  DPLL_CFGCR1_KDIV_SHIFT		(6)
#define  DPLL_CFGCR1_KDIV(x)		((x) << 6)
#define  DPLL_CFGCR1_KDIV_1		(1 << 6)
#define  DPLL_CFGCR1_KDIV_2		(2 << 6)
#define  DPLL_CFGCR1_KDIV_3		(4 << 6)
#define  DPLL_CFGCR1_PDIV_MASK		(0xf << 2)
#define  DPLL_CFGCR1_PDIV_SHIFT		(2)
#define  DPLL_CFGCR1_PDIV(x)		((x) << 2)
#define  DPLL_CFGCR1_PDIV_2		(1 << 2)
#define  DPLL_CFGCR1_PDIV_3		(2 << 2)
#define  DPLL_CFGCR1_PDIV_5		(4 << 2)
#define  DPLL_CFGCR1_PDIV_7		(8 << 2)
#define  DPLL_CFGCR1_CENTRAL_FREQ	(3 << 0)
#define  DPLL_CFGCR1_CENTRAL_FREQ_8400	(3 << 0)
#define CNL_DPLL_CFGCR1(pll)		_MMIO_PLL(pll, _CNL_DPLL0_CFGCR1, _CNL_DPLL1_CFGCR1)

#define _ICL_DPLL0_CFGCR0		0x164000
#define _ICL_DPLL1_CFGCR0		0x164080
#define ICL_DPLL_CFGCR0(pll)		_MMIO_PLL(pll, _ICL_DPLL0_CFGCR0, \
						  _ICL_DPLL1_CFGCR0)

#define _ICL_DPLL0_CFGCR1		0x164004
#define _ICL_DPLL1_CFGCR1		0x164084
#define ICL_DPLL_CFGCR1(pll)		_MMIO_PLL(pll, _ICL_DPLL0_CFGCR1, \
						  _ICL_DPLL1_CFGCR1)

/* BXT display engine PLL */
#define BXT_DE_PLL_CTL			_MMIO(0x6d000)
#define   BXT_DE_PLL_RATIO(x)		(x)	/* {60,65,100} * 19.2MHz */
#define   BXT_DE_PLL_RATIO_MASK		0xff

#define BXT_DE_PLL_ENABLE		_MMIO(0x46070)
#define   BXT_DE_PLL_PLL_ENABLE		(1 << 31)
#define   BXT_DE_PLL_LOCK		(1 << 30)
#define   CNL_CDCLK_PLL_RATIO(x)	(x)
#define   CNL_CDCLK_PLL_RATIO_MASK	0xff

/* GEN9 DC */
#define DC_STATE_EN			_MMIO(0x45504)
#define  DC_STATE_DISABLE		0
#define  DC_STATE_EN_UPTO_DC5		(1 << 0)
#define  DC_STATE_EN_DC9		(1 << 3)
#define  DC_STATE_EN_UPTO_DC6		(2 << 0)
#define  DC_STATE_EN_UPTO_DC5_DC6_MASK   0x3

#define  DC_STATE_DEBUG                  _MMIO(0x45520)
#define  DC_STATE_DEBUG_MASK_CORES	(1 << 0)
#define  DC_STATE_DEBUG_MASK_MEMORY_UP	(1 << 1)

#define BXT_P_CR_MC_BIOS_REQ_0_0_0	_MMIO(MCHBAR_MIRROR_BASE_SNB + 0x7114)
#define  BXT_REQ_DATA_MASK			0x3F
#define  BXT_DRAM_CHANNEL_ACTIVE_SHIFT		12
#define  BXT_DRAM_CHANNEL_ACTIVE_MASK		(0xF << 12)
#define  BXT_MEMORY_FREQ_MULTIPLIER_HZ		133333333

#define BXT_D_CR_DRP0_DUNIT8			0x1000
#define BXT_D_CR_DRP0_DUNIT9			0x1200
#define  BXT_D_CR_DRP0_DUNIT_START		8
#define  BXT_D_CR_DRP0_DUNIT_END		11
#define BXT_D_CR_DRP0_DUNIT(x)	_MMIO(MCHBAR_MIRROR_BASE_SNB + \
				      _PICK_EVEN((x) - 8, BXT_D_CR_DRP0_DUNIT8,\
						 BXT_D_CR_DRP0_DUNIT9))
#define  BXT_DRAM_RANK_MASK			0x3
#define  BXT_DRAM_RANK_SINGLE			0x1
#define  BXT_DRAM_RANK_DUAL			0x3
#define  BXT_DRAM_WIDTH_MASK			(0x3 << 4)
#define  BXT_DRAM_WIDTH_SHIFT			4
#define  BXT_DRAM_WIDTH_X8			(0x0 << 4)
#define  BXT_DRAM_WIDTH_X16			(0x1 << 4)
#define  BXT_DRAM_WIDTH_X32			(0x2 << 4)
#define  BXT_DRAM_WIDTH_X64			(0x3 << 4)
#define  BXT_DRAM_SIZE_MASK			(0x7 << 6)
#define  BXT_DRAM_SIZE_SHIFT			6
#define  BXT_DRAM_SIZE_4GBIT			(0x0 << 6)
#define  BXT_DRAM_SIZE_6GBIT			(0x1 << 6)
#define  BXT_DRAM_SIZE_8GBIT			(0x2 << 6)
#define  BXT_DRAM_SIZE_12GBIT			(0x3 << 6)
#define  BXT_DRAM_SIZE_16GBIT			(0x4 << 6)
#define  BXT_DRAM_TYPE_MASK			(0x7 << 22)
#define  BXT_DRAM_TYPE_SHIFT			22
#define  BXT_DRAM_TYPE_DDR3			(0x0 << 22)
#define  BXT_DRAM_TYPE_LPDDR3			(0x1 << 22)
#define  BXT_DRAM_TYPE_LPDDR4			(0x2 << 22)
#define  BXT_DRAM_TYPE_DDR4			(0x4 << 22)

#define SKL_MEMORY_FREQ_MULTIPLIER_HZ		266666666
#define SKL_MC_BIOS_DATA_0_0_0_MCHBAR_PCU	_MMIO(MCHBAR_MIRROR_BASE_SNB + 0x5E04)
#define  SKL_REQ_DATA_MASK			(0xF << 0)

#define SKL_MAD_INTER_CHANNEL_0_0_0_MCHBAR_MCMAIN _MMIO(MCHBAR_MIRROR_BASE_SNB + 0x5000)
#define  SKL_DRAM_DDR_TYPE_MASK			(0x3 << 0)
#define  SKL_DRAM_DDR_TYPE_DDR4			(0 << 0)
#define  SKL_DRAM_DDR_TYPE_DDR3			(1 << 0)
#define  SKL_DRAM_DDR_TYPE_LPDDR3		(2 << 0)
#define  SKL_DRAM_DDR_TYPE_LPDDR4		(3 << 0)

#define SKL_MAD_DIMM_CH0_0_0_0_MCHBAR_MCMAIN	_MMIO(MCHBAR_MIRROR_BASE_SNB + 0x500C)
#define SKL_MAD_DIMM_CH1_0_0_0_MCHBAR_MCMAIN	_MMIO(MCHBAR_MIRROR_BASE_SNB + 0x5010)
#define  SKL_DRAM_S_SHIFT			16
#define  SKL_DRAM_SIZE_MASK			0x3F
#define  SKL_DRAM_WIDTH_MASK			(0x3 << 8)
#define  SKL_DRAM_WIDTH_SHIFT			8
#define  SKL_DRAM_WIDTH_X8			(0x0 << 8)
#define  SKL_DRAM_WIDTH_X16			(0x1 << 8)
#define  SKL_DRAM_WIDTH_X32			(0x2 << 8)
#define  SKL_DRAM_RANK_MASK			(0x1 << 10)
#define  SKL_DRAM_RANK_SHIFT			10
#define  SKL_DRAM_RANK_1			(0x0 << 10)
#define  SKL_DRAM_RANK_2			(0x1 << 10)
#define  SKL_DRAM_RANK_MASK			(0x1 << 10)
#define  CNL_DRAM_SIZE_MASK			0x7F
#define  CNL_DRAM_WIDTH_MASK			(0x3 << 7)
#define  CNL_DRAM_WIDTH_SHIFT			7
#define  CNL_DRAM_WIDTH_X8			(0x0 << 7)
#define  CNL_DRAM_WIDTH_X16			(0x1 << 7)
#define  CNL_DRAM_WIDTH_X32			(0x2 << 7)
#define  CNL_DRAM_RANK_MASK			(0x3 << 9)
#define  CNL_DRAM_RANK_SHIFT			9
#define  CNL_DRAM_RANK_1			(0x0 << 9)
#define  CNL_DRAM_RANK_2			(0x1 << 9)
#define  CNL_DRAM_RANK_3			(0x2 << 9)
#define  CNL_DRAM_RANK_4			(0x3 << 9)

/* Please see hsw_read_dcomp() and hsw_write_dcomp() before using this register,
 * since on HSW we can't write to it using I915_WRITE. */
#define D_COMP_HSW			_MMIO(MCHBAR_MIRROR_BASE_SNB + 0x5F0C)
#define D_COMP_BDW			_MMIO(0x138144)
#define  D_COMP_RCOMP_IN_PROGRESS	(1 << 9)
#define  D_COMP_COMP_FORCE		(1 << 8)
#define  D_COMP_COMP_DISABLE		(1 << 0)

/* Pipe WM_LINETIME - watermark line time */
#define _PIPE_WM_LINETIME_A		0x45270
#define _PIPE_WM_LINETIME_B		0x45274
#define PIPE_WM_LINETIME(pipe) _MMIO_PIPE(pipe, _PIPE_WM_LINETIME_A, _PIPE_WM_LINETIME_B)
#define   PIPE_WM_LINETIME_MASK			(0x1ff)
#define   PIPE_WM_LINETIME_TIME(x)		((x))
#define   PIPE_WM_LINETIME_IPS_LINETIME_MASK	(0x1ff << 16)
#define   PIPE_WM_LINETIME_IPS_LINETIME(x)	((x) << 16)

/* SFUSE_STRAP */
#define SFUSE_STRAP			_MMIO(0xc2014)
#define  SFUSE_STRAP_FUSE_LOCK		(1 << 13)
#define  SFUSE_STRAP_RAW_FREQUENCY	(1 << 8)
#define  SFUSE_STRAP_DISPLAY_DISABLED	(1 << 7)
#define  SFUSE_STRAP_CRT_DISABLED	(1 << 6)
#define  SFUSE_STRAP_DDIF_DETECTED	(1 << 3)
#define  SFUSE_STRAP_DDIB_DETECTED	(1 << 2)
#define  SFUSE_STRAP_DDIC_DETECTED	(1 << 1)
#define  SFUSE_STRAP_DDID_DETECTED	(1 << 0)

#define WM_MISC				_MMIO(0x45260)
#define  WM_MISC_DATA_PARTITION_5_6	(1 << 0)

#define WM_DBG				_MMIO(0x45280)
#define  WM_DBG_DISALLOW_MULTIPLE_LP	(1 << 0)
#define  WM_DBG_DISALLOW_MAXFIFO	(1 << 1)
#define  WM_DBG_DISALLOW_SPRITE		(1 << 2)

/* pipe CSC */
#define _PIPE_A_CSC_COEFF_RY_GY	0x49010
#define _PIPE_A_CSC_COEFF_BY	0x49014
#define _PIPE_A_CSC_COEFF_RU_GU	0x49018
#define _PIPE_A_CSC_COEFF_BU	0x4901c
#define _PIPE_A_CSC_COEFF_RV_GV	0x49020
#define _PIPE_A_CSC_COEFF_BV	0x49024

#define _PIPE_A_CSC_MODE	0x49028
#define  ICL_CSC_ENABLE			(1 << 31)
#define  ICL_OUTPUT_CSC_ENABLE		(1 << 30)
#define  CSC_BLACK_SCREEN_OFFSET	(1 << 2)
#define  CSC_POSITION_BEFORE_GAMMA	(1 << 1)
#define  CSC_MODE_YUV_TO_RGB		(1 << 0)

#define _PIPE_A_CSC_PREOFF_HI	0x49030
#define _PIPE_A_CSC_PREOFF_ME	0x49034
#define _PIPE_A_CSC_PREOFF_LO	0x49038
#define _PIPE_A_CSC_POSTOFF_HI	0x49040
#define _PIPE_A_CSC_POSTOFF_ME	0x49044
#define _PIPE_A_CSC_POSTOFF_LO	0x49048

#define _PIPE_B_CSC_COEFF_RY_GY	0x49110
#define _PIPE_B_CSC_COEFF_BY	0x49114
#define _PIPE_B_CSC_COEFF_RU_GU	0x49118
#define _PIPE_B_CSC_COEFF_BU	0x4911c
#define _PIPE_B_CSC_COEFF_RV_GV	0x49120
#define _PIPE_B_CSC_COEFF_BV	0x49124
#define _PIPE_B_CSC_MODE	0x49128
#define _PIPE_B_CSC_PREOFF_HI	0x49130
#define _PIPE_B_CSC_PREOFF_ME	0x49134
#define _PIPE_B_CSC_PREOFF_LO	0x49138
#define _PIPE_B_CSC_POSTOFF_HI	0x49140
#define _PIPE_B_CSC_POSTOFF_ME	0x49144
#define _PIPE_B_CSC_POSTOFF_LO	0x49148

#define PIPE_CSC_COEFF_RY_GY(pipe)	_MMIO_PIPE(pipe, _PIPE_A_CSC_COEFF_RY_GY, _PIPE_B_CSC_COEFF_RY_GY)
#define PIPE_CSC_COEFF_BY(pipe)		_MMIO_PIPE(pipe, _PIPE_A_CSC_COEFF_BY, _PIPE_B_CSC_COEFF_BY)
#define PIPE_CSC_COEFF_RU_GU(pipe)	_MMIO_PIPE(pipe, _PIPE_A_CSC_COEFF_RU_GU, _PIPE_B_CSC_COEFF_RU_GU)
#define PIPE_CSC_COEFF_BU(pipe)		_MMIO_PIPE(pipe, _PIPE_A_CSC_COEFF_BU, _PIPE_B_CSC_COEFF_BU)
#define PIPE_CSC_COEFF_RV_GV(pipe)	_MMIO_PIPE(pipe, _PIPE_A_CSC_COEFF_RV_GV, _PIPE_B_CSC_COEFF_RV_GV)
#define PIPE_CSC_COEFF_BV(pipe)		_MMIO_PIPE(pipe, _PIPE_A_CSC_COEFF_BV, _PIPE_B_CSC_COEFF_BV)
#define PIPE_CSC_MODE(pipe)		_MMIO_PIPE(pipe, _PIPE_A_CSC_MODE, _PIPE_B_CSC_MODE)
#define PIPE_CSC_PREOFF_HI(pipe)	_MMIO_PIPE(pipe, _PIPE_A_CSC_PREOFF_HI, _PIPE_B_CSC_PREOFF_HI)
#define PIPE_CSC_PREOFF_ME(pipe)	_MMIO_PIPE(pipe, _PIPE_A_CSC_PREOFF_ME, _PIPE_B_CSC_PREOFF_ME)
#define PIPE_CSC_PREOFF_LO(pipe)	_MMIO_PIPE(pipe, _PIPE_A_CSC_PREOFF_LO, _PIPE_B_CSC_PREOFF_LO)
#define PIPE_CSC_POSTOFF_HI(pipe)	_MMIO_PIPE(pipe, _PIPE_A_CSC_POSTOFF_HI, _PIPE_B_CSC_POSTOFF_HI)
#define PIPE_CSC_POSTOFF_ME(pipe)	_MMIO_PIPE(pipe, _PIPE_A_CSC_POSTOFF_ME, _PIPE_B_CSC_POSTOFF_ME)
#define PIPE_CSC_POSTOFF_LO(pipe)	_MMIO_PIPE(pipe, _PIPE_A_CSC_POSTOFF_LO, _PIPE_B_CSC_POSTOFF_LO)

/* Pipe Output CSC */
#define _PIPE_A_OUTPUT_CSC_COEFF_RY_GY	0x49050
#define _PIPE_A_OUTPUT_CSC_COEFF_BY	0x49054
#define _PIPE_A_OUTPUT_CSC_COEFF_RU_GU	0x49058
#define _PIPE_A_OUTPUT_CSC_COEFF_BU	0x4905c
#define _PIPE_A_OUTPUT_CSC_COEFF_RV_GV	0x49060
#define _PIPE_A_OUTPUT_CSC_COEFF_BV	0x49064
#define _PIPE_A_OUTPUT_CSC_PREOFF_HI	0x49068
#define _PIPE_A_OUTPUT_CSC_PREOFF_ME	0x4906c
#define _PIPE_A_OUTPUT_CSC_PREOFF_LO	0x49070
#define _PIPE_A_OUTPUT_CSC_POSTOFF_HI	0x49074
#define _PIPE_A_OUTPUT_CSC_POSTOFF_ME	0x49078
#define _PIPE_A_OUTPUT_CSC_POSTOFF_LO	0x4907c

#define _PIPE_B_OUTPUT_CSC_COEFF_RY_GY	0x49150
#define _PIPE_B_OUTPUT_CSC_COEFF_BY	0x49154
#define _PIPE_B_OUTPUT_CSC_COEFF_RU_GU	0x49158
#define _PIPE_B_OUTPUT_CSC_COEFF_BU	0x4915c
#define _PIPE_B_OUTPUT_CSC_COEFF_RV_GV	0x49160
#define _PIPE_B_OUTPUT_CSC_COEFF_BV	0x49164
#define _PIPE_B_OUTPUT_CSC_PREOFF_HI	0x49168
#define _PIPE_B_OUTPUT_CSC_PREOFF_ME	0x4916c
#define _PIPE_B_OUTPUT_CSC_PREOFF_LO	0x49170
#define _PIPE_B_OUTPUT_CSC_POSTOFF_HI	0x49174
#define _PIPE_B_OUTPUT_CSC_POSTOFF_ME	0x49178
#define _PIPE_B_OUTPUT_CSC_POSTOFF_LO	0x4917c

#define PIPE_CSC_OUTPUT_COEFF_RY_GY(pipe)	_MMIO_PIPE(pipe,\
							   _PIPE_A_OUTPUT_CSC_COEFF_RY_GY,\
							   _PIPE_B_OUTPUT_CSC_COEFF_RY_GY)
#define PIPE_CSC_OUTPUT_COEFF_BY(pipe)		_MMIO_PIPE(pipe, \
							   _PIPE_A_OUTPUT_CSC_COEFF_BY, \
							   _PIPE_B_OUTPUT_CSC_COEFF_BY)
#define PIPE_CSC_OUTPUT_COEFF_RU_GU(pipe)	_MMIO_PIPE(pipe, \
							   _PIPE_A_OUTPUT_CSC_COEFF_RU_GU, \
							   _PIPE_B_OUTPUT_CSC_COEFF_RU_GU)
#define PIPE_CSC_OUTPUT_COEFF_BU(pipe)		_MMIO_PIPE(pipe, \
							   _PIPE_A_OUTPUT_CSC_COEFF_BU, \
							   _PIPE_B_OUTPUT_CSC_COEFF_BU)
#define PIPE_CSC_OUTPUT_COEFF_RV_GV(pipe)	_MMIO_PIPE(pipe, \
							   _PIPE_A_OUTPUT_CSC_COEFF_RV_GV, \
							   _PIPE_B_OUTPUT_CSC_COEFF_RV_GV)
#define PIPE_CSC_OUTPUT_COEFF_BV(pipe)		_MMIO_PIPE(pipe, \
							   _PIPE_A_OUTPUT_CSC_COEFF_BV, \
							   _PIPE_B_OUTPUT_CSC_COEFF_BV)
#define PIPE_CSC_OUTPUT_PREOFF_HI(pipe)		_MMIO_PIPE(pipe, \
							   _PIPE_A_OUTPUT_CSC_PREOFF_HI, \
							   _PIPE_B_OUTPUT_CSC_PREOFF_HI)
#define PIPE_CSC_OUTPUT_PREOFF_ME(pipe)		_MMIO_PIPE(pipe, \
							   _PIPE_A_OUTPUT_CSC_PREOFF_ME, \
							   _PIPE_B_OUTPUT_CSC_PREOFF_ME)
#define PIPE_CSC_OUTPUT_PREOFF_LO(pipe)		_MMIO_PIPE(pipe, \
							   _PIPE_A_OUTPUT_CSC_PREOFF_LO, \
							   _PIPE_B_OUTPUT_CSC_PREOFF_LO)
#define PIPE_CSC_OUTPUT_POSTOFF_HI(pipe)	_MMIO_PIPE(pipe, \
							   _PIPE_A_OUTPUT_CSC_POSTOFF_HI, \
							   _PIPE_B_OUTPUT_CSC_POSTOFF_HI)
#define PIPE_CSC_OUTPUT_POSTOFF_ME(pipe)	_MMIO_PIPE(pipe, \
							   _PIPE_A_OUTPUT_CSC_POSTOFF_ME, \
							   _PIPE_B_OUTPUT_CSC_POSTOFF_ME)
#define PIPE_CSC_OUTPUT_POSTOFF_LO(pipe)	_MMIO_PIPE(pipe, \
							   _PIPE_A_OUTPUT_CSC_POSTOFF_LO, \
							   _PIPE_B_OUTPUT_CSC_POSTOFF_LO)

/* pipe degamma/gamma LUTs on IVB+ */
#define _PAL_PREC_INDEX_A	0x4A400
#define _PAL_PREC_INDEX_B	0x4AC00
#define _PAL_PREC_INDEX_C	0x4B400
#define   PAL_PREC_10_12_BIT		(0 << 31)
#define   PAL_PREC_SPLIT_MODE		(1 << 31)
#define   PAL_PREC_AUTO_INCREMENT	(1 << 15)
#define   PAL_PREC_INDEX_VALUE_MASK	(0x3ff << 0)
#define _PAL_PREC_DATA_A	0x4A404
#define _PAL_PREC_DATA_B	0x4AC04
#define _PAL_PREC_DATA_C	0x4B404
#define _PAL_PREC_GC_MAX_A	0x4A410
#define _PAL_PREC_GC_MAX_B	0x4AC10
#define _PAL_PREC_GC_MAX_C	0x4B410
#define _PAL_PREC_EXT_GC_MAX_A	0x4A420
#define _PAL_PREC_EXT_GC_MAX_B	0x4AC20
#define _PAL_PREC_EXT_GC_MAX_C	0x4B420
#define _PAL_PREC_EXT2_GC_MAX_A	0x4A430
#define _PAL_PREC_EXT2_GC_MAX_B	0x4AC30
#define _PAL_PREC_EXT2_GC_MAX_C	0x4B430

#define PREC_PAL_INDEX(pipe)		_MMIO_PIPE(pipe, _PAL_PREC_INDEX_A, _PAL_PREC_INDEX_B)
#define PREC_PAL_DATA(pipe)		_MMIO_PIPE(pipe, _PAL_PREC_DATA_A, _PAL_PREC_DATA_B)
#define PREC_PAL_GC_MAX(pipe, i)	_MMIO(_PIPE(pipe, _PAL_PREC_GC_MAX_A, _PAL_PREC_GC_MAX_B) + (i) * 4)
#define PREC_PAL_EXT_GC_MAX(pipe, i)	_MMIO(_PIPE(pipe, _PAL_PREC_EXT_GC_MAX_A, _PAL_PREC_EXT_GC_MAX_B) + (i) * 4)

#define _PRE_CSC_GAMC_INDEX_A	0x4A484
#define _PRE_CSC_GAMC_INDEX_B	0x4AC84
#define _PRE_CSC_GAMC_INDEX_C	0x4B484
#define   PRE_CSC_GAMC_AUTO_INCREMENT	(1 << 10)
#define _PRE_CSC_GAMC_DATA_A	0x4A488
#define _PRE_CSC_GAMC_DATA_B	0x4AC88
#define _PRE_CSC_GAMC_DATA_C	0x4B488

#define PRE_CSC_GAMC_INDEX(pipe)	_MMIO_PIPE(pipe, _PRE_CSC_GAMC_INDEX_A, _PRE_CSC_GAMC_INDEX_B)
#define PRE_CSC_GAMC_DATA(pipe)		_MMIO_PIPE(pipe, _PRE_CSC_GAMC_DATA_A, _PRE_CSC_GAMC_DATA_B)

/* pipe CSC & degamma/gamma LUTs on CHV */
#define _CGM_PIPE_A_CSC_COEFF01	(VLV_DISPLAY_BASE + 0x67900)
#define _CGM_PIPE_A_CSC_COEFF23	(VLV_DISPLAY_BASE + 0x67904)
#define _CGM_PIPE_A_CSC_COEFF45	(VLV_DISPLAY_BASE + 0x67908)
#define _CGM_PIPE_A_CSC_COEFF67	(VLV_DISPLAY_BASE + 0x6790C)
#define _CGM_PIPE_A_CSC_COEFF8	(VLV_DISPLAY_BASE + 0x67910)
#define _CGM_PIPE_A_DEGAMMA	(VLV_DISPLAY_BASE + 0x66000)
#define _CGM_PIPE_A_GAMMA	(VLV_DISPLAY_BASE + 0x67000)
#define _CGM_PIPE_A_MODE	(VLV_DISPLAY_BASE + 0x67A00)
#define   CGM_PIPE_MODE_GAMMA	(1 << 2)
#define   CGM_PIPE_MODE_CSC	(1 << 1)
#define   CGM_PIPE_MODE_DEGAMMA	(1 << 0)

#define _CGM_PIPE_B_CSC_COEFF01	(VLV_DISPLAY_BASE + 0x69900)
#define _CGM_PIPE_B_CSC_COEFF23	(VLV_DISPLAY_BASE + 0x69904)
#define _CGM_PIPE_B_CSC_COEFF45	(VLV_DISPLAY_BASE + 0x69908)
#define _CGM_PIPE_B_CSC_COEFF67	(VLV_DISPLAY_BASE + 0x6990C)
#define _CGM_PIPE_B_CSC_COEFF8	(VLV_DISPLAY_BASE + 0x69910)
#define _CGM_PIPE_B_DEGAMMA	(VLV_DISPLAY_BASE + 0x68000)
#define _CGM_PIPE_B_GAMMA	(VLV_DISPLAY_BASE + 0x69000)
#define _CGM_PIPE_B_MODE	(VLV_DISPLAY_BASE + 0x69A00)

#define CGM_PIPE_CSC_COEFF01(pipe)	_MMIO_PIPE(pipe, _CGM_PIPE_A_CSC_COEFF01, _CGM_PIPE_B_CSC_COEFF01)
#define CGM_PIPE_CSC_COEFF23(pipe)	_MMIO_PIPE(pipe, _CGM_PIPE_A_CSC_COEFF23, _CGM_PIPE_B_CSC_COEFF23)
#define CGM_PIPE_CSC_COEFF45(pipe)	_MMIO_PIPE(pipe, _CGM_PIPE_A_CSC_COEFF45, _CGM_PIPE_B_CSC_COEFF45)
#define CGM_PIPE_CSC_COEFF67(pipe)	_MMIO_PIPE(pipe, _CGM_PIPE_A_CSC_COEFF67, _CGM_PIPE_B_CSC_COEFF67)
#define CGM_PIPE_CSC_COEFF8(pipe)	_MMIO_PIPE(pipe, _CGM_PIPE_A_CSC_COEFF8, _CGM_PIPE_B_CSC_COEFF8)
#define CGM_PIPE_DEGAMMA(pipe, i, w)	_MMIO(_PIPE(pipe, _CGM_PIPE_A_DEGAMMA, _CGM_PIPE_B_DEGAMMA) + (i) * 8 + (w) * 4)
#define CGM_PIPE_GAMMA(pipe, i, w)	_MMIO(_PIPE(pipe, _CGM_PIPE_A_GAMMA, _CGM_PIPE_B_GAMMA) + (i) * 8 + (w) * 4)
#define CGM_PIPE_MODE(pipe)		_MMIO_PIPE(pipe, _CGM_PIPE_A_MODE, _CGM_PIPE_B_MODE)

/* MIPI DSI registers */

#define _MIPI_PORT(port, a, c)	(((port) == PORT_A) ? a : c)	/* ports A and C only */
#define _MMIO_MIPI(port, a, c)	_MMIO(_MIPI_PORT(port, a, c))

/* Gen11 DSI */
#define _MMIO_DSI(tc, dsi0, dsi1)	_MMIO_TRANS((tc) - TRANSCODER_DSI_0, \
						    dsi0, dsi1)

#define MIPIO_TXESC_CLK_DIV1			_MMIO(0x160004)
#define  GLK_TX_ESC_CLK_DIV1_MASK			0x3FF
#define MIPIO_TXESC_CLK_DIV2			_MMIO(0x160008)
#define  GLK_TX_ESC_CLK_DIV2_MASK			0x3FF

#define _ICL_DSI_ESC_CLK_DIV0		0x6b090
#define _ICL_DSI_ESC_CLK_DIV1		0x6b890
#define ICL_DSI_ESC_CLK_DIV(port)	_MMIO_PORT((port),	\
							_ICL_DSI_ESC_CLK_DIV0, \
							_ICL_DSI_ESC_CLK_DIV1)
#define _ICL_DPHY_ESC_CLK_DIV0		0x162190
#define _ICL_DPHY_ESC_CLK_DIV1		0x6C190
#define ICL_DPHY_ESC_CLK_DIV(port)	_MMIO_PORT((port),	\
						_ICL_DPHY_ESC_CLK_DIV0, \
						_ICL_DPHY_ESC_CLK_DIV1)
#define  ICL_BYTE_CLK_PER_ESC_CLK_MASK		(0x1f << 16)
#define  ICL_BYTE_CLK_PER_ESC_CLK_SHIFT	16
#define  ICL_ESC_CLK_DIV_MASK			0x1ff
#define  ICL_ESC_CLK_DIV_SHIFT			0
#define DSI_MAX_ESC_CLK			20000		/* in KHz */

/* Gen4+ Timestamp and Pipe Frame time stamp registers */
#define GEN4_TIMESTAMP		_MMIO(0x2358)
#define ILK_TIMESTAMP_HI	_MMIO(0x70070)
#define IVB_TIMESTAMP_CTR	_MMIO(0x44070)

#define GEN9_TIMESTAMP_OVERRIDE				_MMIO(0x44074)
#define  GEN9_TIMESTAMP_OVERRIDE_US_COUNTER_DIVIDER_SHIFT	0
#define  GEN9_TIMESTAMP_OVERRIDE_US_COUNTER_DIVIDER_MASK	0x3ff
#define  GEN9_TIMESTAMP_OVERRIDE_US_COUNTER_DENOMINATOR_SHIFT	12
#define  GEN9_TIMESTAMP_OVERRIDE_US_COUNTER_DENOMINATOR_MASK	(0xf << 12)

#define _PIPE_FRMTMSTMP_A		0x70048
#define PIPE_FRMTMSTMP(pipe)		\
			_MMIO_PIPE2(pipe, _PIPE_FRMTMSTMP_A)

/* BXT MIPI clock controls */
#define BXT_MAX_VAR_OUTPUT_KHZ			39500

#define BXT_MIPI_CLOCK_CTL			_MMIO(0x46090)
#define  BXT_MIPI1_DIV_SHIFT			26
#define  BXT_MIPI2_DIV_SHIFT			10
#define  BXT_MIPI_DIV_SHIFT(port)		\
			_MIPI_PORT(port, BXT_MIPI1_DIV_SHIFT, \
					BXT_MIPI2_DIV_SHIFT)

/* TX control divider to select actual TX clock output from (8x/var) */
#define  BXT_MIPI1_TX_ESCLK_SHIFT		26
#define  BXT_MIPI2_TX_ESCLK_SHIFT		10
#define  BXT_MIPI_TX_ESCLK_SHIFT(port)		\
			_MIPI_PORT(port, BXT_MIPI1_TX_ESCLK_SHIFT, \
					BXT_MIPI2_TX_ESCLK_SHIFT)
#define  BXT_MIPI1_TX_ESCLK_FIXDIV_MASK		(0x3F << 26)
#define  BXT_MIPI2_TX_ESCLK_FIXDIV_MASK		(0x3F << 10)
#define  BXT_MIPI_TX_ESCLK_FIXDIV_MASK(port)	\
			_MIPI_PORT(port, BXT_MIPI1_TX_ESCLK_FIXDIV_MASK, \
					BXT_MIPI2_TX_ESCLK_FIXDIV_MASK)
#define  BXT_MIPI_TX_ESCLK_DIVIDER(port, val)	\
		(((val) & 0x3F) << BXT_MIPI_TX_ESCLK_SHIFT(port))
/* RX upper control divider to select actual RX clock output from 8x */
#define  BXT_MIPI1_RX_ESCLK_UPPER_SHIFT		21
#define  BXT_MIPI2_RX_ESCLK_UPPER_SHIFT		5
#define  BXT_MIPI_RX_ESCLK_UPPER_SHIFT(port)		\
			_MIPI_PORT(port, BXT_MIPI1_RX_ESCLK_UPPER_SHIFT, \
					BXT_MIPI2_RX_ESCLK_UPPER_SHIFT)
#define  BXT_MIPI1_RX_ESCLK_UPPER_FIXDIV_MASK		(3 << 21)
#define  BXT_MIPI2_RX_ESCLK_UPPER_FIXDIV_MASK		(3 << 5)
#define  BXT_MIPI_RX_ESCLK_UPPER_FIXDIV_MASK(port)	\
			_MIPI_PORT(port, BXT_MIPI1_RX_ESCLK_UPPER_FIXDIV_MASK, \
					BXT_MIPI2_RX_ESCLK_UPPER_FIXDIV_MASK)
#define  BXT_MIPI_RX_ESCLK_UPPER_DIVIDER(port, val)	\
		(((val) & 3) << BXT_MIPI_RX_ESCLK_UPPER_SHIFT(port))
/* 8/3X divider to select the actual 8/3X clock output from 8x */
#define  BXT_MIPI1_8X_BY3_SHIFT                19
#define  BXT_MIPI2_8X_BY3_SHIFT                3
#define  BXT_MIPI_8X_BY3_SHIFT(port)          \
			_MIPI_PORT(port, BXT_MIPI1_8X_BY3_SHIFT, \
					BXT_MIPI2_8X_BY3_SHIFT)
#define  BXT_MIPI1_8X_BY3_DIVIDER_MASK         (3 << 19)
#define  BXT_MIPI2_8X_BY3_DIVIDER_MASK         (3 << 3)
#define  BXT_MIPI_8X_BY3_DIVIDER_MASK(port)    \
			_MIPI_PORT(port, BXT_MIPI1_8X_BY3_DIVIDER_MASK, \
						BXT_MIPI2_8X_BY3_DIVIDER_MASK)
#define  BXT_MIPI_8X_BY3_DIVIDER(port, val)    \
			(((val) & 3) << BXT_MIPI_8X_BY3_SHIFT(port))
/* RX lower control divider to select actual RX clock output from 8x */
#define  BXT_MIPI1_RX_ESCLK_LOWER_SHIFT		16
#define  BXT_MIPI2_RX_ESCLK_LOWER_SHIFT		0
#define  BXT_MIPI_RX_ESCLK_LOWER_SHIFT(port)		\
			_MIPI_PORT(port, BXT_MIPI1_RX_ESCLK_LOWER_SHIFT, \
					BXT_MIPI2_RX_ESCLK_LOWER_SHIFT)
#define  BXT_MIPI1_RX_ESCLK_LOWER_FIXDIV_MASK		(3 << 16)
#define  BXT_MIPI2_RX_ESCLK_LOWER_FIXDIV_MASK		(3 << 0)
#define  BXT_MIPI_RX_ESCLK_LOWER_FIXDIV_MASK(port)	\
			_MIPI_PORT(port, BXT_MIPI1_RX_ESCLK_LOWER_FIXDIV_MASK, \
					BXT_MIPI2_RX_ESCLK_LOWER_FIXDIV_MASK)
#define  BXT_MIPI_RX_ESCLK_LOWER_DIVIDER(port, val)	\
		(((val) & 3) << BXT_MIPI_RX_ESCLK_LOWER_SHIFT(port))

#define RX_DIVIDER_BIT_1_2                     0x3
#define RX_DIVIDER_BIT_3_4                     0xC

/* BXT MIPI mode configure */
#define  _BXT_MIPIA_TRANS_HACTIVE			0x6B0F8
#define  _BXT_MIPIC_TRANS_HACTIVE			0x6B8F8
#define  BXT_MIPI_TRANS_HACTIVE(tc)	_MMIO_MIPI(tc, \
		_BXT_MIPIA_TRANS_HACTIVE, _BXT_MIPIC_TRANS_HACTIVE)

#define  _BXT_MIPIA_TRANS_VACTIVE			0x6B0FC
#define  _BXT_MIPIC_TRANS_VACTIVE			0x6B8FC
#define  BXT_MIPI_TRANS_VACTIVE(tc)	_MMIO_MIPI(tc, \
		_BXT_MIPIA_TRANS_VACTIVE, _BXT_MIPIC_TRANS_VACTIVE)

#define  _BXT_MIPIA_TRANS_VTOTAL			0x6B100
#define  _BXT_MIPIC_TRANS_VTOTAL			0x6B900
#define  BXT_MIPI_TRANS_VTOTAL(tc)	_MMIO_MIPI(tc, \
		_BXT_MIPIA_TRANS_VTOTAL, _BXT_MIPIC_TRANS_VTOTAL)

#define BXT_DSI_PLL_CTL			_MMIO(0x161000)
#define  BXT_DSI_PLL_PVD_RATIO_SHIFT	16
#define  BXT_DSI_PLL_PVD_RATIO_MASK	(3 << BXT_DSI_PLL_PVD_RATIO_SHIFT)
#define  BXT_DSI_PLL_PVD_RATIO_1	(1 << BXT_DSI_PLL_PVD_RATIO_SHIFT)
#define  BXT_DSIC_16X_BY1		(0 << 10)
#define  BXT_DSIC_16X_BY2		(1 << 10)
#define  BXT_DSIC_16X_BY3		(2 << 10)
#define  BXT_DSIC_16X_BY4		(3 << 10)
#define  BXT_DSIC_16X_MASK		(3 << 10)
#define  BXT_DSIA_16X_BY1		(0 << 8)
#define  BXT_DSIA_16X_BY2		(1 << 8)
#define  BXT_DSIA_16X_BY3		(2 << 8)
#define  BXT_DSIA_16X_BY4		(3 << 8)
#define  BXT_DSIA_16X_MASK		(3 << 8)
#define  BXT_DSI_FREQ_SEL_SHIFT		8
#define  BXT_DSI_FREQ_SEL_MASK		(0xF << BXT_DSI_FREQ_SEL_SHIFT)

#define BXT_DSI_PLL_RATIO_MAX		0x7D
#define BXT_DSI_PLL_RATIO_MIN		0x22
#define GLK_DSI_PLL_RATIO_MAX		0x6F
#define GLK_DSI_PLL_RATIO_MIN		0x22
#define BXT_DSI_PLL_RATIO_MASK		0xFF
#define BXT_REF_CLOCK_KHZ		19200

#define BXT_DSI_PLL_ENABLE		_MMIO(0x46080)
#define  BXT_DSI_PLL_DO_ENABLE		(1 << 31)
#define  BXT_DSI_PLL_LOCKED		(1 << 30)

#define _MIPIA_PORT_CTRL			(VLV_DISPLAY_BASE + 0x61190)
#define _MIPIC_PORT_CTRL			(VLV_DISPLAY_BASE + 0x61700)
#define MIPI_PORT_CTRL(port)	_MMIO_MIPI(port, _MIPIA_PORT_CTRL, _MIPIC_PORT_CTRL)

 /* BXT port control */
#define _BXT_MIPIA_PORT_CTRL				0x6B0C0
#define _BXT_MIPIC_PORT_CTRL				0x6B8C0
#define BXT_MIPI_PORT_CTRL(tc)	_MMIO_MIPI(tc, _BXT_MIPIA_PORT_CTRL, _BXT_MIPIC_PORT_CTRL)

/* ICL DSI MODE control */
#define _ICL_DSI_IO_MODECTL_0				0x6B094
#define _ICL_DSI_IO_MODECTL_1				0x6B894
#define ICL_DSI_IO_MODECTL(port)	_MMIO_PORT(port,	\
						    _ICL_DSI_IO_MODECTL_0, \
						    _ICL_DSI_IO_MODECTL_1)
#define  COMBO_PHY_MODE_DSI				(1 << 0)

/* Display Stream Splitter Control */
#define DSS_CTL1				_MMIO(0x67400)
#define  SPLITTER_ENABLE			(1 << 31)
#define  JOINER_ENABLE				(1 << 30)
#define  DUAL_LINK_MODE_INTERLEAVE		(1 << 24)
#define  DUAL_LINK_MODE_FRONTBACK		(0 << 24)
#define  OVERLAP_PIXELS_MASK			(0xf << 16)
#define  OVERLAP_PIXELS(pixels)			((pixels) << 16)
#define  LEFT_DL_BUF_TARGET_DEPTH_MASK		(0xfff << 0)
#define  LEFT_DL_BUF_TARGET_DEPTH(pixels)	((pixels) << 0)
#define  MAX_DL_BUFFER_TARGET_DEPTH		0x5a0

#define DSS_CTL2				_MMIO(0x67404)
#define  LEFT_BRANCH_VDSC_ENABLE		(1 << 31)
#define  RIGHT_BRANCH_VDSC_ENABLE		(1 << 15)
#define  RIGHT_DL_BUF_TARGET_DEPTH_MASK		(0xfff << 0)
#define  RIGHT_DL_BUF_TARGET_DEPTH(pixels)	((pixels) << 0)

#define _ICL_PIPE_DSS_CTL1_PB			0x78200
#define _ICL_PIPE_DSS_CTL1_PC			0x78400
#define ICL_PIPE_DSS_CTL1(pipe)			_MMIO_PIPE((pipe) - PIPE_B, \
							   _ICL_PIPE_DSS_CTL1_PB, \
							   _ICL_PIPE_DSS_CTL1_PC)
#define  BIG_JOINER_ENABLE			(1 << 29)
#define  MASTER_BIG_JOINER_ENABLE		(1 << 28)
#define  VGA_CENTERING_ENABLE			(1 << 27)

#define _ICL_PIPE_DSS_CTL2_PB			0x78204
#define _ICL_PIPE_DSS_CTL2_PC			0x78404
#define ICL_PIPE_DSS_CTL2(pipe)			_MMIO_PIPE((pipe) - PIPE_B, \
							   _ICL_PIPE_DSS_CTL2_PB, \
							   _ICL_PIPE_DSS_CTL2_PC)

#define BXT_P_DSI_REGULATOR_CFG			_MMIO(0x160020)
#define  STAP_SELECT					(1 << 0)

#define BXT_P_DSI_REGULATOR_TX_CTRL		_MMIO(0x160054)
#define  HS_IO_CTRL_SELECT				(1 << 0)

#define  DPI_ENABLE					(1 << 31) /* A + C */
#define  MIPIA_MIPI4DPHY_DELAY_COUNT_SHIFT		27
#define  MIPIA_MIPI4DPHY_DELAY_COUNT_MASK		(0xf << 27)
#define  DUAL_LINK_MODE_SHIFT				26
#define  DUAL_LINK_MODE_MASK				(1 << 26)
#define  DUAL_LINK_MODE_FRONT_BACK			(0 << 26)
#define  DUAL_LINK_MODE_PIXEL_ALTERNATIVE		(1 << 26)
#define  DITHERING_ENABLE				(1 << 25) /* A + C */
#define  FLOPPED_HSTX					(1 << 23)
#define  DE_INVERT					(1 << 19) /* XXX */
#define  MIPIA_FLISDSI_DELAY_COUNT_SHIFT		18
#define  MIPIA_FLISDSI_DELAY_COUNT_MASK			(0xf << 18)
#define  AFE_LATCHOUT					(1 << 17)
#define  LP_OUTPUT_HOLD					(1 << 16)
#define  MIPIC_FLISDSI_DELAY_COUNT_HIGH_SHIFT		15
#define  MIPIC_FLISDSI_DELAY_COUNT_HIGH_MASK		(1 << 15)
#define  MIPIC_MIPI4DPHY_DELAY_COUNT_SHIFT		11
#define  MIPIC_MIPI4DPHY_DELAY_COUNT_MASK		(0xf << 11)
#define  CSB_SHIFT					9
#define  CSB_MASK					(3 << 9)
#define  CSB_20MHZ					(0 << 9)
#define  CSB_10MHZ					(1 << 9)
#define  CSB_40MHZ					(2 << 9)
#define  BANDGAP_MASK					(1 << 8)
#define  BANDGAP_PNW_CIRCUIT				(0 << 8)
#define  BANDGAP_LNC_CIRCUIT				(1 << 8)
#define  MIPIC_FLISDSI_DELAY_COUNT_LOW_SHIFT		5
#define  MIPIC_FLISDSI_DELAY_COUNT_LOW_MASK		(7 << 5)
#define  TEARING_EFFECT_DELAY				(1 << 4) /* A + C */
#define  TEARING_EFFECT_SHIFT				2 /* A + C */
#define  TEARING_EFFECT_MASK				(3 << 2)
#define  TEARING_EFFECT_OFF				(0 << 2)
#define  TEARING_EFFECT_DSI				(1 << 2)
#define  TEARING_EFFECT_GPIO				(2 << 2)
#define  LANE_CONFIGURATION_SHIFT			0
#define  LANE_CONFIGURATION_MASK			(3 << 0)
#define  LANE_CONFIGURATION_4LANE			(0 << 0)
#define  LANE_CONFIGURATION_DUAL_LINK_A			(1 << 0)
#define  LANE_CONFIGURATION_DUAL_LINK_B			(2 << 0)

#define _MIPIA_TEARING_CTRL			(VLV_DISPLAY_BASE + 0x61194)
#define _MIPIC_TEARING_CTRL			(VLV_DISPLAY_BASE + 0x61704)
#define MIPI_TEARING_CTRL(port)			_MMIO_MIPI(port, _MIPIA_TEARING_CTRL, _MIPIC_TEARING_CTRL)
#define  TEARING_EFFECT_DELAY_SHIFT			0
#define  TEARING_EFFECT_DELAY_MASK			(0xffff << 0)

/* XXX: all bits reserved */
#define _MIPIA_AUTOPWG			(VLV_DISPLAY_BASE + 0x611a0)

/* MIPI DSI Controller and D-PHY registers */

#define _MIPIA_DEVICE_READY		(dev_priv->mipi_mmio_base + 0xb000)
#define _MIPIC_DEVICE_READY		(dev_priv->mipi_mmio_base + 0xb800)
#define MIPI_DEVICE_READY(port)		_MMIO_MIPI(port, _MIPIA_DEVICE_READY, _MIPIC_DEVICE_READY)
#define  BUS_POSSESSION					(1 << 3) /* set to give bus to receiver */
#define  ULPS_STATE_MASK				(3 << 1)
#define  ULPS_STATE_ENTER				(2 << 1)
#define  ULPS_STATE_EXIT				(1 << 1)
#define  ULPS_STATE_NORMAL_OPERATION			(0 << 1)
#define  DEVICE_READY					(1 << 0)

#define _MIPIA_INTR_STAT		(dev_priv->mipi_mmio_base + 0xb004)
#define _MIPIC_INTR_STAT		(dev_priv->mipi_mmio_base + 0xb804)
#define MIPI_INTR_STAT(port)		_MMIO_MIPI(port, _MIPIA_INTR_STAT, _MIPIC_INTR_STAT)
#define _MIPIA_INTR_EN			(dev_priv->mipi_mmio_base + 0xb008)
#define _MIPIC_INTR_EN			(dev_priv->mipi_mmio_base + 0xb808)
#define MIPI_INTR_EN(port)		_MMIO_MIPI(port, _MIPIA_INTR_EN, _MIPIC_INTR_EN)
#define  TEARING_EFFECT					(1 << 31)
#define  SPL_PKT_SENT_INTERRUPT				(1 << 30)
#define  GEN_READ_DATA_AVAIL				(1 << 29)
#define  LP_GENERIC_WR_FIFO_FULL			(1 << 28)
#define  HS_GENERIC_WR_FIFO_FULL			(1 << 27)
#define  RX_PROT_VIOLATION				(1 << 26)
#define  RX_INVALID_TX_LENGTH				(1 << 25)
#define  ACK_WITH_NO_ERROR				(1 << 24)
#define  TURN_AROUND_ACK_TIMEOUT			(1 << 23)
#define  LP_RX_TIMEOUT					(1 << 22)
#define  HS_TX_TIMEOUT					(1 << 21)
#define  DPI_FIFO_UNDERRUN				(1 << 20)
#define  LOW_CONTENTION					(1 << 19)
#define  HIGH_CONTENTION				(1 << 18)
#define  TXDSI_VC_ID_INVALID				(1 << 17)
#define  TXDSI_DATA_TYPE_NOT_RECOGNISED			(1 << 16)
#define  TXCHECKSUM_ERROR				(1 << 15)
#define  TXECC_MULTIBIT_ERROR				(1 << 14)
#define  TXECC_SINGLE_BIT_ERROR				(1 << 13)
#define  TXFALSE_CONTROL_ERROR				(1 << 12)
#define  RXDSI_VC_ID_INVALID				(1 << 11)
#define  RXDSI_DATA_TYPE_NOT_REGOGNISED			(1 << 10)
#define  RXCHECKSUM_ERROR				(1 << 9)
#define  RXECC_MULTIBIT_ERROR				(1 << 8)
#define  RXECC_SINGLE_BIT_ERROR				(1 << 7)
#define  RXFALSE_CONTROL_ERROR				(1 << 6)
#define  RXHS_RECEIVE_TIMEOUT_ERROR			(1 << 5)
#define  RX_LP_TX_SYNC_ERROR				(1 << 4)
#define  RXEXCAPE_MODE_ENTRY_ERROR			(1 << 3)
#define  RXEOT_SYNC_ERROR				(1 << 2)
#define  RXSOT_SYNC_ERROR				(1 << 1)
#define  RXSOT_ERROR					(1 << 0)

#define _MIPIA_DSI_FUNC_PRG		(dev_priv->mipi_mmio_base + 0xb00c)
#define _MIPIC_DSI_FUNC_PRG		(dev_priv->mipi_mmio_base + 0xb80c)
#define MIPI_DSI_FUNC_PRG(port)		_MMIO_MIPI(port, _MIPIA_DSI_FUNC_PRG, _MIPIC_DSI_FUNC_PRG)
#define  CMD_MODE_DATA_WIDTH_MASK			(7 << 13)
#define  CMD_MODE_NOT_SUPPORTED				(0 << 13)
#define  CMD_MODE_DATA_WIDTH_16_BIT			(1 << 13)
#define  CMD_MODE_DATA_WIDTH_9_BIT			(2 << 13)
#define  CMD_MODE_DATA_WIDTH_8_BIT			(3 << 13)
#define  CMD_MODE_DATA_WIDTH_OPTION1			(4 << 13)
#define  CMD_MODE_DATA_WIDTH_OPTION2			(5 << 13)
#define  VID_MODE_FORMAT_MASK				(0xf << 7)
#define  VID_MODE_NOT_SUPPORTED				(0 << 7)
#define  VID_MODE_FORMAT_RGB565				(1 << 7)
#define  VID_MODE_FORMAT_RGB666_PACKED			(2 << 7)
#define  VID_MODE_FORMAT_RGB666				(3 << 7)
#define  VID_MODE_FORMAT_RGB888				(4 << 7)
#define  CMD_MODE_CHANNEL_NUMBER_SHIFT			5
#define  CMD_MODE_CHANNEL_NUMBER_MASK			(3 << 5)
#define  VID_MODE_CHANNEL_NUMBER_SHIFT			3
#define  VID_MODE_CHANNEL_NUMBER_MASK			(3 << 3)
#define  DATA_LANES_PRG_REG_SHIFT			0
#define  DATA_LANES_PRG_REG_MASK			(7 << 0)

#define _MIPIA_HS_TX_TIMEOUT		(dev_priv->mipi_mmio_base + 0xb010)
#define _MIPIC_HS_TX_TIMEOUT		(dev_priv->mipi_mmio_base + 0xb810)
#define MIPI_HS_TX_TIMEOUT(port)	_MMIO_MIPI(port, _MIPIA_HS_TX_TIMEOUT, _MIPIC_HS_TX_TIMEOUT)
#define  HIGH_SPEED_TX_TIMEOUT_COUNTER_MASK		0xffffff

#define _MIPIA_LP_RX_TIMEOUT		(dev_priv->mipi_mmio_base + 0xb014)
#define _MIPIC_LP_RX_TIMEOUT		(dev_priv->mipi_mmio_base + 0xb814)
#define MIPI_LP_RX_TIMEOUT(port)	_MMIO_MIPI(port, _MIPIA_LP_RX_TIMEOUT, _MIPIC_LP_RX_TIMEOUT)
#define  LOW_POWER_RX_TIMEOUT_COUNTER_MASK		0xffffff

#define _MIPIA_TURN_AROUND_TIMEOUT	(dev_priv->mipi_mmio_base + 0xb018)
#define _MIPIC_TURN_AROUND_TIMEOUT	(dev_priv->mipi_mmio_base + 0xb818)
#define MIPI_TURN_AROUND_TIMEOUT(port)	_MMIO_MIPI(port, _MIPIA_TURN_AROUND_TIMEOUT, _MIPIC_TURN_AROUND_TIMEOUT)
#define  TURN_AROUND_TIMEOUT_MASK			0x3f

#define _MIPIA_DEVICE_RESET_TIMER	(dev_priv->mipi_mmio_base + 0xb01c)
#define _MIPIC_DEVICE_RESET_TIMER	(dev_priv->mipi_mmio_base + 0xb81c)
#define MIPI_DEVICE_RESET_TIMER(port)	_MMIO_MIPI(port, _MIPIA_DEVICE_RESET_TIMER, _MIPIC_DEVICE_RESET_TIMER)
#define  DEVICE_RESET_TIMER_MASK			0xffff

#define _MIPIA_DPI_RESOLUTION		(dev_priv->mipi_mmio_base + 0xb020)
#define _MIPIC_DPI_RESOLUTION		(dev_priv->mipi_mmio_base + 0xb820)
#define MIPI_DPI_RESOLUTION(port)	_MMIO_MIPI(port, _MIPIA_DPI_RESOLUTION, _MIPIC_DPI_RESOLUTION)
#define  VERTICAL_ADDRESS_SHIFT				16
#define  VERTICAL_ADDRESS_MASK				(0xffff << 16)
#define  HORIZONTAL_ADDRESS_SHIFT			0
#define  HORIZONTAL_ADDRESS_MASK			0xffff

#define _MIPIA_DBI_FIFO_THROTTLE	(dev_priv->mipi_mmio_base + 0xb024)
#define _MIPIC_DBI_FIFO_THROTTLE	(dev_priv->mipi_mmio_base + 0xb824)
#define MIPI_DBI_FIFO_THROTTLE(port)	_MMIO_MIPI(port, _MIPIA_DBI_FIFO_THROTTLE, _MIPIC_DBI_FIFO_THROTTLE)
#define  DBI_FIFO_EMPTY_HALF				(0 << 0)
#define  DBI_FIFO_EMPTY_QUARTER				(1 << 0)
#define  DBI_FIFO_EMPTY_7_LOCATIONS			(2 << 0)

/* regs below are bits 15:0 */
#define _MIPIA_HSYNC_PADDING_COUNT	(dev_priv->mipi_mmio_base + 0xb028)
#define _MIPIC_HSYNC_PADDING_COUNT	(dev_priv->mipi_mmio_base + 0xb828)
#define MIPI_HSYNC_PADDING_COUNT(port)	_MMIO_MIPI(port, _MIPIA_HSYNC_PADDING_COUNT, _MIPIC_HSYNC_PADDING_COUNT)

#define _MIPIA_HBP_COUNT		(dev_priv->mipi_mmio_base + 0xb02c)
#define _MIPIC_HBP_COUNT		(dev_priv->mipi_mmio_base + 0xb82c)
#define MIPI_HBP_COUNT(port)		_MMIO_MIPI(port, _MIPIA_HBP_COUNT, _MIPIC_HBP_COUNT)

#define _MIPIA_HFP_COUNT		(dev_priv->mipi_mmio_base + 0xb030)
#define _MIPIC_HFP_COUNT		(dev_priv->mipi_mmio_base + 0xb830)
#define MIPI_HFP_COUNT(port)		_MMIO_MIPI(port, _MIPIA_HFP_COUNT, _MIPIC_HFP_COUNT)

#define _MIPIA_HACTIVE_AREA_COUNT	(dev_priv->mipi_mmio_base + 0xb034)
#define _MIPIC_HACTIVE_AREA_COUNT	(dev_priv->mipi_mmio_base + 0xb834)
#define MIPI_HACTIVE_AREA_COUNT(port)	_MMIO_MIPI(port, _MIPIA_HACTIVE_AREA_COUNT, _MIPIC_HACTIVE_AREA_COUNT)

#define _MIPIA_VSYNC_PADDING_COUNT	(dev_priv->mipi_mmio_base + 0xb038)
#define _MIPIC_VSYNC_PADDING_COUNT	(dev_priv->mipi_mmio_base + 0xb838)
#define MIPI_VSYNC_PADDING_COUNT(port)	_MMIO_MIPI(port, _MIPIA_VSYNC_PADDING_COUNT, _MIPIC_VSYNC_PADDING_COUNT)

#define _MIPIA_VBP_COUNT		(dev_priv->mipi_mmio_base + 0xb03c)
#define _MIPIC_VBP_COUNT		(dev_priv->mipi_mmio_base + 0xb83c)
#define MIPI_VBP_COUNT(port)		_MMIO_MIPI(port, _MIPIA_VBP_COUNT, _MIPIC_VBP_COUNT)

#define _MIPIA_VFP_COUNT		(dev_priv->mipi_mmio_base + 0xb040)
#define _MIPIC_VFP_COUNT		(dev_priv->mipi_mmio_base + 0xb840)
#define MIPI_VFP_COUNT(port)		_MMIO_MIPI(port, _MIPIA_VFP_COUNT, _MIPIC_VFP_COUNT)

#define _MIPIA_HIGH_LOW_SWITCH_COUNT	(dev_priv->mipi_mmio_base + 0xb044)
#define _MIPIC_HIGH_LOW_SWITCH_COUNT	(dev_priv->mipi_mmio_base + 0xb844)
#define MIPI_HIGH_LOW_SWITCH_COUNT(port)	_MMIO_MIPI(port,	_MIPIA_HIGH_LOW_SWITCH_COUNT, _MIPIC_HIGH_LOW_SWITCH_COUNT)

/* regs above are bits 15:0 */

#define _MIPIA_DPI_CONTROL		(dev_priv->mipi_mmio_base + 0xb048)
#define _MIPIC_DPI_CONTROL		(dev_priv->mipi_mmio_base + 0xb848)
#define MIPI_DPI_CONTROL(port)		_MMIO_MIPI(port, _MIPIA_DPI_CONTROL, _MIPIC_DPI_CONTROL)
#define  DPI_LP_MODE					(1 << 6)
#define  BACKLIGHT_OFF					(1 << 5)
#define  BACKLIGHT_ON					(1 << 4)
#define  COLOR_MODE_OFF					(1 << 3)
#define  COLOR_MODE_ON					(1 << 2)
#define  TURN_ON					(1 << 1)
#define  SHUTDOWN					(1 << 0)

#define _MIPIA_DPI_DATA			(dev_priv->mipi_mmio_base + 0xb04c)
#define _MIPIC_DPI_DATA			(dev_priv->mipi_mmio_base + 0xb84c)
#define MIPI_DPI_DATA(port)		_MMIO_MIPI(port, _MIPIA_DPI_DATA, _MIPIC_DPI_DATA)
#define  COMMAND_BYTE_SHIFT				0
#define  COMMAND_BYTE_MASK				(0x3f << 0)

#define _MIPIA_INIT_COUNT		(dev_priv->mipi_mmio_base + 0xb050)
#define _MIPIC_INIT_COUNT		(dev_priv->mipi_mmio_base + 0xb850)
#define MIPI_INIT_COUNT(port)		_MMIO_MIPI(port, _MIPIA_INIT_COUNT, _MIPIC_INIT_COUNT)
#define  MASTER_INIT_TIMER_SHIFT			0
#define  MASTER_INIT_TIMER_MASK				(0xffff << 0)

#define _MIPIA_MAX_RETURN_PKT_SIZE	(dev_priv->mipi_mmio_base + 0xb054)
#define _MIPIC_MAX_RETURN_PKT_SIZE	(dev_priv->mipi_mmio_base + 0xb854)
#define MIPI_MAX_RETURN_PKT_SIZE(port)	_MMIO_MIPI(port, \
			_MIPIA_MAX_RETURN_PKT_SIZE, _MIPIC_MAX_RETURN_PKT_SIZE)
#define  MAX_RETURN_PKT_SIZE_SHIFT			0
#define  MAX_RETURN_PKT_SIZE_MASK			(0x3ff << 0)

#define _MIPIA_VIDEO_MODE_FORMAT	(dev_priv->mipi_mmio_base + 0xb058)
#define _MIPIC_VIDEO_MODE_FORMAT	(dev_priv->mipi_mmio_base + 0xb858)
#define MIPI_VIDEO_MODE_FORMAT(port)	_MMIO_MIPI(port, _MIPIA_VIDEO_MODE_FORMAT, _MIPIC_VIDEO_MODE_FORMAT)
#define  RANDOM_DPI_DISPLAY_RESOLUTION			(1 << 4)
#define  DISABLE_VIDEO_BTA				(1 << 3)
#define  IP_TG_CONFIG					(1 << 2)
#define  VIDEO_MODE_NON_BURST_WITH_SYNC_PULSE		(1 << 0)
#define  VIDEO_MODE_NON_BURST_WITH_SYNC_EVENTS		(2 << 0)
#define  VIDEO_MODE_BURST				(3 << 0)

#define _MIPIA_EOT_DISABLE		(dev_priv->mipi_mmio_base + 0xb05c)
#define _MIPIC_EOT_DISABLE		(dev_priv->mipi_mmio_base + 0xb85c)
#define MIPI_EOT_DISABLE(port)		_MMIO_MIPI(port, _MIPIA_EOT_DISABLE, _MIPIC_EOT_DISABLE)
#define  BXT_DEFEATURE_DPI_FIFO_CTR			(1 << 9)
#define  BXT_DPHY_DEFEATURE_EN				(1 << 8)
#define  LP_RX_TIMEOUT_ERROR_RECOVERY_DISABLE		(1 << 7)
#define  HS_RX_TIMEOUT_ERROR_RECOVERY_DISABLE		(1 << 6)
#define  LOW_CONTENTION_RECOVERY_DISABLE		(1 << 5)
#define  HIGH_CONTENTION_RECOVERY_DISABLE		(1 << 4)
#define  TXDSI_TYPE_NOT_RECOGNISED_ERROR_RECOVERY_DISABLE (1 << 3)
#define  TXECC_MULTIBIT_ERROR_RECOVERY_DISABLE		(1 << 2)
#define  CLOCKSTOP					(1 << 1)
#define  EOT_DISABLE					(1 << 0)

#define _MIPIA_LP_BYTECLK		(dev_priv->mipi_mmio_base + 0xb060)
#define _MIPIC_LP_BYTECLK		(dev_priv->mipi_mmio_base + 0xb860)
#define MIPI_LP_BYTECLK(port)		_MMIO_MIPI(port, _MIPIA_LP_BYTECLK, _MIPIC_LP_BYTECLK)
#define  LP_BYTECLK_SHIFT				0
#define  LP_BYTECLK_MASK				(0xffff << 0)

#define _MIPIA_TLPX_TIME_COUNT		(dev_priv->mipi_mmio_base + 0xb0a4)
#define _MIPIC_TLPX_TIME_COUNT		(dev_priv->mipi_mmio_base + 0xb8a4)
#define MIPI_TLPX_TIME_COUNT(port)	 _MMIO_MIPI(port, _MIPIA_TLPX_TIME_COUNT, _MIPIC_TLPX_TIME_COUNT)

#define _MIPIA_CLK_LANE_TIMING		(dev_priv->mipi_mmio_base + 0xb098)
#define _MIPIC_CLK_LANE_TIMING		(dev_priv->mipi_mmio_base + 0xb898)
#define MIPI_CLK_LANE_TIMING(port)	 _MMIO_MIPI(port, _MIPIA_CLK_LANE_TIMING, _MIPIC_CLK_LANE_TIMING)

/* bits 31:0 */
#define _MIPIA_LP_GEN_DATA		(dev_priv->mipi_mmio_base + 0xb064)
#define _MIPIC_LP_GEN_DATA		(dev_priv->mipi_mmio_base + 0xb864)
#define MIPI_LP_GEN_DATA(port)		_MMIO_MIPI(port, _MIPIA_LP_GEN_DATA, _MIPIC_LP_GEN_DATA)

/* bits 31:0 */
#define _MIPIA_HS_GEN_DATA		(dev_priv->mipi_mmio_base + 0xb068)
#define _MIPIC_HS_GEN_DATA		(dev_priv->mipi_mmio_base + 0xb868)
#define MIPI_HS_GEN_DATA(port)		_MMIO_MIPI(port, _MIPIA_HS_GEN_DATA, _MIPIC_HS_GEN_DATA)

#define _MIPIA_LP_GEN_CTRL		(dev_priv->mipi_mmio_base + 0xb06c)
#define _MIPIC_LP_GEN_CTRL		(dev_priv->mipi_mmio_base + 0xb86c)
#define MIPI_LP_GEN_CTRL(port)		_MMIO_MIPI(port, _MIPIA_LP_GEN_CTRL, _MIPIC_LP_GEN_CTRL)
#define _MIPIA_HS_GEN_CTRL		(dev_priv->mipi_mmio_base + 0xb070)
#define _MIPIC_HS_GEN_CTRL		(dev_priv->mipi_mmio_base + 0xb870)
#define MIPI_HS_GEN_CTRL(port)		_MMIO_MIPI(port, _MIPIA_HS_GEN_CTRL, _MIPIC_HS_GEN_CTRL)
#define  LONG_PACKET_WORD_COUNT_SHIFT			8
#define  LONG_PACKET_WORD_COUNT_MASK			(0xffff << 8)
#define  SHORT_PACKET_PARAM_SHIFT			8
#define  SHORT_PACKET_PARAM_MASK			(0xffff << 8)
#define  VIRTUAL_CHANNEL_SHIFT				6
#define  VIRTUAL_CHANNEL_MASK				(3 << 6)
#define  DATA_TYPE_SHIFT				0
#define  DATA_TYPE_MASK					(0x3f << 0)
/* data type values, see include/video/mipi_display.h */

#define _MIPIA_GEN_FIFO_STAT		(dev_priv->mipi_mmio_base + 0xb074)
#define _MIPIC_GEN_FIFO_STAT		(dev_priv->mipi_mmio_base + 0xb874)
#define MIPI_GEN_FIFO_STAT(port)	_MMIO_MIPI(port, _MIPIA_GEN_FIFO_STAT, _MIPIC_GEN_FIFO_STAT)
#define  DPI_FIFO_EMPTY					(1 << 28)
#define  DBI_FIFO_EMPTY					(1 << 27)
#define  LP_CTRL_FIFO_EMPTY				(1 << 26)
#define  LP_CTRL_FIFO_HALF_EMPTY			(1 << 25)
#define  LP_CTRL_FIFO_FULL				(1 << 24)
#define  HS_CTRL_FIFO_EMPTY				(1 << 18)
#define  HS_CTRL_FIFO_HALF_EMPTY			(1 << 17)
#define  HS_CTRL_FIFO_FULL				(1 << 16)
#define  LP_DATA_FIFO_EMPTY				(1 << 10)
#define  LP_DATA_FIFO_HALF_EMPTY			(1 << 9)
#define  LP_DATA_FIFO_FULL				(1 << 8)
#define  HS_DATA_FIFO_EMPTY				(1 << 2)
#define  HS_DATA_FIFO_HALF_EMPTY			(1 << 1)
#define  HS_DATA_FIFO_FULL				(1 << 0)

#define _MIPIA_HS_LS_DBI_ENABLE		(dev_priv->mipi_mmio_base + 0xb078)
#define _MIPIC_HS_LS_DBI_ENABLE		(dev_priv->mipi_mmio_base + 0xb878)
#define MIPI_HS_LP_DBI_ENABLE(port)	_MMIO_MIPI(port, _MIPIA_HS_LS_DBI_ENABLE, _MIPIC_HS_LS_DBI_ENABLE)
#define  DBI_HS_LP_MODE_MASK				(1 << 0)
#define  DBI_LP_MODE					(1 << 0)
#define  DBI_HS_MODE					(0 << 0)

#define _MIPIA_DPHY_PARAM		(dev_priv->mipi_mmio_base + 0xb080)
#define _MIPIC_DPHY_PARAM		(dev_priv->mipi_mmio_base + 0xb880)
#define MIPI_DPHY_PARAM(port)		_MMIO_MIPI(port, _MIPIA_DPHY_PARAM, _MIPIC_DPHY_PARAM)
#define  EXIT_ZERO_COUNT_SHIFT				24
#define  EXIT_ZERO_COUNT_MASK				(0x3f << 24)
#define  TRAIL_COUNT_SHIFT				16
#define  TRAIL_COUNT_MASK				(0x1f << 16)
#define  CLK_ZERO_COUNT_SHIFT				8
#define  CLK_ZERO_COUNT_MASK				(0xff << 8)
#define  PREPARE_COUNT_SHIFT				0
#define  PREPARE_COUNT_MASK				(0x3f << 0)

#define _ICL_DSI_T_INIT_MASTER_0	0x6b088
#define _ICL_DSI_T_INIT_MASTER_1	0x6b888
#define ICL_DSI_T_INIT_MASTER(port)	_MMIO_PORT(port,	\
						   _ICL_DSI_T_INIT_MASTER_0,\
						   _ICL_DSI_T_INIT_MASTER_1)

#define _DPHY_CLK_TIMING_PARAM_0	0x162180
#define _DPHY_CLK_TIMING_PARAM_1	0x6c180
#define DPHY_CLK_TIMING_PARAM(port)	_MMIO_PORT(port,	\
						   _DPHY_CLK_TIMING_PARAM_0,\
						   _DPHY_CLK_TIMING_PARAM_1)
#define _DSI_CLK_TIMING_PARAM_0		0x6b080
#define _DSI_CLK_TIMING_PARAM_1		0x6b880
#define DSI_CLK_TIMING_PARAM(port)	_MMIO_PORT(port,	\
						   _DSI_CLK_TIMING_PARAM_0,\
						   _DSI_CLK_TIMING_PARAM_1)
#define  CLK_PREPARE_OVERRIDE		(1 << 31)
#define  CLK_PREPARE(x)		((x) << 28)
#define  CLK_PREPARE_MASK		(0x7 << 28)
#define  CLK_PREPARE_SHIFT		28
#define  CLK_ZERO_OVERRIDE		(1 << 27)
#define  CLK_ZERO(x)			((x) << 20)
#define  CLK_ZERO_MASK			(0xf << 20)
#define  CLK_ZERO_SHIFT		20
#define  CLK_PRE_OVERRIDE		(1 << 19)
#define  CLK_PRE(x)			((x) << 16)
#define  CLK_PRE_MASK			(0x3 << 16)
#define  CLK_PRE_SHIFT			16
#define  CLK_POST_OVERRIDE		(1 << 15)
#define  CLK_POST(x)			((x) << 8)
#define  CLK_POST_MASK			(0x7 << 8)
#define  CLK_POST_SHIFT		8
#define  CLK_TRAIL_OVERRIDE		(1 << 7)
#define  CLK_TRAIL(x)			((x) << 0)
#define  CLK_TRAIL_MASK		(0xf << 0)
#define  CLK_TRAIL_SHIFT		0

#define _DPHY_DATA_TIMING_PARAM_0	0x162184
#define _DPHY_DATA_TIMING_PARAM_1	0x6c184
#define DPHY_DATA_TIMING_PARAM(port)	_MMIO_PORT(port,	\
						   _DPHY_DATA_TIMING_PARAM_0,\
						   _DPHY_DATA_TIMING_PARAM_1)
#define _DSI_DATA_TIMING_PARAM_0	0x6B084
#define _DSI_DATA_TIMING_PARAM_1	0x6B884
#define DSI_DATA_TIMING_PARAM(port)	_MMIO_PORT(port,	\
						   _DSI_DATA_TIMING_PARAM_0,\
						   _DSI_DATA_TIMING_PARAM_1)
#define  HS_PREPARE_OVERRIDE		(1 << 31)
#define  HS_PREPARE(x)			((x) << 24)
#define  HS_PREPARE_MASK		(0x7 << 24)
#define  HS_PREPARE_SHIFT		24
#define  HS_ZERO_OVERRIDE		(1 << 23)
#define  HS_ZERO(x)			((x) << 16)
#define  HS_ZERO_MASK			(0xf << 16)
#define  HS_ZERO_SHIFT			16
#define  HS_TRAIL_OVERRIDE		(1 << 15)
#define  HS_TRAIL(x)			((x) << 8)
#define  HS_TRAIL_MASK			(0x7 << 8)
#define  HS_TRAIL_SHIFT		8
#define  HS_EXIT_OVERRIDE		(1 << 7)
#define  HS_EXIT(x)			((x) << 0)
#define  HS_EXIT_MASK			(0x7 << 0)
#define  HS_EXIT_SHIFT			0

#define _DPHY_TA_TIMING_PARAM_0		0x162188
#define _DPHY_TA_TIMING_PARAM_1		0x6c188
#define DPHY_TA_TIMING_PARAM(port)	_MMIO_PORT(port,	\
						   _DPHY_TA_TIMING_PARAM_0,\
						   _DPHY_TA_TIMING_PARAM_1)
#define _DSI_TA_TIMING_PARAM_0		0x6b098
#define _DSI_TA_TIMING_PARAM_1		0x6b898
#define DSI_TA_TIMING_PARAM(port)	_MMIO_PORT(port,	\
						   _DSI_TA_TIMING_PARAM_0,\
						   _DSI_TA_TIMING_PARAM_1)
#define  TA_SURE_OVERRIDE		(1 << 31)
#define  TA_SURE(x)			((x) << 16)
#define  TA_SURE_MASK			(0x1f << 16)
#define  TA_SURE_SHIFT			16
#define  TA_GO_OVERRIDE		(1 << 15)
#define  TA_GO(x)			((x) << 8)
#define  TA_GO_MASK			(0xf << 8)
#define  TA_GO_SHIFT			8
#define  TA_GET_OVERRIDE		(1 << 7)
#define  TA_GET(x)			((x) << 0)
#define  TA_GET_MASK			(0xf << 0)
#define  TA_GET_SHIFT			0

/* DSI transcoder configuration */
#define _DSI_TRANS_FUNC_CONF_0		0x6b030
#define _DSI_TRANS_FUNC_CONF_1		0x6b830
#define DSI_TRANS_FUNC_CONF(tc)		_MMIO_DSI(tc,	\
						  _DSI_TRANS_FUNC_CONF_0,\
						  _DSI_TRANS_FUNC_CONF_1)
#define  OP_MODE_MASK			(0x3 << 28)
#define  OP_MODE_SHIFT			28
#define  CMD_MODE_NO_GATE		(0x0 << 28)
#define  CMD_MODE_TE_GATE		(0x1 << 28)
#define  VIDEO_MODE_SYNC_EVENT		(0x2 << 28)
#define  VIDEO_MODE_SYNC_PULSE		(0x3 << 28)
#define  LINK_READY			(1 << 20)
#define  PIX_FMT_MASK			(0x3 << 16)
#define  PIX_FMT_SHIFT			16
#define  PIX_FMT_RGB565			(0x0 << 16)
#define  PIX_FMT_RGB666_PACKED		(0x1 << 16)
#define  PIX_FMT_RGB666_LOOSE		(0x2 << 16)
#define  PIX_FMT_RGB888			(0x3 << 16)
#define  PIX_FMT_RGB101010		(0x4 << 16)
#define  PIX_FMT_RGB121212		(0x5 << 16)
#define  PIX_FMT_COMPRESSED		(0x6 << 16)
#define  BGR_TRANSMISSION		(1 << 15)
#define  PIX_VIRT_CHAN(x)		((x) << 12)
#define  PIX_VIRT_CHAN_MASK		(0x3 << 12)
#define  PIX_VIRT_CHAN_SHIFT		12
#define  PIX_BUF_THRESHOLD_MASK		(0x3 << 10)
#define  PIX_BUF_THRESHOLD_SHIFT	10
#define  PIX_BUF_THRESHOLD_1_4		(0x0 << 10)
#define  PIX_BUF_THRESHOLD_1_2		(0x1 << 10)
#define  PIX_BUF_THRESHOLD_3_4		(0x2 << 10)
#define  PIX_BUF_THRESHOLD_FULL		(0x3 << 10)
#define  CONTINUOUS_CLK_MASK		(0x3 << 8)
#define  CONTINUOUS_CLK_SHIFT		8
#define  CLK_ENTER_LP_AFTER_DATA	(0x0 << 8)
#define  CLK_HS_OR_LP			(0x2 << 8)
#define  CLK_HS_CONTINUOUS		(0x3 << 8)
#define  LINK_CALIBRATION_MASK		(0x3 << 4)
#define  LINK_CALIBRATION_SHIFT		4
#define  CALIBRATION_DISABLED		(0x0 << 4)
#define  CALIBRATION_ENABLED_INITIAL_ONLY	(0x2 << 4)
#define  CALIBRATION_ENABLED_INITIAL_PERIODIC	(0x3 << 4)
#define  S3D_ORIENTATION_LANDSCAPE	(1 << 1)
#define  EOTP_DISABLED			(1 << 0)

#define _DSI_CMD_RXCTL_0		0x6b0d4
#define _DSI_CMD_RXCTL_1		0x6b8d4
#define DSI_CMD_RXCTL(tc)		_MMIO_DSI(tc,	\
						  _DSI_CMD_RXCTL_0,\
						  _DSI_CMD_RXCTL_1)
#define  READ_UNLOADS_DW		(1 << 16)
#define  RECEIVED_UNASSIGNED_TRIGGER	(1 << 15)
#define  RECEIVED_ACKNOWLEDGE_TRIGGER	(1 << 14)
#define  RECEIVED_TEAR_EFFECT_TRIGGER	(1 << 13)
#define  RECEIVED_RESET_TRIGGER		(1 << 12)
#define  RECEIVED_PAYLOAD_WAS_LOST	(1 << 11)
#define  RECEIVED_CRC_WAS_LOST		(1 << 10)
#define  NUMBER_RX_PLOAD_DW_MASK	(0xff << 0)
#define  NUMBER_RX_PLOAD_DW_SHIFT	0

#define _DSI_CMD_TXCTL_0		0x6b0d0
#define _DSI_CMD_TXCTL_1		0x6b8d0
#define DSI_CMD_TXCTL(tc)		_MMIO_DSI(tc,	\
						  _DSI_CMD_TXCTL_0,\
						  _DSI_CMD_TXCTL_1)
#define  KEEP_LINK_IN_HS		(1 << 24)
#define  FREE_HEADER_CREDIT_MASK	(0x1f << 8)
#define  FREE_HEADER_CREDIT_SHIFT	0x8
#define  FREE_PLOAD_CREDIT_MASK		(0xff << 0)
#define  FREE_PLOAD_CREDIT_SHIFT	0
#define  MAX_HEADER_CREDIT		0x10
#define  MAX_PLOAD_CREDIT		0x40

#define _DSI_CMD_TXHDR_0		0x6b100
#define _DSI_CMD_TXHDR_1		0x6b900
#define DSI_CMD_TXHDR(tc)		_MMIO_DSI(tc,	\
						  _DSI_CMD_TXHDR_0,\
						  _DSI_CMD_TXHDR_1)
#define  PAYLOAD_PRESENT		(1 << 31)
#define  LP_DATA_TRANSFER		(1 << 30)
#define  VBLANK_FENCE			(1 << 29)
#define  PARAM_WC_MASK			(0xffff << 8)
#define  PARAM_WC_LOWER_SHIFT		8
#define  PARAM_WC_UPPER_SHIFT		16
#define  VC_MASK			(0x3 << 6)
#define  VC_SHIFT			6
#define  DT_MASK			(0x3f << 0)
#define  DT_SHIFT			0

#define _DSI_CMD_TXPYLD_0		0x6b104
#define _DSI_CMD_TXPYLD_1		0x6b904
#define DSI_CMD_TXPYLD(tc)		_MMIO_DSI(tc,	\
						  _DSI_CMD_TXPYLD_0,\
						  _DSI_CMD_TXPYLD_1)

#define _DSI_LP_MSG_0			0x6b0d8
#define _DSI_LP_MSG_1			0x6b8d8
#define DSI_LP_MSG(tc)			_MMIO_DSI(tc,	\
						  _DSI_LP_MSG_0,\
						  _DSI_LP_MSG_1)
#define  LPTX_IN_PROGRESS		(1 << 17)
#define  LINK_IN_ULPS			(1 << 16)
#define  LINK_ULPS_TYPE_LP11		(1 << 8)
#define  LINK_ENTER_ULPS		(1 << 0)

/* DSI timeout registers */
#define _DSI_HSTX_TO_0			0x6b044
#define _DSI_HSTX_TO_1			0x6b844
#define DSI_HSTX_TO(tc)			_MMIO_DSI(tc,	\
						  _DSI_HSTX_TO_0,\
						  _DSI_HSTX_TO_1)
#define  HSTX_TIMEOUT_VALUE_MASK	(0xffff << 16)
#define  HSTX_TIMEOUT_VALUE_SHIFT	16
#define  HSTX_TIMEOUT_VALUE(x)		((x) << 16)
#define  HSTX_TIMED_OUT			(1 << 0)

#define _DSI_LPRX_HOST_TO_0		0x6b048
#define _DSI_LPRX_HOST_TO_1		0x6b848
#define DSI_LPRX_HOST_TO(tc)		_MMIO_DSI(tc,	\
						  _DSI_LPRX_HOST_TO_0,\
						  _DSI_LPRX_HOST_TO_1)
#define  LPRX_TIMED_OUT			(1 << 16)
#define  LPRX_TIMEOUT_VALUE_MASK	(0xffff << 0)
#define  LPRX_TIMEOUT_VALUE_SHIFT	0
#define  LPRX_TIMEOUT_VALUE(x)		((x) << 0)

#define _DSI_PWAIT_TO_0			0x6b040
#define _DSI_PWAIT_TO_1			0x6b840
#define DSI_PWAIT_TO(tc)		_MMIO_DSI(tc,	\
						  _DSI_PWAIT_TO_0,\
						  _DSI_PWAIT_TO_1)
#define  PRESET_TIMEOUT_VALUE_MASK	(0xffff << 16)
#define  PRESET_TIMEOUT_VALUE_SHIFT	16
#define  PRESET_TIMEOUT_VALUE(x)	((x) << 16)
#define  PRESPONSE_TIMEOUT_VALUE_MASK	(0xffff << 0)
#define  PRESPONSE_TIMEOUT_VALUE_SHIFT	0
#define  PRESPONSE_TIMEOUT_VALUE(x)	((x) << 0)

#define _DSI_TA_TO_0			0x6b04c
#define _DSI_TA_TO_1			0x6b84c
#define DSI_TA_TO(tc)			_MMIO_DSI(tc,	\
						  _DSI_TA_TO_0,\
						  _DSI_TA_TO_1)
#define  TA_TIMED_OUT			(1 << 16)
#define  TA_TIMEOUT_VALUE_MASK		(0xffff << 0)
#define  TA_TIMEOUT_VALUE_SHIFT		0
#define  TA_TIMEOUT_VALUE(x)		((x) << 0)

/* bits 31:0 */
#define _MIPIA_DBI_BW_CTRL		(dev_priv->mipi_mmio_base + 0xb084)
#define _MIPIC_DBI_BW_CTRL		(dev_priv->mipi_mmio_base + 0xb884)
#define MIPI_DBI_BW_CTRL(port)		_MMIO_MIPI(port, _MIPIA_DBI_BW_CTRL, _MIPIC_DBI_BW_CTRL)

#define _MIPIA_CLK_LANE_SWITCH_TIME_CNT		(dev_priv->mipi_mmio_base + 0xb088)
#define _MIPIC_CLK_LANE_SWITCH_TIME_CNT		(dev_priv->mipi_mmio_base + 0xb888)
#define MIPI_CLK_LANE_SWITCH_TIME_CNT(port)	_MMIO_MIPI(port, _MIPIA_CLK_LANE_SWITCH_TIME_CNT, _MIPIC_CLK_LANE_SWITCH_TIME_CNT)
#define  LP_HS_SSW_CNT_SHIFT				16
#define  LP_HS_SSW_CNT_MASK				(0xffff << 16)
#define  HS_LP_PWR_SW_CNT_SHIFT				0
#define  HS_LP_PWR_SW_CNT_MASK				(0xffff << 0)

#define _MIPIA_STOP_STATE_STALL		(dev_priv->mipi_mmio_base + 0xb08c)
#define _MIPIC_STOP_STATE_STALL		(dev_priv->mipi_mmio_base + 0xb88c)
#define MIPI_STOP_STATE_STALL(port)	_MMIO_MIPI(port, _MIPIA_STOP_STATE_STALL, _MIPIC_STOP_STATE_STALL)
#define  STOP_STATE_STALL_COUNTER_SHIFT			0
#define  STOP_STATE_STALL_COUNTER_MASK			(0xff << 0)

#define _MIPIA_INTR_STAT_REG_1		(dev_priv->mipi_mmio_base + 0xb090)
#define _MIPIC_INTR_STAT_REG_1		(dev_priv->mipi_mmio_base + 0xb890)
#define MIPI_INTR_STAT_REG_1(port)	_MMIO_MIPI(port, _MIPIA_INTR_STAT_REG_1, _MIPIC_INTR_STAT_REG_1)
#define _MIPIA_INTR_EN_REG_1		(dev_priv->mipi_mmio_base + 0xb094)
#define _MIPIC_INTR_EN_REG_1		(dev_priv->mipi_mmio_base + 0xb894)
#define MIPI_INTR_EN_REG_1(port)	_MMIO_MIPI(port, _MIPIA_INTR_EN_REG_1, _MIPIC_INTR_EN_REG_1)
#define  RX_CONTENTION_DETECTED				(1 << 0)

/* XXX: only pipe A ?!? */
#define MIPIA_DBI_TYPEC_CTRL		(dev_priv->mipi_mmio_base + 0xb100)
#define  DBI_TYPEC_ENABLE				(1 << 31)
#define  DBI_TYPEC_WIP					(1 << 30)
#define  DBI_TYPEC_OPTION_SHIFT				28
#define  DBI_TYPEC_OPTION_MASK				(3 << 28)
#define  DBI_TYPEC_FREQ_SHIFT				24
#define  DBI_TYPEC_FREQ_MASK				(0xf << 24)
#define  DBI_TYPEC_OVERRIDE				(1 << 8)
#define  DBI_TYPEC_OVERRIDE_COUNTER_SHIFT		0
#define  DBI_TYPEC_OVERRIDE_COUNTER_MASK		(0xff << 0)


/* MIPI adapter registers */

#define _MIPIA_CTRL			(dev_priv->mipi_mmio_base + 0xb104)
#define _MIPIC_CTRL			(dev_priv->mipi_mmio_base + 0xb904)
#define MIPI_CTRL(port)			_MMIO_MIPI(port, _MIPIA_CTRL, _MIPIC_CTRL)
#define  ESCAPE_CLOCK_DIVIDER_SHIFT			5 /* A only */
#define  ESCAPE_CLOCK_DIVIDER_MASK			(3 << 5)
#define  ESCAPE_CLOCK_DIVIDER_1				(0 << 5)
#define  ESCAPE_CLOCK_DIVIDER_2				(1 << 5)
#define  ESCAPE_CLOCK_DIVIDER_4				(2 << 5)
#define  READ_REQUEST_PRIORITY_SHIFT			3
#define  READ_REQUEST_PRIORITY_MASK			(3 << 3)
#define  READ_REQUEST_PRIORITY_LOW			(0 << 3)
#define  READ_REQUEST_PRIORITY_HIGH			(3 << 3)
#define  RGB_FLIP_TO_BGR				(1 << 2)

#define  BXT_PIPE_SELECT_SHIFT				7
#define  BXT_PIPE_SELECT_MASK				(7 << 7)
#define  BXT_PIPE_SELECT(pipe)				((pipe) << 7)
#define  GLK_PHY_STATUS_PORT_READY			(1 << 31) /* RO */
#define  GLK_ULPS_NOT_ACTIVE				(1 << 30) /* RO */
#define  GLK_MIPIIO_RESET_RELEASED			(1 << 28)
#define  GLK_CLOCK_LANE_STOP_STATE			(1 << 27) /* RO */
#define  GLK_DATA_LANE_STOP_STATE			(1 << 26) /* RO */
#define  GLK_LP_WAKE					(1 << 22)
#define  GLK_LP11_LOW_PWR_MODE				(1 << 21)
#define  GLK_LP00_LOW_PWR_MODE				(1 << 20)
#define  GLK_FIREWALL_ENABLE				(1 << 16)
#define  BXT_PIXEL_OVERLAP_CNT_MASK			(0xf << 10)
#define  BXT_PIXEL_OVERLAP_CNT_SHIFT			10
#define  BXT_DSC_ENABLE					(1 << 3)
#define  BXT_RGB_FLIP					(1 << 2)
#define  GLK_MIPIIO_PORT_POWERED			(1 << 1) /* RO */
#define  GLK_MIPIIO_ENABLE				(1 << 0)

#define _MIPIA_DATA_ADDRESS		(dev_priv->mipi_mmio_base + 0xb108)
#define _MIPIC_DATA_ADDRESS		(dev_priv->mipi_mmio_base + 0xb908)
#define MIPI_DATA_ADDRESS(port)		_MMIO_MIPI(port, _MIPIA_DATA_ADDRESS, _MIPIC_DATA_ADDRESS)
#define  DATA_MEM_ADDRESS_SHIFT				5
#define  DATA_MEM_ADDRESS_MASK				(0x7ffffff << 5)
#define  DATA_VALID					(1 << 0)

#define _MIPIA_DATA_LENGTH		(dev_priv->mipi_mmio_base + 0xb10c)
#define _MIPIC_DATA_LENGTH		(dev_priv->mipi_mmio_base + 0xb90c)
#define MIPI_DATA_LENGTH(port)		_MMIO_MIPI(port, _MIPIA_DATA_LENGTH, _MIPIC_DATA_LENGTH)
#define  DATA_LENGTH_SHIFT				0
#define  DATA_LENGTH_MASK				(0xfffff << 0)

#define _MIPIA_COMMAND_ADDRESS		(dev_priv->mipi_mmio_base + 0xb110)
#define _MIPIC_COMMAND_ADDRESS		(dev_priv->mipi_mmio_base + 0xb910)
#define MIPI_COMMAND_ADDRESS(port)	_MMIO_MIPI(port, _MIPIA_COMMAND_ADDRESS, _MIPIC_COMMAND_ADDRESS)
#define  COMMAND_MEM_ADDRESS_SHIFT			5
#define  COMMAND_MEM_ADDRESS_MASK			(0x7ffffff << 5)
#define  AUTO_PWG_ENABLE				(1 << 2)
#define  MEMORY_WRITE_DATA_FROM_PIPE_RENDERING		(1 << 1)
#define  COMMAND_VALID					(1 << 0)

#define _MIPIA_COMMAND_LENGTH		(dev_priv->mipi_mmio_base + 0xb114)
#define _MIPIC_COMMAND_LENGTH		(dev_priv->mipi_mmio_base + 0xb914)
#define MIPI_COMMAND_LENGTH(port)	_MMIO_MIPI(port, _MIPIA_COMMAND_LENGTH, _MIPIC_COMMAND_LENGTH)
#define  COMMAND_LENGTH_SHIFT(n)			(8 * (n)) /* n: 0...3 */
#define  COMMAND_LENGTH_MASK(n)				(0xff << (8 * (n)))

#define _MIPIA_READ_DATA_RETURN0	(dev_priv->mipi_mmio_base + 0xb118)
#define _MIPIC_READ_DATA_RETURN0	(dev_priv->mipi_mmio_base + 0xb918)
#define MIPI_READ_DATA_RETURN(port, n) _MMIO(_MIPI(port, _MIPIA_READ_DATA_RETURN0, _MIPIC_READ_DATA_RETURN0) + 4 * (n)) /* n: 0...7 */

#define _MIPIA_READ_DATA_VALID		(dev_priv->mipi_mmio_base + 0xb138)
#define _MIPIC_READ_DATA_VALID		(dev_priv->mipi_mmio_base + 0xb938)
#define MIPI_READ_DATA_VALID(port)	_MMIO_MIPI(port, _MIPIA_READ_DATA_VALID, _MIPIC_READ_DATA_VALID)
#define  READ_DATA_VALID(n)				(1 << (n))

/* MOCS (Memory Object Control State) registers */
#define GEN9_LNCFCMOCS(i)	_MMIO(0xb020 + (i) * 4)	/* L3 Cache Control */

#define GEN9_GFX_MOCS(i)	_MMIO(0xc800 + (i) * 4)	/* Graphics MOCS registers */
#define GEN9_MFX0_MOCS(i)	_MMIO(0xc900 + (i) * 4)	/* Media 0 MOCS registers */
#define GEN9_MFX1_MOCS(i)	_MMIO(0xca00 + (i) * 4)	/* Media 1 MOCS registers */
#define GEN9_VEBOX_MOCS(i)	_MMIO(0xcb00 + (i) * 4)	/* Video MOCS registers */
#define GEN9_BLT_MOCS(i)	_MMIO(0xcc00 + (i) * 4)	/* Blitter MOCS registers */
/* Media decoder 2 MOCS registers */
#define GEN11_MFX2_MOCS(i)	_MMIO(0x10000 + (i) * 4)

#define GEN10_SCRATCH_LNCF2		_MMIO(0xb0a0)
#define   PMFLUSHDONE_LNICRSDROP	(1 << 20)
#define   PMFLUSH_GAPL3UNBLOCK		(1 << 21)
#define   PMFLUSHDONE_LNEBLK		(1 << 22)

/* gamt regs */
#define GEN8_L3_LRA_1_GPGPU _MMIO(0x4dd4)
#define   GEN8_L3_LRA_1_GPGPU_DEFAULT_VALUE_BDW  0x67F1427F /* max/min for LRA1/2 */
#define   GEN8_L3_LRA_1_GPGPU_DEFAULT_VALUE_CHV  0x5FF101FF /* max/min for LRA1/2 */
#define   GEN9_L3_LRA_1_GPGPU_DEFAULT_VALUE_SKL  0x67F1427F /*    "        " */
#define   GEN9_L3_LRA_1_GPGPU_DEFAULT_VALUE_BXT  0x5FF101FF /*    "        " */

#define MMCD_MISC_CTRL		_MMIO(0x4ddc) /* skl+ */
#define  MMCD_PCLA		(1 << 31)
#define  MMCD_HOTSPOT_EN	(1 << 27)

#define _ICL_PHY_MISC_A		0x64C00
#define _ICL_PHY_MISC_B		0x64C04
#define ICL_PHY_MISC(port)	_MMIO_PORT(port, _ICL_PHY_MISC_A, \
						 _ICL_PHY_MISC_B)
#define  ICL_PHY_MISC_DE_IO_COMP_PWR_DOWN	(1 << 23)

/* Icelake Display Stream Compression Registers */
#define DSCA_PICTURE_PARAMETER_SET_0		_MMIO(0x6B200)
#define DSCC_PICTURE_PARAMETER_SET_0		_MMIO(0x6BA00)
#define _ICL_DSC0_PICTURE_PARAMETER_SET_0_PB	0x78270
#define _ICL_DSC1_PICTURE_PARAMETER_SET_0_PB	0x78370
#define _ICL_DSC0_PICTURE_PARAMETER_SET_0_PC	0x78470
#define _ICL_DSC1_PICTURE_PARAMETER_SET_0_PC	0x78570
#define ICL_DSC0_PICTURE_PARAMETER_SET_0(pipe)	_MMIO_PIPE((pipe) - PIPE_B, \
							   _ICL_DSC0_PICTURE_PARAMETER_SET_0_PB, \
							   _ICL_DSC0_PICTURE_PARAMETER_SET_0_PC)
#define ICL_DSC1_PICTURE_PARAMETER_SET_0(pipe)	_MMIO_PIPE((pipe) - PIPE_B, \
							   _ICL_DSC1_PICTURE_PARAMETER_SET_0_PB, \
							   _ICL_DSC1_PICTURE_PARAMETER_SET_0_PC)
#define  DSC_VBR_ENABLE			(1 << 19)
#define  DSC_422_ENABLE			(1 << 18)
#define  DSC_COLOR_SPACE_CONVERSION	(1 << 17)
#define  DSC_BLOCK_PREDICTION		(1 << 16)
#define  DSC_LINE_BUF_DEPTH_SHIFT	12
#define  DSC_BPC_SHIFT			8
#define  DSC_VER_MIN_SHIFT		4
#define  DSC_VER_MAJ			(0x1 << 0)

#define DSCA_PICTURE_PARAMETER_SET_1		_MMIO(0x6B204)
#define DSCC_PICTURE_PARAMETER_SET_1		_MMIO(0x6BA04)
#define _ICL_DSC0_PICTURE_PARAMETER_SET_1_PB	0x78274
#define _ICL_DSC1_PICTURE_PARAMETER_SET_1_PB	0x78374
#define _ICL_DSC0_PICTURE_PARAMETER_SET_1_PC	0x78474
#define _ICL_DSC1_PICTURE_PARAMETER_SET_1_PC	0x78574
#define ICL_DSC0_PICTURE_PARAMETER_SET_1(pipe)	_MMIO_PIPE((pipe) - PIPE_B, \
							   _ICL_DSC0_PICTURE_PARAMETER_SET_1_PB, \
							   _ICL_DSC0_PICTURE_PARAMETER_SET_1_PC)
#define ICL_DSC1_PICTURE_PARAMETER_SET_1(pipe)	_MMIO_PIPE((pipe) - PIPE_B, \
							   _ICL_DSC1_PICTURE_PARAMETER_SET_1_PB, \
							   _ICL_DSC1_PICTURE_PARAMETER_SET_1_PC)
#define  DSC_BPP(bpp)				((bpp) << 0)

#define DSCA_PICTURE_PARAMETER_SET_2		_MMIO(0x6B208)
#define DSCC_PICTURE_PARAMETER_SET_2		_MMIO(0x6BA08)
#define _ICL_DSC0_PICTURE_PARAMETER_SET_2_PB	0x78278
#define _ICL_DSC1_PICTURE_PARAMETER_SET_2_PB	0x78378
#define _ICL_DSC0_PICTURE_PARAMETER_SET_2_PC	0x78478
#define _ICL_DSC1_PICTURE_PARAMETER_SET_2_PC	0x78578
#define ICL_DSC0_PICTURE_PARAMETER_SET_2(pipe)	_MMIO_PIPE((pipe) - PIPE_B, \
							   _ICL_DSC0_PICTURE_PARAMETER_SET_2_PB, \
							   _ICL_DSC0_PICTURE_PARAMETER_SET_2_PC)
#define ICL_DSC1_PICTURE_PARAMETER_SET_2(pipe)	_MMIO_PIPE((pipe) - PIPE_B, \
					    _ICL_DSC1_PICTURE_PARAMETER_SET_2_PB, \
					    _ICL_DSC1_PICTURE_PARAMETER_SET_2_PC)
#define  DSC_PIC_WIDTH(pic_width)	((pic_width) << 16)
#define  DSC_PIC_HEIGHT(pic_height)	((pic_height) << 0)

#define DSCA_PICTURE_PARAMETER_SET_3		_MMIO(0x6B20C)
#define DSCC_PICTURE_PARAMETER_SET_3		_MMIO(0x6BA0C)
#define _ICL_DSC0_PICTURE_PARAMETER_SET_3_PB	0x7827C
#define _ICL_DSC1_PICTURE_PARAMETER_SET_3_PB	0x7837C
#define _ICL_DSC0_PICTURE_PARAMETER_SET_3_PC	0x7847C
#define _ICL_DSC1_PICTURE_PARAMETER_SET_3_PC	0x7857C
#define ICL_DSC0_PICTURE_PARAMETER_SET_3(pipe)	_MMIO_PIPE((pipe) - PIPE_B, \
							   _ICL_DSC0_PICTURE_PARAMETER_SET_3_PB, \
							   _ICL_DSC0_PICTURE_PARAMETER_SET_3_PC)
#define ICL_DSC1_PICTURE_PARAMETER_SET_3(pipe)	_MMIO_PIPE((pipe) - PIPE_B, \
							   _ICL_DSC1_PICTURE_PARAMETER_SET_3_PB, \
							   _ICL_DSC1_PICTURE_PARAMETER_SET_3_PC)
#define  DSC_SLICE_WIDTH(slice_width)   ((slice_width) << 16)
#define  DSC_SLICE_HEIGHT(slice_height) ((slice_height) << 0)

#define DSCA_PICTURE_PARAMETER_SET_4		_MMIO(0x6B210)
#define DSCC_PICTURE_PARAMETER_SET_4		_MMIO(0x6BA10)
#define _ICL_DSC0_PICTURE_PARAMETER_SET_4_PB	0x78280
#define _ICL_DSC1_PICTURE_PARAMETER_SET_4_PB	0x78380
#define _ICL_DSC0_PICTURE_PARAMETER_SET_4_PC	0x78480
#define _ICL_DSC1_PICTURE_PARAMETER_SET_4_PC	0x78580
#define ICL_DSC0_PICTURE_PARAMETER_SET_4(pipe)	_MMIO_PIPE((pipe) - PIPE_B, \
							   _ICL_DSC0_PICTURE_PARAMETER_SET_4_PB, \
							   _ICL_DSC0_PICTURE_PARAMETER_SET_4_PC)
#define ICL_DSC1_PICTURE_PARAMETER_SET_4(pipe)	_MMIO_PIPE((pipe) - PIPE_B, \
							   _ICL_DSC1_PICTURE_PARAMETER_SET_4_PB, \
							   _ICL_DSC1_PICTURE_PARAMETER_SET_4_PC)
#define  DSC_INITIAL_DEC_DELAY(dec_delay)       ((dec_delay) << 16)
#define  DSC_INITIAL_XMIT_DELAY(xmit_delay)     ((xmit_delay) << 0)

#define DSCA_PICTURE_PARAMETER_SET_5		_MMIO(0x6B214)
#define DSCC_PICTURE_PARAMETER_SET_5		_MMIO(0x6BA14)
#define _ICL_DSC0_PICTURE_PARAMETER_SET_5_PB	0x78284
#define _ICL_DSC1_PICTURE_PARAMETER_SET_5_PB	0x78384
#define _ICL_DSC0_PICTURE_PARAMETER_SET_5_PC	0x78484
#define _ICL_DSC1_PICTURE_PARAMETER_SET_5_PC	0x78584
#define ICL_DSC0_PICTURE_PARAMETER_SET_5(pipe)	_MMIO_PIPE((pipe) - PIPE_B, \
							   _ICL_DSC0_PICTURE_PARAMETER_SET_5_PB, \
							   _ICL_DSC0_PICTURE_PARAMETER_SET_5_PC)
#define ICL_DSC1_PICTURE_PARAMETER_SET_5(pipe)	_MMIO_PIPE((pipe) - PIPE_B, \
							   _ICL_DSC1_PICTURE_PARAMETER_SET_5_PB, \
							   _ICL_DSC1_PICTURE_PARAMETER_SET_5_PC)
#define  DSC_SCALE_DEC_INT(scale_dec)	((scale_dec) << 16)
#define  DSC_SCALE_INC_INT(scale_inc)		((scale_inc) << 0)

#define DSCA_PICTURE_PARAMETER_SET_6		_MMIO(0x6B218)
#define DSCC_PICTURE_PARAMETER_SET_6		_MMIO(0x6BA18)
#define _ICL_DSC0_PICTURE_PARAMETER_SET_6_PB	0x78288
#define _ICL_DSC1_PICTURE_PARAMETER_SET_6_PB	0x78388
#define _ICL_DSC0_PICTURE_PARAMETER_SET_6_PC	0x78488
#define _ICL_DSC1_PICTURE_PARAMETER_SET_6_PC	0x78588
#define ICL_DSC0_PICTURE_PARAMETER_SET_6(pipe)	_MMIO_PIPE((pipe) - PIPE_B, \
							   _ICL_DSC0_PICTURE_PARAMETER_SET_6_PB, \
							   _ICL_DSC0_PICTURE_PARAMETER_SET_6_PC)
#define ICL_DSC1_PICTURE_PARAMETER_SET_6(pipe)	_MMIO_PIPE((pipe) - PIPE_B, \
							   _ICL_DSC1_PICTURE_PARAMETER_SET_6_PB, \
							   _ICL_DSC1_PICTURE_PARAMETER_SET_6_PC)
#define  DSC_FLATNESS_MAX_QP(max_qp)		((max_qp) << 24)
#define  DSC_FLATNESS_MIN_QP(min_qp)		((min_qp) << 16)
#define  DSC_FIRST_LINE_BPG_OFFSET(offset)	((offset) << 8)
#define  DSC_INITIAL_SCALE_VALUE(value)		((value) << 0)

#define DSCA_PICTURE_PARAMETER_SET_7		_MMIO(0x6B21C)
#define DSCC_PICTURE_PARAMETER_SET_7		_MMIO(0x6BA1C)
#define _ICL_DSC0_PICTURE_PARAMETER_SET_7_PB	0x7828C
#define _ICL_DSC1_PICTURE_PARAMETER_SET_7_PB	0x7838C
#define _ICL_DSC0_PICTURE_PARAMETER_SET_7_PC	0x7848C
#define _ICL_DSC1_PICTURE_PARAMETER_SET_7_PC	0x7858C
#define ICL_DSC0_PICTURE_PARAMETER_SET_7(pipe)	_MMIO_PIPE((pipe) - PIPE_B, \
							    _ICL_DSC0_PICTURE_PARAMETER_SET_7_PB, \
							    _ICL_DSC0_PICTURE_PARAMETER_SET_7_PC)
#define ICL_DSC1_PICTURE_PARAMETER_SET_7(pipe)	_MMIO_PIPE((pipe) - PIPE_B, \
							    _ICL_DSC1_PICTURE_PARAMETER_SET_7_PB, \
							    _ICL_DSC1_PICTURE_PARAMETER_SET_7_PC)
#define  DSC_NFL_BPG_OFFSET(bpg_offset)		((bpg_offset) << 16)
#define  DSC_SLICE_BPG_OFFSET(bpg_offset)	((bpg_offset) << 0)

#define DSCA_PICTURE_PARAMETER_SET_8		_MMIO(0x6B220)
#define DSCC_PICTURE_PARAMETER_SET_8		_MMIO(0x6BA20)
#define _ICL_DSC0_PICTURE_PARAMETER_SET_8_PB	0x78290
#define _ICL_DSC1_PICTURE_PARAMETER_SET_8_PB	0x78390
#define _ICL_DSC0_PICTURE_PARAMETER_SET_8_PC	0x78490
#define _ICL_DSC1_PICTURE_PARAMETER_SET_8_PC	0x78590
#define ICL_DSC0_PICTURE_PARAMETER_SET_8(pipe)	_MMIO_PIPE((pipe) - PIPE_B, \
							   _ICL_DSC0_PICTURE_PARAMETER_SET_8_PB, \
							   _ICL_DSC0_PICTURE_PARAMETER_SET_8_PC)
#define ICL_DSC1_PICTURE_PARAMETER_SET_8(pipe)	_MMIO_PIPE((pipe) - PIPE_B, \
							   _ICL_DSC1_PICTURE_PARAMETER_SET_8_PB, \
							   _ICL_DSC1_PICTURE_PARAMETER_SET_8_PC)
#define  DSC_INITIAL_OFFSET(initial_offset)		((initial_offset) << 16)
#define  DSC_FINAL_OFFSET(final_offset)			((final_offset) << 0)

#define DSCA_PICTURE_PARAMETER_SET_9		_MMIO(0x6B224)
#define DSCC_PICTURE_PARAMETER_SET_9		_MMIO(0x6BA24)
#define _ICL_DSC0_PICTURE_PARAMETER_SET_9_PB	0x78294
#define _ICL_DSC1_PICTURE_PARAMETER_SET_9_PB	0x78394
#define _ICL_DSC0_PICTURE_PARAMETER_SET_9_PC	0x78494
#define _ICL_DSC1_PICTURE_PARAMETER_SET_9_PC	0x78594
#define ICL_DSC0_PICTURE_PARAMETER_SET_9(pipe)	_MMIO_PIPE((pipe) - PIPE_B, \
							   _ICL_DSC0_PICTURE_PARAMETER_SET_9_PB, \
							   _ICL_DSC0_PICTURE_PARAMETER_SET_9_PC)
#define ICL_DSC1_PICTURE_PARAMETER_SET_9(pipe)	_MMIO_PIPE((pipe) - PIPE_B, \
							   _ICL_DSC1_PICTURE_PARAMETER_SET_9_PB, \
							   _ICL_DSC1_PICTURE_PARAMETER_SET_9_PC)
#define  DSC_RC_EDGE_FACTOR(rc_edge_fact)	((rc_edge_fact) << 16)
#define  DSC_RC_MODEL_SIZE(rc_model_size)	((rc_model_size) << 0)

#define DSCA_PICTURE_PARAMETER_SET_10		_MMIO(0x6B228)
#define DSCC_PICTURE_PARAMETER_SET_10		_MMIO(0x6BA28)
#define _ICL_DSC0_PICTURE_PARAMETER_SET_10_PB	0x78298
#define _ICL_DSC1_PICTURE_PARAMETER_SET_10_PB	0x78398
#define _ICL_DSC0_PICTURE_PARAMETER_SET_10_PC	0x78498
#define _ICL_DSC1_PICTURE_PARAMETER_SET_10_PC	0x78598
#define ICL_DSC0_PICTURE_PARAMETER_SET_10(pipe)	_MMIO_PIPE((pipe) - PIPE_B, \
							   _ICL_DSC0_PICTURE_PARAMETER_SET_10_PB, \
							   _ICL_DSC0_PICTURE_PARAMETER_SET_10_PC)
#define ICL_DSC1_PICTURE_PARAMETER_SET_10(pipe)	_MMIO_PIPE((pipe) - PIPE_B, \
							   _ICL_DSC1_PICTURE_PARAMETER_SET_10_PB, \
							   _ICL_DSC1_PICTURE_PARAMETER_SET_10_PC)
#define  DSC_RC_TARGET_OFF_LOW(rc_tgt_off_low)		((rc_tgt_off_low) << 20)
#define  DSC_RC_TARGET_OFF_HIGH(rc_tgt_off_high)	((rc_tgt_off_high) << 16)
#define  DSC_RC_QUANT_INC_LIMIT1(lim)			((lim) << 8)
#define  DSC_RC_QUANT_INC_LIMIT0(lim)			((lim) << 0)

#define DSCA_PICTURE_PARAMETER_SET_11		_MMIO(0x6B22C)
#define DSCC_PICTURE_PARAMETER_SET_11		_MMIO(0x6BA2C)
#define _ICL_DSC0_PICTURE_PARAMETER_SET_11_PB	0x7829C
#define _ICL_DSC1_PICTURE_PARAMETER_SET_11_PB	0x7839C
#define _ICL_DSC0_PICTURE_PARAMETER_SET_11_PC	0x7849C
#define _ICL_DSC1_PICTURE_PARAMETER_SET_11_PC	0x7859C
#define ICL_DSC0_PICTURE_PARAMETER_SET_11(pipe)	_MMIO_PIPE((pipe) - PIPE_B, \
							   _ICL_DSC0_PICTURE_PARAMETER_SET_11_PB, \
							   _ICL_DSC0_PICTURE_PARAMETER_SET_11_PC)
#define ICL_DSC1_PICTURE_PARAMETER_SET_11(pipe)	_MMIO_PIPE((pipe) - PIPE_B, \
							   _ICL_DSC1_PICTURE_PARAMETER_SET_11_PB, \
							   _ICL_DSC1_PICTURE_PARAMETER_SET_11_PC)

#define DSCA_PICTURE_PARAMETER_SET_12		_MMIO(0x6B260)
#define DSCC_PICTURE_PARAMETER_SET_12		_MMIO(0x6BA60)
#define _ICL_DSC0_PICTURE_PARAMETER_SET_12_PB	0x782A0
#define _ICL_DSC1_PICTURE_PARAMETER_SET_12_PB	0x783A0
#define _ICL_DSC0_PICTURE_PARAMETER_SET_12_PC	0x784A0
#define _ICL_DSC1_PICTURE_PARAMETER_SET_12_PC	0x785A0
#define ICL_DSC0_PICTURE_PARAMETER_SET_12(pipe)	_MMIO_PIPE((pipe) - PIPE_B, \
							   _ICL_DSC0_PICTURE_PARAMETER_SET_12_PB, \
							   _ICL_DSC0_PICTURE_PARAMETER_SET_12_PC)
#define ICL_DSC1_PICTURE_PARAMETER_SET_12(pipe)	_MMIO_PIPE((pipe) - PIPE_B, \
							   _ICL_DSC1_PICTURE_PARAMETER_SET_12_PB, \
							   _ICL_DSC1_PICTURE_PARAMETER_SET_12_PC)

#define DSCA_PICTURE_PARAMETER_SET_13		_MMIO(0x6B264)
#define DSCC_PICTURE_PARAMETER_SET_13		_MMIO(0x6BA64)
#define _ICL_DSC0_PICTURE_PARAMETER_SET_13_PB	0x782A4
#define _ICL_DSC1_PICTURE_PARAMETER_SET_13_PB	0x783A4
#define _ICL_DSC0_PICTURE_PARAMETER_SET_13_PC	0x784A4
#define _ICL_DSC1_PICTURE_PARAMETER_SET_13_PC	0x785A4
#define ICL_DSC0_PICTURE_PARAMETER_SET_13(pipe)	_MMIO_PIPE((pipe) - PIPE_B, \
							   _ICL_DSC0_PICTURE_PARAMETER_SET_13_PB, \
							   _ICL_DSC0_PICTURE_PARAMETER_SET_13_PC)
#define ICL_DSC1_PICTURE_PARAMETER_SET_13(pipe)	_MMIO_PIPE((pipe) - PIPE_B, \
							   _ICL_DSC1_PICTURE_PARAMETER_SET_13_PB, \
							   _ICL_DSC1_PICTURE_PARAMETER_SET_13_PC)

#define DSCA_PICTURE_PARAMETER_SET_14		_MMIO(0x6B268)
#define DSCC_PICTURE_PARAMETER_SET_14		_MMIO(0x6BA68)
#define _ICL_DSC0_PICTURE_PARAMETER_SET_14_PB	0x782A8
#define _ICL_DSC1_PICTURE_PARAMETER_SET_14_PB	0x783A8
#define _ICL_DSC0_PICTURE_PARAMETER_SET_14_PC	0x784A8
#define _ICL_DSC1_PICTURE_PARAMETER_SET_14_PC	0x785A8
#define ICL_DSC0_PICTURE_PARAMETER_SET_14(pipe)	_MMIO_PIPE((pipe) - PIPE_B, \
							   _ICL_DSC0_PICTURE_PARAMETER_SET_14_PB, \
							   _ICL_DSC0_PICTURE_PARAMETER_SET_14_PC)
#define ICL_DSC1_PICTURE_PARAMETER_SET_14(pipe)	_MMIO_PIPE((pipe) - PIPE_B, \
							   _ICL_DSC1_PICTURE_PARAMETER_SET_14_PB, \
							   _ICL_DSC1_PICTURE_PARAMETER_SET_14_PC)

#define DSCA_PICTURE_PARAMETER_SET_15		_MMIO(0x6B26C)
#define DSCC_PICTURE_PARAMETER_SET_15		_MMIO(0x6BA6C)
#define _ICL_DSC0_PICTURE_PARAMETER_SET_15_PB	0x782AC
#define _ICL_DSC1_PICTURE_PARAMETER_SET_15_PB	0x783AC
#define _ICL_DSC0_PICTURE_PARAMETER_SET_15_PC	0x784AC
#define _ICL_DSC1_PICTURE_PARAMETER_SET_15_PC	0x785AC
#define ICL_DSC0_PICTURE_PARAMETER_SET_15(pipe)	_MMIO_PIPE((pipe) - PIPE_B, \
							   _ICL_DSC0_PICTURE_PARAMETER_SET_15_PB, \
							   _ICL_DSC0_PICTURE_PARAMETER_SET_15_PC)
#define ICL_DSC1_PICTURE_PARAMETER_SET_15(pipe)	_MMIO_PIPE((pipe) - PIPE_B, \
							   _ICL_DSC1_PICTURE_PARAMETER_SET_15_PB, \
							   _ICL_DSC1_PICTURE_PARAMETER_SET_15_PC)

#define DSCA_PICTURE_PARAMETER_SET_16		_MMIO(0x6B270)
#define DSCC_PICTURE_PARAMETER_SET_16		_MMIO(0x6BA70)
#define _ICL_DSC0_PICTURE_PARAMETER_SET_16_PB	0x782B0
#define _ICL_DSC1_PICTURE_PARAMETER_SET_16_PB	0x783B0
#define _ICL_DSC0_PICTURE_PARAMETER_SET_16_PC	0x784B0
#define _ICL_DSC1_PICTURE_PARAMETER_SET_16_PC	0x785B0
#define ICL_DSC0_PICTURE_PARAMETER_SET_16(pipe)	_MMIO_PIPE((pipe) - PIPE_B, \
							   _ICL_DSC0_PICTURE_PARAMETER_SET_16_PB, \
							   _ICL_DSC0_PICTURE_PARAMETER_SET_16_PC)
#define ICL_DSC1_PICTURE_PARAMETER_SET_16(pipe)	_MMIO_PIPE((pipe) - PIPE_B, \
							   _ICL_DSC1_PICTURE_PARAMETER_SET_16_PB, \
							   _ICL_DSC1_PICTURE_PARAMETER_SET_16_PC)
#define  DSC_SLICE_ROW_PER_FRAME(slice_row_per_frame)	((slice_row_per_frame) << 20)
#define  DSC_SLICE_PER_LINE(slice_per_line)		((slice_per_line) << 16)
#define  DSC_SLICE_CHUNK_SIZE(slice_chunk_size)		((slice_chunk_size) << 0)

/* Icelake Rate Control Buffer Threshold Registers */
#define DSCA_RC_BUF_THRESH_0			_MMIO(0x6B230)
#define DSCA_RC_BUF_THRESH_0_UDW		_MMIO(0x6B230 + 4)
#define DSCC_RC_BUF_THRESH_0			_MMIO(0x6BA30)
#define DSCC_RC_BUF_THRESH_0_UDW		_MMIO(0x6BA30 + 4)
#define _ICL_DSC0_RC_BUF_THRESH_0_PB		(0x78254)
#define _ICL_DSC0_RC_BUF_THRESH_0_UDW_PB	(0x78254 + 4)
#define _ICL_DSC1_RC_BUF_THRESH_0_PB		(0x78354)
#define _ICL_DSC1_RC_BUF_THRESH_0_UDW_PB	(0x78354 + 4)
#define _ICL_DSC0_RC_BUF_THRESH_0_PC		(0x78454)
#define _ICL_DSC0_RC_BUF_THRESH_0_UDW_PC	(0x78454 + 4)
#define _ICL_DSC1_RC_BUF_THRESH_0_PC		(0x78554)
#define _ICL_DSC1_RC_BUF_THRESH_0_UDW_PC	(0x78554 + 4)
#define ICL_DSC0_RC_BUF_THRESH_0(pipe)		_MMIO_PIPE((pipe) - PIPE_B, \
						_ICL_DSC0_RC_BUF_THRESH_0_PB, \
						_ICL_DSC0_RC_BUF_THRESH_0_PC)
#define ICL_DSC0_RC_BUF_THRESH_0_UDW(pipe)	_MMIO_PIPE((pipe) - PIPE_B, \
						_ICL_DSC0_RC_BUF_THRESH_0_UDW_PB, \
						_ICL_DSC0_RC_BUF_THRESH_0_UDW_PC)
#define ICL_DSC1_RC_BUF_THRESH_0(pipe)		_MMIO_PIPE((pipe) - PIPE_B, \
						_ICL_DSC1_RC_BUF_THRESH_0_PB, \
						_ICL_DSC1_RC_BUF_THRESH_0_PC)
#define ICL_DSC1_RC_BUF_THRESH_0_UDW(pipe)	_MMIO_PIPE((pipe) - PIPE_B, \
						_ICL_DSC1_RC_BUF_THRESH_0_UDW_PB, \
						_ICL_DSC1_RC_BUF_THRESH_0_UDW_PC)

#define DSCA_RC_BUF_THRESH_1			_MMIO(0x6B238)
#define DSCA_RC_BUF_THRESH_1_UDW		_MMIO(0x6B238 + 4)
#define DSCC_RC_BUF_THRESH_1			_MMIO(0x6BA38)
#define DSCC_RC_BUF_THRESH_1_UDW		_MMIO(0x6BA38 + 4)
#define _ICL_DSC0_RC_BUF_THRESH_1_PB		(0x7825C)
#define _ICL_DSC0_RC_BUF_THRESH_1_UDW_PB	(0x7825C + 4)
#define _ICL_DSC1_RC_BUF_THRESH_1_PB		(0x7835C)
#define _ICL_DSC1_RC_BUF_THRESH_1_UDW_PB	(0x7835C + 4)
#define _ICL_DSC0_RC_BUF_THRESH_1_PC		(0x7845C)
#define _ICL_DSC0_RC_BUF_THRESH_1_UDW_PC	(0x7845C + 4)
#define _ICL_DSC1_RC_BUF_THRESH_1_PC		(0x7855C)
#define _ICL_DSC1_RC_BUF_THRESH_1_UDW_PC	(0x7855C + 4)
#define ICL_DSC0_RC_BUF_THRESH_1(pipe)		_MMIO_PIPE((pipe) - PIPE_B, \
						_ICL_DSC0_RC_BUF_THRESH_1_PB, \
						_ICL_DSC0_RC_BUF_THRESH_1_PC)
#define ICL_DSC0_RC_BUF_THRESH_1_UDW(pipe)	_MMIO_PIPE((pipe) - PIPE_B, \
						_ICL_DSC0_RC_BUF_THRESH_1_UDW_PB, \
						_ICL_DSC0_RC_BUF_THRESH_1_UDW_PC)
#define ICL_DSC1_RC_BUF_THRESH_1(pipe)		_MMIO_PIPE((pipe) - PIPE_B, \
						_ICL_DSC1_RC_BUF_THRESH_1_PB, \
						_ICL_DSC1_RC_BUF_THRESH_1_PC)
#define ICL_DSC1_RC_BUF_THRESH_1_UDW(pipe)	_MMIO_PIPE((pipe) - PIPE_B, \
						_ICL_DSC1_RC_BUF_THRESH_1_UDW_PB, \
						_ICL_DSC1_RC_BUF_THRESH_1_UDW_PC)

#define PORT_TX_DFLEXDPSP			_MMIO(FIA1_BASE + 0x008A0)
#define   TC_LIVE_STATE_TBT(tc_port)		(1 << ((tc_port) * 8 + 6))
#define   TC_LIVE_STATE_TC(tc_port)		(1 << ((tc_port) * 8 + 5))
#define   DP_LANE_ASSIGNMENT_SHIFT(tc_port)	((tc_port) * 8)
#define   DP_LANE_ASSIGNMENT_MASK(tc_port)	(0xf << ((tc_port) * 8))
#define   DP_LANE_ASSIGNMENT(tc_port, x)	((x) << ((tc_port) * 8))

#define PORT_TX_DFLEXDPPMS				_MMIO(FIA1_BASE + 0x00890)
#define   DP_PHY_MODE_STATUS_COMPLETED(tc_port)		(1 << (tc_port))

#define PORT_TX_DFLEXDPCSSS			_MMIO(FIA1_BASE + 0x00894)
#define   DP_PHY_MODE_STATUS_NOT_SAFE(tc_port)		(1 << (tc_port))

#endif /* _I915_REG_H_ */<|MERGE_RESOLUTION|>--- conflicted
+++ resolved
@@ -161,17 +161,10 @@
  */
 #define REG_FIELD_PREP(__mask, __val)						\
 	((u32)((((typeof(__mask))(__val) << __bf_shf(__mask)) & (__mask)) +	\
-<<<<<<< HEAD
-	       BUILD_BUG_ON_ZERO(!__builtin_constant_p(__mask)) +		\
-	       BUILD_BUG_ON_ZERO((__mask) == 0 || (__mask) > U32_MAX) +		\
-	       BUILD_BUG_ON_ZERO(!IS_POWER_OF_2((__mask) + (1ULL << __bf_shf(__mask)))) + \
-	       BUILD_BUG_ON_ZERO(__builtin_choose_expr(__builtin_constant_p(__val), (~((__mask) >> __bf_shf(__mask)) & (__val)), 0))))
-=======
 	       BUILD_BUG_ON_ZERO(!__is_constexpr(__mask)) +		\
 	       BUILD_BUG_ON_ZERO((__mask) == 0 || (__mask) > U32_MAX) +		\
 	       BUILD_BUG_ON_ZERO(!IS_POWER_OF_2((__mask) + (1ULL << __bf_shf(__mask)))) + \
 	       BUILD_BUG_ON_ZERO(__builtin_choose_expr(__is_constexpr(__val), (~((__mask) >> __bf_shf(__mask)) & (__val)), 0))))
->>>>>>> a01b2c6f
 
 /**
  * REG_FIELD_GET() - Extract a u32 bitfield value
