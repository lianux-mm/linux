--- conflicted
+++ resolved
@@ -1022,129 +1022,6 @@
 	return DP_TRAIN_PRE_EMPH_LEVEL_3;
 }
 
-<<<<<<< HEAD
-static void cnl_ddi_vswing_program(struct intel_encoder *encoder,
-				   const struct intel_crtc_state *crtc_state,
-				   int level)
-{
-	struct drm_i915_private *dev_priv = to_i915(encoder->base.dev);
-	const struct intel_ddi_buf_trans *ddi_translations;
-	enum port port = encoder->port;
-	int n_entries, ln;
-	u32 val;
-
-	ddi_translations = encoder->get_buf_trans(encoder, crtc_state, &n_entries);
-	if (drm_WARN_ON_ONCE(&dev_priv->drm, !ddi_translations))
-		return;
-	if (drm_WARN_ON_ONCE(&dev_priv->drm, level >= n_entries))
-		level = n_entries - 1;
-
-	/* Set PORT_TX_DW5 Scaling Mode Sel to 010b. */
-	val = intel_de_read(dev_priv, CNL_PORT_TX_DW5_LN0(port));
-	val &= ~SCALING_MODE_SEL_MASK;
-	val |= SCALING_MODE_SEL(2);
-	intel_de_write(dev_priv, CNL_PORT_TX_DW5_GRP(port), val);
-
-	/* Program PORT_TX_DW2 */
-	val = intel_de_read(dev_priv, CNL_PORT_TX_DW2_LN0(port));
-	val &= ~(SWING_SEL_LOWER_MASK | SWING_SEL_UPPER_MASK |
-		 RCOMP_SCALAR_MASK);
-	val |= SWING_SEL_UPPER(ddi_translations->entries[level].cnl.dw2_swing_sel);
-	val |= SWING_SEL_LOWER(ddi_translations->entries[level].cnl.dw2_swing_sel);
-	/* Rcomp scalar is fixed as 0x98 for every table entry */
-	val |= RCOMP_SCALAR(0x98);
-	intel_de_write(dev_priv, CNL_PORT_TX_DW2_GRP(port), val);
-
-	/* Program PORT_TX_DW4 */
-	/* We cannot write to GRP. It would overrite individual loadgen */
-	for (ln = 0; ln < 4; ln++) {
-		val = intel_de_read(dev_priv, CNL_PORT_TX_DW4_LN(ln, port));
-		val &= ~(POST_CURSOR_1_MASK | POST_CURSOR_2_MASK |
-			 CURSOR_COEFF_MASK);
-		val |= POST_CURSOR_1(ddi_translations->entries[level].cnl.dw4_post_cursor_1);
-		val |= POST_CURSOR_2(ddi_translations->entries[level].cnl.dw4_post_cursor_2);
-		val |= CURSOR_COEFF(ddi_translations->entries[level].cnl.dw4_cursor_coeff);
-		intel_de_write(dev_priv, CNL_PORT_TX_DW4_LN(ln, port), val);
-	}
-
-	/* Program PORT_TX_DW5 */
-	/* All DW5 values are fixed for every table entry */
-	val = intel_de_read(dev_priv, CNL_PORT_TX_DW5_LN0(port));
-	val &= ~RTERM_SELECT_MASK;
-	val |= RTERM_SELECT(6);
-	val |= TAP3_DISABLE;
-	intel_de_write(dev_priv, CNL_PORT_TX_DW5_GRP(port), val);
-
-	/* Program PORT_TX_DW7 */
-	val = intel_de_read(dev_priv, CNL_PORT_TX_DW7_LN0(port));
-	val &= ~N_SCALAR_MASK;
-	val |= N_SCALAR(ddi_translations->entries[level].cnl.dw7_n_scalar);
-	intel_de_write(dev_priv, CNL_PORT_TX_DW7_GRP(port), val);
-}
-
-static void cnl_ddi_vswing_sequence(struct intel_encoder *encoder,
-				    const struct intel_crtc_state *crtc_state,
-				    int level)
-{
-	struct drm_i915_private *dev_priv = to_i915(encoder->base.dev);
-	enum port port = encoder->port;
-	int width, rate, ln;
-	u32 val;
-
-	width = crtc_state->lane_count;
-	rate = crtc_state->port_clock;
-
-	/*
-	 * 1. If port type is eDP or DP,
-	 * set PORT_PCS_DW1 cmnkeeper_enable to 1b,
-	 * else clear to 0b.
-	 */
-	val = intel_de_read(dev_priv, CNL_PORT_PCS_DW1_LN0(port));
-	if (intel_crtc_has_type(crtc_state, INTEL_OUTPUT_HDMI))
-		val &= ~COMMON_KEEPER_EN;
-	else
-		val |= COMMON_KEEPER_EN;
-	intel_de_write(dev_priv, CNL_PORT_PCS_DW1_GRP(port), val);
-
-	/* 2. Program loadgen select */
-	/*
-	 * Program PORT_TX_DW4_LN depending on Bit rate and used lanes
-	 * <= 6 GHz and 4 lanes (LN0=0, LN1=1, LN2=1, LN3=1)
-	 * <= 6 GHz and 1,2 lanes (LN0=0, LN1=1, LN2=1, LN3=0)
-	 * > 6 GHz (LN0=0, LN1=0, LN2=0, LN3=0)
-	 */
-	for (ln = 0; ln <= 3; ln++) {
-		val = intel_de_read(dev_priv, CNL_PORT_TX_DW4_LN(ln, port));
-		val &= ~LOADGEN_SELECT;
-
-		if ((rate <= 600000 && width == 4 && ln >= 1)  ||
-		    (rate <= 600000 && width < 4 && (ln == 1 || ln == 2))) {
-			val |= LOADGEN_SELECT;
-		}
-		intel_de_write(dev_priv, CNL_PORT_TX_DW4_LN(ln, port), val);
-	}
-
-	/* 3. Set PORT_CL_DW5 SUS Clock Config to 11b */
-	val = intel_de_read(dev_priv, CNL_PORT_CL1CM_DW5);
-	val |= SUS_CLOCK_CONFIG;
-	intel_de_write(dev_priv, CNL_PORT_CL1CM_DW5, val);
-
-	/* 4. Clear training enable to change swing values */
-	val = intel_de_read(dev_priv, CNL_PORT_TX_DW5_LN0(port));
-	val &= ~TX_TRAINING_EN;
-	intel_de_write(dev_priv, CNL_PORT_TX_DW5_GRP(port), val);
-
-	/* 5. Program swing and de-emphasis */
-	cnl_ddi_vswing_program(encoder, crtc_state, level);
-
-	/* 6. Set training enable to trigger update */
-	val = intel_de_read(dev_priv, CNL_PORT_TX_DW5_LN0(port));
-	val |= TX_TRAINING_EN;
-	intel_de_write(dev_priv, CNL_PORT_TX_DW5_GRP(port), val);
-}
-
-=======
->>>>>>> 3bfa7d40
 static void icl_ddi_combo_vswing_program(struct intel_encoder *encoder,
 					 const struct intel_crtc_state *crtc_state,
 					 int level)
@@ -1183,13 +1060,8 @@
 	val = intel_de_read(dev_priv, ICL_PORT_TX_DW2_LN0(phy));
 	val &= ~(SWING_SEL_LOWER_MASK | SWING_SEL_UPPER_MASK |
 		 RCOMP_SCALAR_MASK);
-<<<<<<< HEAD
-	val |= SWING_SEL_UPPER(ddi_translations->entries[level].cnl.dw2_swing_sel);
-	val |= SWING_SEL_LOWER(ddi_translations->entries[level].cnl.dw2_swing_sel);
-=======
 	val |= SWING_SEL_UPPER(ddi_translations->entries[level].icl.dw2_swing_sel);
 	val |= SWING_SEL_LOWER(ddi_translations->entries[level].icl.dw2_swing_sel);
->>>>>>> 3bfa7d40
 	/* Program Rcomp scalar for every table entry */
 	val |= RCOMP_SCALAR(0x98);
 	intel_de_write(dev_priv, ICL_PORT_TX_DW2_GRP(phy), val);
@@ -1200,26 +1072,16 @@
 		val = intel_de_read(dev_priv, ICL_PORT_TX_DW4_LN(ln, phy));
 		val &= ~(POST_CURSOR_1_MASK | POST_CURSOR_2_MASK |
 			 CURSOR_COEFF_MASK);
-<<<<<<< HEAD
-		val |= POST_CURSOR_1(ddi_translations->entries[level].cnl.dw4_post_cursor_1);
-		val |= POST_CURSOR_2(ddi_translations->entries[level].cnl.dw4_post_cursor_2);
-		val |= CURSOR_COEFF(ddi_translations->entries[level].cnl.dw4_cursor_coeff);
-=======
 		val |= POST_CURSOR_1(ddi_translations->entries[level].icl.dw4_post_cursor_1);
 		val |= POST_CURSOR_2(ddi_translations->entries[level].icl.dw4_post_cursor_2);
 		val |= CURSOR_COEFF(ddi_translations->entries[level].icl.dw4_cursor_coeff);
->>>>>>> 3bfa7d40
 		intel_de_write(dev_priv, ICL_PORT_TX_DW4_LN(ln, phy), val);
 	}
 
 	/* Program PORT_TX_DW7 */
 	val = intel_de_read(dev_priv, ICL_PORT_TX_DW7_LN0(phy));
 	val &= ~N_SCALAR_MASK;
-<<<<<<< HEAD
-	val |= N_SCALAR(ddi_translations->entries[level].cnl.dw7_n_scalar);
-=======
 	val |= N_SCALAR(ddi_translations->entries[level].icl.dw7_n_scalar);
->>>>>>> 3bfa7d40
 	intel_de_write(dev_priv, ICL_PORT_TX_DW7_GRP(phy), val);
 }
 
