--- conflicted
+++ resolved
@@ -181,15 +181,9 @@
 	p = t / (PAGE_SIZE / RADEON_GPU_PAGE_SIZE);
 
 	for (i = 0; i < pages; i++, p++) {
-<<<<<<< HEAD
-		/* On TTM path, we only use the DMA API if TTM_PAGE_FLAG_DMA32
-		 * is requested. */
-		if (dma_addr[i] != DMA_ERROR_CODE) {
-=======
 		/* we reverted the patch using dma_addr in TTM for now but this
 		 * code stops building on alpha so just comment it out for now */
 		if (0) { /*dma_addr[i] != DMA_ERROR_CODE) */
->>>>>>> d762f438
 			rdev->gart.ttm_alloced[p] = true;
 			rdev->gart.pages_addr[p] = dma_addr[i];
 		} else {
@@ -291,9 +285,6 @@
 	rdev->gart.pages = NULL;
 	rdev->gart.pages_addr = NULL;
 	rdev->gart.ttm_alloced = NULL;
-<<<<<<< HEAD
-=======
 
 	radeon_dummy_page_fini(rdev);
->>>>>>> d762f438
 }