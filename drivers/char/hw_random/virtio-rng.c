// SPDX-License-Identifier: GPL-2.0-or-later
/*
 * Randomness driver for virtio
 *  Copyright (C) 2007, 2008 Rusty Russell IBM Corporation
 */

#include <linux/err.h>
#include <linux/hw_random.h>
#include <linux/scatterlist.h>
#include <linux/spinlock.h>
#include <linux/virtio.h>
#include <linux/virtio_rng.h>
#include <linux/module.h>
#include <linux/slab.h>

static DEFINE_IDA(rng_index_ida);

struct virtrng_info {
	struct hwrng hwrng;
	struct virtqueue *vq;
	char name[25];
	int index;
	bool hwrng_register_done;
	bool hwrng_removed;
	/* data transfer */
	struct completion have_data;
	unsigned int data_avail;
	unsigned int data_idx;
	/* minimal size returned by rng_buffer_size() */
#if SMP_CACHE_BYTES < 32
	u8 data[32];
#else
	u8 data[SMP_CACHE_BYTES];
#endif
};

static void random_recv_done(struct virtqueue *vq)
{
	struct virtrng_info *vi = vq->vdev->priv;

	/* We can get spurious callbacks, e.g. shared IRQs + virtio_pci. */
	if (!virtqueue_get_buf(vi->vq, &vi->data_avail))
		return;

	vi->data_idx = 0;

	complete(&vi->have_data);
}

static void request_entropy(struct virtrng_info *vi)
{
	struct scatterlist sg;

	reinit_completion(&vi->have_data);
	vi->data_avail = 0;
	vi->data_idx = 0;

	sg_init_one(&sg, vi->data, sizeof(vi->data));

	/* There should always be room for one buffer. */
	virtqueue_add_inbuf(vi->vq, &sg, 1, vi->data, GFP_KERNEL);

	virtqueue_kick(vi->vq);
}

static unsigned int copy_data(struct virtrng_info *vi, void *buf,
			      unsigned int size)
{
	size = min_t(unsigned int, size, vi->data_avail);
	memcpy(buf, vi->data + vi->data_idx, size);
	vi->data_idx += size;
	vi->data_avail -= size;
	if (vi->data_avail == 0)
		request_entropy(vi);
	return size;
}

static int virtio_read(struct hwrng *rng, void *buf, size_t size, bool wait)
{
	int ret;
	struct virtrng_info *vi = (struct virtrng_info *)rng->priv;
	unsigned int chunk;
	size_t read;

	if (vi->hwrng_removed)
		return -ENODEV;

	read = 0;

	/* copy available data */
	if (vi->data_avail) {
		chunk = copy_data(vi, buf, size);
		size -= chunk;
		read += chunk;
	}

	if (!wait)
		return read;

	/* We have already copied available entropy,
	 * so either size is 0 or data_avail is 0
	 */
	while (size != 0) {
		/* data_avail is 0 but a request is pending */
		ret = wait_for_completion_killable(&vi->have_data);
		if (ret < 0)
			return ret;
		/* if vi->data_avail is 0, we have been interrupted
		 * by a cleanup, but buffer stays in the queue
		 */
		if (vi->data_avail == 0)
			return read;

		chunk = copy_data(vi, buf + read, size);
		size -= chunk;
		read += chunk;
	}

	return read;
}

static void virtio_cleanup(struct hwrng *rng)
{
	struct virtrng_info *vi = (struct virtrng_info *)rng->priv;

	complete(&vi->have_data);
}

static int probe_common(struct virtio_device *vdev)
{
	int err, index;
	struct virtrng_info *vi = NULL;

	vi = kzalloc(sizeof(struct virtrng_info), GFP_KERNEL);
	if (!vi)
		return -ENOMEM;

	vi->index = index = ida_simple_get(&rng_index_ida, 0, 0, GFP_KERNEL);
	if (index < 0) {
		err = index;
		goto err_ida;
	}
	sprintf(vi->name, "virtio_rng.%d", index);
	init_completion(&vi->have_data);

	vi->hwrng = (struct hwrng) {
		.read = virtio_read,
		.cleanup = virtio_cleanup,
		.priv = (unsigned long)vi,
		.name = vi->name,
		.quality = 1000,
	};
	vdev->priv = vi;

	/* We expect a single virtqueue. */
	vi->vq = virtio_find_single_vq(vdev, random_recv_done, "input");
	if (IS_ERR(vi->vq)) {
		err = PTR_ERR(vi->vq);
		goto err_find;
	}

	/* we always have a pending entropy request */
	request_entropy(vi);

	return 0;

err_find:
	ida_simple_remove(&rng_index_ida, index);
err_ida:
	kfree(vi);
	return err;
}

static void remove_common(struct virtio_device *vdev)
{
	struct virtrng_info *vi = vdev->priv;

	vi->hwrng_removed = true;
	vi->data_avail = 0;
	vi->data_idx = 0;
	complete(&vi->have_data);
<<<<<<< HEAD
	vdev->config->reset(vdev);
=======
>>>>>>> 754e0b0e
	if (vi->hwrng_register_done)
		hwrng_unregister(&vi->hwrng);
	virtio_reset_device(vdev);
	vdev->config->del_vqs(vdev);
	ida_simple_remove(&rng_index_ida, vi->index);
	kfree(vi);
}

static int virtrng_probe(struct virtio_device *vdev)
{
	return probe_common(vdev);
}

static void virtrng_remove(struct virtio_device *vdev)
{
	remove_common(vdev);
}

static void virtrng_scan(struct virtio_device *vdev)
{
	struct virtrng_info *vi = vdev->priv;
	int err;

	err = hwrng_register(&vi->hwrng);
	if (!err)
		vi->hwrng_register_done = true;
}

#ifdef CONFIG_PM_SLEEP
static int virtrng_freeze(struct virtio_device *vdev)
{
	remove_common(vdev);
	return 0;
}

static int virtrng_restore(struct virtio_device *vdev)
{
	int err;

	err = probe_common(vdev);
	if (!err) {
		struct virtrng_info *vi = vdev->priv;

		/*
		 * Set hwrng_removed to ensure that virtio_read()
		 * does not block waiting for data before the
		 * registration is complete.
		 */
		vi->hwrng_removed = true;
		err = hwrng_register(&vi->hwrng);
		if (!err) {
			vi->hwrng_register_done = true;
			vi->hwrng_removed = false;
		}
	}

	return err;
}
#endif

static const struct virtio_device_id id_table[] = {
	{ VIRTIO_ID_RNG, VIRTIO_DEV_ANY_ID },
	{ 0 },
};

static struct virtio_driver virtio_rng_driver = {
	.driver.name =	KBUILD_MODNAME,
	.driver.owner =	THIS_MODULE,
	.id_table =	id_table,
	.probe =	virtrng_probe,
	.remove =	virtrng_remove,
	.scan =		virtrng_scan,
#ifdef CONFIG_PM_SLEEP
	.freeze =	virtrng_freeze,
	.restore =	virtrng_restore,
#endif
};

module_virtio_driver(virtio_rng_driver);
MODULE_DEVICE_TABLE(virtio, id_table);
MODULE_DESCRIPTION("Virtio random number driver");
MODULE_LICENSE("GPL");<|MERGE_RESOLUTION|>--- conflicted
+++ resolved
@@ -179,10 +179,6 @@
 	vi->data_avail = 0;
 	vi->data_idx = 0;
 	complete(&vi->have_data);
-<<<<<<< HEAD
-	vdev->config->reset(vdev);
-=======
->>>>>>> 754e0b0e
 	if (vi->hwrng_register_done)
 		hwrng_unregister(&vi->hwrng);
 	virtio_reset_device(vdev);
