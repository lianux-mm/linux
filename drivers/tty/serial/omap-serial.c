--- conflicted
+++ resolved
@@ -735,64 +735,6 @@
 	free_irq(up->port.irq, up);
 }
 
-<<<<<<< HEAD
-static inline void
-serial_omap_configure_xonxoff
-		(struct uart_omap_port *up, struct ktermios *termios)
-{
-	up->lcr = serial_in(up, UART_LCR);
-	serial_out(up, UART_LCR, UART_LCR_CONF_MODE_B);
-	up->efr = serial_in(up, UART_EFR);
-	serial_out(up, UART_EFR, up->efr & ~UART_EFR_ECB);
-
-	serial_out(up, UART_XON1, termios->c_cc[VSTART]);
-	serial_out(up, UART_XOFF1, termios->c_cc[VSTOP]);
-
-	/* clear SW control mode bits */
-	up->efr &= OMAP_UART_SW_CLR;
-
-	/*
-	 * IXON Flag:
-	 * Enable XON/XOFF flow control on output.
-	 * Transmit XON1, XOFF1
-	 */
-	if (termios->c_iflag & IXON)
-		up->efr |= OMAP_UART_SW_TX;
-
-	/*
-	 * IXOFF Flag:
-	 * Enable XON/XOFF flow control on input.
-	 * Receiver compares XON1, XOFF1.
-	 */
-	if (termios->c_iflag & IXOFF)
-		up->efr |= OMAP_UART_SW_RX;
-
-	serial_out(up, UART_EFR, up->efr | UART_EFR_ECB);
-	serial_out(up, UART_LCR, UART_LCR_CONF_MODE_A);
-
-	up->mcr = serial_in(up, UART_MCR);
-
-	/*
-	 * IXANY Flag:
-	 * Enable any character to restart output.
-	 * Operation resumes after receiving any
-	 * character after recognition of the XOFF character
-	 */
-	if (termios->c_iflag & IXANY)
-		up->mcr |= UART_MCR_XONANY;
-
-	serial_out(up, UART_MCR, up->mcr | UART_MCR_TCRTLR);
-	serial_out(up, UART_LCR, UART_LCR_CONF_MODE_B);
-	serial_out(up, UART_TI752_TCR, OMAP_UART_TCR_TRIG);
-
-	serial_out(up, UART_LCR, UART_LCR_CONF_MODE_A);
-
-	serial_out(up, UART_MCR, up->mcr & ~UART_MCR_TCRTLR);
-	serial_out(up, UART_LCR, up->lcr);
-}
-
-=======
->>>>>>> 3af08bd7
 static void serial_omap_uart_qos_work(struct work_struct *work)
 {
 	struct uart_omap_port *up = container_of(work, struct uart_omap_port,
