--- conflicted
+++ resolved
@@ -871,26 +871,14 @@
 					     unsigned int chunk)
 {
 	struct qcom_geni_serial_port *port = to_dev_port(uport);
-<<<<<<< HEAD
-	struct circ_buf *xmit = &uport->state->xmit;
-	unsigned int tx_bytes, c, remaining = chunk;
-=======
 	unsigned int tx_bytes, remaining = chunk;
->>>>>>> 0c383648
 	u8 buf[BYTES_PER_FIFO_WORD];
 
 	while (remaining) {
 		memset(buf, 0, sizeof(buf));
 		tx_bytes = min(remaining, BYTES_PER_FIFO_WORD);
 
-<<<<<<< HEAD
-		for (c = 0; c < tx_bytes ; c++) {
-			buf[c] = xmit->buf[xmit->tail];
-			uart_xmit_advance(uport, 1);
-		}
-=======
 		uart_fifo_out(uport, buf, tx_bytes);
->>>>>>> 0c383648
 
 		iowrite32_rep(uport->membase + SE_GENI_TX_FIFOn, buf, 1);
 
