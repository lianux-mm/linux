--- conflicted
+++ resolved
@@ -525,74 +525,6 @@
 
 static void __maps__free_maps_by_name(struct maps *maps)
 {
-<<<<<<< HEAD
-	maps__init(&mg->maps);
-	mg->machine = machine;
-	mg->last_search_by_name = NULL;
-	mg->nr_maps = 0;
-	mg->maps_by_name = NULL;
-	refcount_set(&mg->refcnt, 1);
-}
-
-static void __map_groups__free_maps_by_name(struct map_groups *mg)
-{
-	/*
-	 * Free everything to try to do it from the rbtree in the next search
-	 */
-	zfree(&mg->maps_by_name);
-	mg->nr_maps_allocated = 0;
-}
-
-void map_groups__insert(struct map_groups *mg, struct map *map)
-{
-	struct maps *maps = &mg->maps;
-
-	down_write(&maps->lock);
-	__maps__insert(maps, map);
-	++mg->nr_maps;
-
-	/*
-	 * If we already performed some search by name, then we need to add the just
-	 * inserted map and resort.
-	 */
-	if (mg->maps_by_name) {
-		if (mg->nr_maps > mg->nr_maps_allocated) {
-			int nr_allocate = mg->nr_maps * 2;
-			struct map **maps_by_name = realloc(mg->maps_by_name, nr_allocate * sizeof(map));
-
-			if (maps_by_name == NULL) {
-				__map_groups__free_maps_by_name(mg);
-				return;
-			}
-
-			mg->maps_by_name = maps_by_name;
-			mg->nr_maps_allocated = nr_allocate;
-		}
-		mg->maps_by_name[mg->nr_maps - 1] = map;
-		__map_groups__sort_by_name(mg);
-	}
-	up_write(&maps->lock);
-}
-
-void map_groups__remove(struct map_groups *mg, struct map *map)
-{
-	struct maps *maps = &mg->maps;
-	down_write(&maps->lock);
-	if (mg->last_search_by_name == map)
-		mg->last_search_by_name = NULL;
-
-	__maps__remove(maps, map);
-	--mg->nr_maps;
-	if (mg->maps_by_name)
-		__map_groups__free_maps_by_name(mg);
-	up_write(&maps->lock);
-}
-
-static void __maps__purge(struct maps *maps)
-{
-	struct map *pos, *next;
-
-=======
 	/*
 	 * Free everything to try to do it from the rbtree in the next search
 	 */
@@ -652,7 +584,6 @@
 {
 	struct map *pos, *next;
 
->>>>>>> 5172672d
 	maps__for_each_entry_safe(maps, pos, next) {
 		rb_erase_init(&pos->rb_node,  &maps->entries);
 		map__put(pos);
@@ -744,22 +675,10 @@
 
 int maps__find_ams(struct maps *maps, struct addr_map_symbol *ams)
 {
-<<<<<<< HEAD
-	return maps__find_symbol_by_name(&mg->maps, name, mapp);
-}
-
-int map_groups__find_ams(struct map_groups *mg, struct addr_map_symbol *ams)
-{
-	if (ams->addr < ams->ms.map->start || ams->addr >= ams->ms.map->end) {
-		if (mg == NULL)
-			return -1;
-		ams->ms.map = map_groups__find(mg, ams->addr);
-=======
 	if (ams->addr < ams->ms.map->start || ams->addr >= ams->ms.map->end) {
 		if (maps == NULL)
 			return -1;
 		ams->ms.map = maps__find(maps, ams->addr);
->>>>>>> 5172672d
 		if (ams->ms.map == NULL)
 			return -1;
 	}
@@ -791,23 +710,8 @@
 	return printed;
 }
 
-<<<<<<< HEAD
-size_t map_groups__fprintf(struct map_groups *mg, FILE *fp)
-{
-	return maps__fprintf(&mg->maps, fp);
-}
-
-static void __map_groups__insert(struct map_groups *mg, struct map *map)
-{
-	__maps__insert(&mg->maps, map);
-}
-
-int map_groups__fixup_overlappings(struct map_groups *mg, struct map *map, FILE *fp)
-=======
 int maps__fixup_overlappings(struct maps *maps, struct map *map, FILE *fp)
->>>>>>> 5172672d
-{
-	struct maps *maps = &mg->maps;
+{
 	struct rb_root *root;
 	struct rb_node *next, *first;
 	int err = 0;
@@ -872,11 +776,7 @@
 			}
 
 			before->end = map->start;
-<<<<<<< HEAD
-			__map_groups__insert(mg, before);
-=======
 			__maps__insert(maps, before);
->>>>>>> 5172672d
 			if (verbose >= 2 && !use_browser)
 				map__fprintf(before, fp);
 			map__put(before);
@@ -893,11 +793,7 @@
 			after->start = map->end;
 			after->pgoff += map->end - pos->start;
 			assert(pos->map_ip(pos, map->end) == after->map_ip(after, map->end));
-<<<<<<< HEAD
-			__map_groups__insert(mg, after);
-=======
 			__maps__insert(maps, after);
->>>>>>> 5172672d
 			if (verbose >= 2 && !use_browser)
 				map__fprintf(after, fp);
 			map__put(after);
@@ -926,11 +822,7 @@
 
 	down_read(&parent->lock);
 
-<<<<<<< HEAD
-	maps__for_each_entry(maps, map) {
-=======
 	maps__for_each_entry(parent, map) {
->>>>>>> 5172672d
 		struct map *new = map__clone(map);
 		if (new == NULL)
 			goto out_unlock;
@@ -970,29 +862,6 @@
 	map__get(map);
 }
 
-<<<<<<< HEAD
-void maps__insert(struct maps *maps, struct map *map)
-{
-	down_write(&maps->lock);
-	__maps__insert(maps, map);
-	up_write(&maps->lock);
-}
-
-void __maps__remove(struct maps *maps, struct map *map)
-{
-	rb_erase_init(&map->rb_node, &maps->entries);
-	map__put(map);
-}
-
-void maps__remove(struct maps *maps, struct map *map)
-{
-	down_write(&maps->lock);
-	__maps__remove(maps, map);
-	up_write(&maps->lock);
-}
-
-=======
->>>>>>> 5172672d
 struct map *maps__find(struct maps *maps, u64 ip)
 {
 	struct rb_node *p;
