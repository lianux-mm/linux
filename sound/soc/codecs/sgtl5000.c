/*
 * sgtl5000.c  --  SGTL5000 ALSA SoC Audio driver
 *
 * Copyright 2010-2011 Freescale Semiconductor, Inc. All Rights Reserved.
 *
 * This program is free software; you can redistribute it and/or modify
 * it under the terms of the GNU General Public License version 2 as
 * published by the Free Software Foundation.
 */

#include <linux/module.h>
#include <linux/moduleparam.h>
#include <linux/init.h>
#include <linux/delay.h>
#include <linux/slab.h>
#include <linux/pm.h>
#include <linux/i2c.h>
#include <linux/clk.h>
#include <linux/log2.h>
#include <linux/regmap.h>
#include <linux/regulator/driver.h>
#include <linux/regulator/machine.h>
#include <linux/regulator/consumer.h>
#include <linux/of_device.h>
#include <sound/core.h>
#include <sound/tlv.h>
#include <sound/pcm.h>
#include <sound/pcm_params.h>
#include <sound/soc.h>
#include <sound/soc-dapm.h>
#include <sound/initval.h>

#include "sgtl5000.h"

#define SGTL5000_DAP_REG_OFFSET	0x0100
#define SGTL5000_MAX_REG_OFFSET	0x013A

/* default value of sgtl5000 registers */
static const struct reg_default sgtl5000_reg_defaults[] = {
	{ SGTL5000_CHIP_DIG_POWER,		0x0000 },
	{ SGTL5000_CHIP_I2S_CTRL,		0x0010 },
	{ SGTL5000_CHIP_SSS_CTRL,		0x0010 },
	{ SGTL5000_CHIP_ADCDAC_CTRL,		0x020c },
	{ SGTL5000_CHIP_DAC_VOL,		0x3c3c },
	{ SGTL5000_CHIP_PAD_STRENGTH,		0x015f },
	{ SGTL5000_CHIP_ANA_ADC_CTRL,		0x0000 },
	{ SGTL5000_CHIP_ANA_HP_CTRL,		0x1818 },
	{ SGTL5000_CHIP_ANA_CTRL,		0x0111 },
	{ SGTL5000_CHIP_REF_CTRL,		0x0000 },
	{ SGTL5000_CHIP_MIC_CTRL,		0x0000 },
	{ SGTL5000_CHIP_LINE_OUT_CTRL,		0x0000 },
	{ SGTL5000_CHIP_LINE_OUT_VOL,		0x0404 },
	{ SGTL5000_CHIP_PLL_CTRL,		0x5000 },
	{ SGTL5000_CHIP_CLK_TOP_CTRL,		0x0000 },
	{ SGTL5000_CHIP_ANA_STATUS,		0x0000 },
	{ SGTL5000_CHIP_SHORT_CTRL,		0x0000 },
	{ SGTL5000_CHIP_ANA_TEST2,		0x0000 },
	{ SGTL5000_DAP_CTRL,			0x0000 },
	{ SGTL5000_DAP_PEQ,			0x0000 },
	{ SGTL5000_DAP_BASS_ENHANCE,		0x0040 },
	{ SGTL5000_DAP_BASS_ENHANCE_CTRL,	0x051f },
	{ SGTL5000_DAP_AUDIO_EQ,		0x0000 },
	{ SGTL5000_DAP_SURROUND,		0x0040 },
	{ SGTL5000_DAP_EQ_BASS_BAND0,		0x002f },
	{ SGTL5000_DAP_EQ_BASS_BAND1,		0x002f },
	{ SGTL5000_DAP_EQ_BASS_BAND2,		0x002f },
	{ SGTL5000_DAP_EQ_BASS_BAND3,		0x002f },
	{ SGTL5000_DAP_EQ_BASS_BAND4,		0x002f },
	{ SGTL5000_DAP_MAIN_CHAN,		0x8000 },
	{ SGTL5000_DAP_MIX_CHAN,		0x0000 },
	{ SGTL5000_DAP_AVC_CTRL,		0x0510 },
	{ SGTL5000_DAP_AVC_THRESHOLD,		0x1473 },
	{ SGTL5000_DAP_AVC_ATTACK,		0x0028 },
	{ SGTL5000_DAP_AVC_DECAY,		0x0050 },
};

/* AVC: Threshold dB -> register: pre-calculated values */
static const u16 avc_thr_db2reg[97] = {
	0x5168, 0x488E, 0x40AA, 0x39A1, 0x335D, 0x2DC7, 0x28CC, 0x245D, 0x2068,
	0x1CE2, 0x19BE, 0x16F1, 0x1472, 0x1239, 0x103E, 0x0E7A, 0x0CE6, 0x0B7F,
	0x0A3F, 0x0922, 0x0824, 0x0741, 0x0677, 0x05C3, 0x0522, 0x0493, 0x0414,
	0x03A2, 0x033D, 0x02E3, 0x0293, 0x024B, 0x020B, 0x01D2, 0x019F, 0x0172,
	0x014A, 0x0126, 0x0106, 0x00E9, 0x00D0, 0x00B9, 0x00A5, 0x0093, 0x0083,
	0x0075, 0x0068, 0x005D, 0x0052, 0x0049, 0x0041, 0x003A, 0x0034, 0x002E,
	0x0029, 0x0025, 0x0021, 0x001D, 0x001A, 0x0017, 0x0014, 0x0012, 0x0010,
	0x000E, 0x000D, 0x000B, 0x000A, 0x0009, 0x0008, 0x0007, 0x0006, 0x0005,
	0x0005, 0x0004, 0x0004, 0x0003, 0x0003, 0x0002, 0x0002, 0x0002, 0x0002,
	0x0001, 0x0001, 0x0001, 0x0001, 0x0001, 0x0001, 0x0000, 0x0000, 0x0000,
	0x0000, 0x0000, 0x0000, 0x0000, 0x0000, 0x0000, 0x0000};

/* regulator supplies for sgtl5000, VDDD is an optional external supply */
enum sgtl5000_regulator_supplies {
	VDDA,
	VDDIO,
	VDDD,
	SGTL5000_SUPPLY_NUM
};

/* vddd is optional supply */
static const char *supply_names[SGTL5000_SUPPLY_NUM] = {
	"VDDA",
	"VDDIO",
	"VDDD"
};

#define LDO_VOLTAGE		1200000
#define LINREG_VDDD	((1600 - LDO_VOLTAGE / 1000) / 50)

enum sgtl5000_micbias_resistor {
	SGTL5000_MICBIAS_OFF = 0,
	SGTL5000_MICBIAS_2K = 2,
	SGTL5000_MICBIAS_4K = 4,
	SGTL5000_MICBIAS_8K = 8,
};

enum  {
	I2S_LRCLK_STRENGTH_DISABLE,
	I2S_LRCLK_STRENGTH_LOW,
	I2S_LRCLK_STRENGTH_MEDIUM,
	I2S_LRCLK_STRENGTH_HIGH,
};

/* sgtl5000 private structure in codec */
struct sgtl5000_priv {
	int sysclk;	/* sysclk rate */
	int master;	/* i2s master or not */
	int fmt;	/* i2s data format */
	struct regulator_bulk_data supplies[SGTL5000_SUPPLY_NUM];
	int num_supplies;
	struct regmap *regmap;
	struct clk *mclk;
	int revision;
	u8 micbias_resistor;
	u8 micbias_voltage;
	u8 lrclk_strength;
};

/*
 * mic_bias power on/off share the same register bits with
 * output impedance of mic bias, when power on mic bias, we
 * need reclaim it to impedance value.
 * 0x0 = Powered off
 * 0x1 = 2Kohm
 * 0x2 = 4Kohm
 * 0x3 = 8Kohm
 */
static int mic_bias_event(struct snd_soc_dapm_widget *w,
	struct snd_kcontrol *kcontrol, int event)
{
	struct snd_soc_component *component = snd_soc_dapm_to_component(w->dapm);
	struct sgtl5000_priv *sgtl5000 = snd_soc_component_get_drvdata(component);

	switch (event) {
	case SND_SOC_DAPM_POST_PMU:
		/* change mic bias resistor */
		snd_soc_component_update_bits(component, SGTL5000_CHIP_MIC_CTRL,
			SGTL5000_BIAS_R_MASK,
			sgtl5000->micbias_resistor << SGTL5000_BIAS_R_SHIFT);
		break;

	case SND_SOC_DAPM_PRE_PMD:
		snd_soc_component_update_bits(component, SGTL5000_CHIP_MIC_CTRL,
				SGTL5000_BIAS_R_MASK, 0);
		break;
	}
	return 0;
}

/*
 * As manual described, ADC/DAC only works when VAG powerup,
 * So enabled VAG before ADC/DAC up.
 * In power down case, we need wait 400ms when vag fully ramped down.
 */
static int power_vag_event(struct snd_soc_dapm_widget *w,
	struct snd_kcontrol *kcontrol, int event)
{
	struct snd_soc_component *component = snd_soc_dapm_to_component(w->dapm);
	const u32 mask = SGTL5000_DAC_POWERUP | SGTL5000_ADC_POWERUP;

	switch (event) {
	case SND_SOC_DAPM_POST_PMU:
		snd_soc_component_update_bits(component, SGTL5000_CHIP_ANA_POWER,
			SGTL5000_VAG_POWERUP, SGTL5000_VAG_POWERUP);
		msleep(400);
		break;

	case SND_SOC_DAPM_PRE_PMD:
		/*
		 * Don't clear VAG_POWERUP, when both DAC and ADC are
		 * operational to prevent inadvertently starving the
		 * other one of them.
		 */
		if ((snd_soc_component_read32(component, SGTL5000_CHIP_ANA_POWER) &
				mask) != mask) {
			snd_soc_component_update_bits(component, SGTL5000_CHIP_ANA_POWER,
				SGTL5000_VAG_POWERUP, 0);
			msleep(400);
		}
		break;
	default:
		break;
	}

	return 0;
}

/* input sources for ADC */
static const char *adc_mux_text[] = {
	"MIC_IN", "LINE_IN"
};

static SOC_ENUM_SINGLE_DECL(adc_enum,
			    SGTL5000_CHIP_ANA_CTRL, 2,
			    adc_mux_text);

static const struct snd_kcontrol_new adc_mux =
SOC_DAPM_ENUM("Capture Mux", adc_enum);

/* input sources for DAC */
static const char *dac_mux_text[] = {
	"DAC", "LINE_IN"
};

static SOC_ENUM_SINGLE_DECL(dac_enum,
			    SGTL5000_CHIP_ANA_CTRL, 6,
			    dac_mux_text);

static const struct snd_kcontrol_new dac_mux =
SOC_DAPM_ENUM("Headphone Mux", dac_enum);

static const struct snd_soc_dapm_widget sgtl5000_dapm_widgets[] = {
	SND_SOC_DAPM_INPUT("LINE_IN"),
	SND_SOC_DAPM_INPUT("MIC_IN"),

	SND_SOC_DAPM_OUTPUT("HP_OUT"),
	SND_SOC_DAPM_OUTPUT("LINE_OUT"),

	SND_SOC_DAPM_SUPPLY("Mic Bias", SGTL5000_CHIP_MIC_CTRL, 8, 0,
			    mic_bias_event,
			    SND_SOC_DAPM_POST_PMU | SND_SOC_DAPM_PRE_PMD),

	SND_SOC_DAPM_PGA("HP", SGTL5000_CHIP_ANA_POWER, 4, 0, NULL, 0),
	SND_SOC_DAPM_PGA("LO", SGTL5000_CHIP_ANA_POWER, 0, 0, NULL, 0),

	SND_SOC_DAPM_MUX("Capture Mux", SND_SOC_NOPM, 0, 0, &adc_mux),
	SND_SOC_DAPM_MUX("Headphone Mux", SND_SOC_NOPM, 0, 0, &dac_mux),

	/* aif for i2s input */
	SND_SOC_DAPM_AIF_IN("AIFIN", "Playback",
				0, SGTL5000_CHIP_DIG_POWER,
				0, 0),

	/* aif for i2s output */
	SND_SOC_DAPM_AIF_OUT("AIFOUT", "Capture",
				0, SGTL5000_CHIP_DIG_POWER,
				1, 0),

	SND_SOC_DAPM_ADC("ADC", "Capture", SGTL5000_CHIP_ANA_POWER, 1, 0),
	SND_SOC_DAPM_DAC("DAC", "Playback", SGTL5000_CHIP_ANA_POWER, 3, 0),

	SND_SOC_DAPM_PRE("VAG_POWER_PRE", power_vag_event),
	SND_SOC_DAPM_POST("VAG_POWER_POST", power_vag_event),
};

/* routes for sgtl5000 */
static const struct snd_soc_dapm_route sgtl5000_dapm_routes[] = {
	{"Capture Mux", "LINE_IN", "LINE_IN"},	/* line_in --> adc_mux */
	{"Capture Mux", "MIC_IN", "MIC_IN"},	/* mic_in --> adc_mux */

	{"ADC", NULL, "Capture Mux"},		/* adc_mux --> adc */
	{"AIFOUT", NULL, "ADC"},		/* adc --> i2s_out */

	{"DAC", NULL, "AIFIN"},			/* i2s-->dac,skip audio mux */
	{"Headphone Mux", "DAC", "DAC"},	/* dac --> hp_mux */
	{"LO", NULL, "DAC"},			/* dac --> line_out */

	{"Headphone Mux", "LINE_IN", "LINE_IN"},/* line_in --> hp_mux */
	{"HP", NULL, "Headphone Mux"},		/* hp_mux --> hp */

	{"LINE_OUT", NULL, "LO"},
	{"HP_OUT", NULL, "HP"},
};

/* custom function to fetch info of PCM playback volume */
static int dac_info_volsw(struct snd_kcontrol *kcontrol,
			  struct snd_ctl_elem_info *uinfo)
{
	uinfo->type = SNDRV_CTL_ELEM_TYPE_INTEGER;
	uinfo->count = 2;
	uinfo->value.integer.min = 0;
	uinfo->value.integer.max = 0xfc - 0x3c;
	return 0;
}

/*
 * custom function to get of PCM playback volume
 *
 * dac volume register
 * 15-------------8-7--------------0
 * | R channel vol | L channel vol |
 *  -------------------------------
 *
 * PCM volume with 0.5017 dB steps from 0 to -90 dB
 *
 * register values map to dB
 * 0x3B and less = Reserved
 * 0x3C = 0 dB
 * 0x3D = -0.5 dB
 * 0xF0 = -90 dB
 * 0xFC and greater = Muted
 *
 * register value map to userspace value
 *
 * register value	0x3c(0dB)	  0xf0(-90dB)0xfc
 *			------------------------------
 * userspace value	0xc0			     0
 */
static int dac_get_volsw(struct snd_kcontrol *kcontrol,
			 struct snd_ctl_elem_value *ucontrol)
{
	struct snd_soc_component *component = snd_soc_kcontrol_component(kcontrol);
	int reg;
	int l;
	int r;

	reg = snd_soc_component_read32(component, SGTL5000_CHIP_DAC_VOL);

	/* get left channel volume */
	l = (reg & SGTL5000_DAC_VOL_LEFT_MASK) >> SGTL5000_DAC_VOL_LEFT_SHIFT;

	/* get right channel volume */
	r = (reg & SGTL5000_DAC_VOL_RIGHT_MASK) >> SGTL5000_DAC_VOL_RIGHT_SHIFT;

	/* make sure value fall in (0x3c,0xfc) */
	l = clamp(l, 0x3c, 0xfc);
	r = clamp(r, 0x3c, 0xfc);

	/* invert it and map to userspace value */
	l = 0xfc - l;
	r = 0xfc - r;

	ucontrol->value.integer.value[0] = l;
	ucontrol->value.integer.value[1] = r;

	return 0;
}

/*
 * custom function to put of PCM playback volume
 *
 * dac volume register
 * 15-------------8-7--------------0
 * | R channel vol | L channel vol |
 *  -------------------------------
 *
 * PCM volume with 0.5017 dB steps from 0 to -90 dB
 *
 * register values map to dB
 * 0x3B and less = Reserved
 * 0x3C = 0 dB
 * 0x3D = -0.5 dB
 * 0xF0 = -90 dB
 * 0xFC and greater = Muted
 *
 * userspace value map to register value
 *
 * userspace value	0xc0			     0
 *			------------------------------
 * register value	0x3c(0dB)	0xf0(-90dB)0xfc
 */
static int dac_put_volsw(struct snd_kcontrol *kcontrol,
			 struct snd_ctl_elem_value *ucontrol)
{
	struct snd_soc_component *component = snd_soc_kcontrol_component(kcontrol);
	int reg;
	int l;
	int r;

	l = ucontrol->value.integer.value[0];
	r = ucontrol->value.integer.value[1];

	/* make sure userspace volume fall in (0, 0xfc-0x3c) */
	l = clamp(l, 0, 0xfc - 0x3c);
	r = clamp(r, 0, 0xfc - 0x3c);

	/* invert it, get the value can be set to register */
	l = 0xfc - l;
	r = 0xfc - r;

	/* shift to get the register value */
	reg = l << SGTL5000_DAC_VOL_LEFT_SHIFT |
		r << SGTL5000_DAC_VOL_RIGHT_SHIFT;

	snd_soc_component_write(component, SGTL5000_CHIP_DAC_VOL, reg);

	return 0;
}

/*
 * custom function to get AVC threshold
 *
 * The threshold dB is calculated by rearranging the calculation from the
 * avc_put_threshold function: register_value = 10^(dB/20) * 0.636 * 2^15 ==>
 * dB = ( fls(register_value) - 14.347 ) * 6.02
 *
 * As this calculation is expensive and the threshold dB values may not exeed
 * 0 to 96 we use pre-calculated values.
 */
static int avc_get_threshold(struct snd_kcontrol *kcontrol,
			     struct snd_ctl_elem_value *ucontrol)
{
	struct snd_soc_component *component = snd_soc_kcontrol_component(kcontrol);
	int db, i;
	u16 reg = snd_soc_component_read32(component, SGTL5000_DAP_AVC_THRESHOLD);

	/* register value 0 => -96dB */
	if (!reg) {
		ucontrol->value.integer.value[0] = 96;
		ucontrol->value.integer.value[1] = 96;
		return 0;
	}

	/* get dB from register value (rounded down) */
	for (i = 0; avc_thr_db2reg[i] > reg; i++)
		;
	db = i;

	ucontrol->value.integer.value[0] = db;
	ucontrol->value.integer.value[1] = db;

	return 0;
}

/*
 * custom function to put AVC threshold
 *
 * The register value is calculated by following formula:
 *                                    register_value = 10^(dB/20) * 0.636 * 2^15
 * As this calculation is expensive and the threshold dB values may not exeed
 * 0 to 96 we use pre-calculated values.
 */
static int avc_put_threshold(struct snd_kcontrol *kcontrol,
			     struct snd_ctl_elem_value *ucontrol)
{
	struct snd_soc_component *component = snd_soc_kcontrol_component(kcontrol);
	int db;
	u16 reg;

	db = (int)ucontrol->value.integer.value[0];
	if (db < 0 || db > 96)
		return -EINVAL;
	reg = avc_thr_db2reg[db];
	snd_soc_component_write(component, SGTL5000_DAP_AVC_THRESHOLD, reg);

	return 0;
}

static const DECLARE_TLV_DB_SCALE(capture_6db_attenuate, -600, 600, 0);

/* tlv for mic gain, 0db 20db 30db 40db */
static const DECLARE_TLV_DB_RANGE(mic_gain_tlv,
	0, 0, TLV_DB_SCALE_ITEM(0, 0, 0),
	1, 3, TLV_DB_SCALE_ITEM(2000, 1000, 0)
);

/* tlv for hp volume, -51.5db to 12.0db, step .5db */
static const DECLARE_TLV_DB_SCALE(headphone_volume, -5150, 50, 0);

/* tlv for lineout volume, 31 steps of .5db each */
static const DECLARE_TLV_DB_SCALE(lineout_volume, -1550, 50, 0);

/* tlv for dap avc max gain, 0db, 6db, 12db */
static const DECLARE_TLV_DB_SCALE(avc_max_gain, 0, 600, 0);

/* tlv for dap avc threshold, */
static const DECLARE_TLV_DB_MINMAX(avc_threshold, 0, 9600);

static const struct snd_kcontrol_new sgtl5000_snd_controls[] = {
	/* SOC_DOUBLE_S8_TLV with invert */
	{
		.iface = SNDRV_CTL_ELEM_IFACE_MIXER,
		.name = "PCM Playback Volume",
		.access = SNDRV_CTL_ELEM_ACCESS_TLV_READ |
			SNDRV_CTL_ELEM_ACCESS_READWRITE,
		.info = dac_info_volsw,
		.get = dac_get_volsw,
		.put = dac_put_volsw,
	},

	SOC_DOUBLE("Capture Volume", SGTL5000_CHIP_ANA_ADC_CTRL, 0, 4, 0xf, 0),
	SOC_SINGLE_TLV("Capture Attenuate Switch (-6dB)",
			SGTL5000_CHIP_ANA_ADC_CTRL,
			8, 1, 0, capture_6db_attenuate),
	SOC_SINGLE("Capture ZC Switch", SGTL5000_CHIP_ANA_CTRL, 1, 1, 0),

	SOC_DOUBLE_TLV("Headphone Playback Volume",
			SGTL5000_CHIP_ANA_HP_CTRL,
			0, 8,
			0x7f, 1,
			headphone_volume),
	SOC_SINGLE("Headphone Playback Switch", SGTL5000_CHIP_ANA_CTRL,
			4, 1, 1),
	SOC_SINGLE("Headphone Playback ZC Switch", SGTL5000_CHIP_ANA_CTRL,
			5, 1, 0),

	SOC_SINGLE_TLV("Mic Volume", SGTL5000_CHIP_MIC_CTRL,
			0, 3, 0, mic_gain_tlv),

	SOC_DOUBLE_TLV("Lineout Playback Volume",
			SGTL5000_CHIP_LINE_OUT_VOL,
			SGTL5000_LINE_OUT_VOL_LEFT_SHIFT,
			SGTL5000_LINE_OUT_VOL_RIGHT_SHIFT,
			0x1f, 1,
			lineout_volume),
	SOC_SINGLE("Lineout Playback Switch", SGTL5000_CHIP_ANA_CTRL, 8, 1, 1),

	/* Automatic Volume Control (DAP AVC) */
	SOC_SINGLE("AVC Switch", SGTL5000_DAP_AVC_CTRL, 0, 1, 0),
	SOC_SINGLE("AVC Hard Limiter Switch", SGTL5000_DAP_AVC_CTRL, 5, 1, 0),
	SOC_SINGLE_TLV("AVC Max Gain Volume", SGTL5000_DAP_AVC_CTRL, 12, 2, 0,
			avc_max_gain),
	SOC_SINGLE("AVC Integrator Response", SGTL5000_DAP_AVC_CTRL, 8, 3, 0),
	SOC_SINGLE_EXT_TLV("AVC Threshold Volume", SGTL5000_DAP_AVC_THRESHOLD,
			0, 96, 0, avc_get_threshold, avc_put_threshold,
			avc_threshold),
};

/* mute the codec used by alsa core */
static int sgtl5000_digital_mute(struct snd_soc_dai *codec_dai, int mute)
{
<<<<<<< HEAD
	struct snd_soc_component *component = codec_dai->component;
	u16 adcdac_ctrl = SGTL5000_DAC_MUTE_LEFT | SGTL5000_DAC_MUTE_RIGHT;

	snd_soc_component_update_bits(component, SGTL5000_CHIP_ADCDAC_CTRL,
			adcdac_ctrl, mute ? adcdac_ctrl : 0);
=======
	struct snd_soc_codec *codec = codec_dai->codec;
	u16 i2s_pwr = SGTL5000_I2S_IN_POWERUP;

	/*
	 * During 'digital mute' do not mute DAC
	 * because LINE_IN would be muted aswell. We want to mute
	 * only I2S block - this can be done by powering it off
	 */
	snd_soc_update_bits(codec, SGTL5000_CHIP_DIG_POWER,
			i2s_pwr, mute ? 0 : i2s_pwr);
>>>>>>> c5489f9f

	return 0;
}

/* set codec format */
static int sgtl5000_set_dai_fmt(struct snd_soc_dai *codec_dai, unsigned int fmt)
{
	struct snd_soc_component *component = codec_dai->component;
	struct sgtl5000_priv *sgtl5000 = snd_soc_component_get_drvdata(component);
	u16 i2sctl = 0;

	sgtl5000->master = 0;
	/*
	 * i2s clock and frame master setting.
	 * ONLY support:
	 *  - clock and frame slave,
	 *  - clock and frame master
	 */
	switch (fmt & SND_SOC_DAIFMT_MASTER_MASK) {
	case SND_SOC_DAIFMT_CBS_CFS:
		break;
	case SND_SOC_DAIFMT_CBM_CFM:
		i2sctl |= SGTL5000_I2S_MASTER;
		sgtl5000->master = 1;
		break;
	default:
		return -EINVAL;
	}

	/* setting i2s data format */
	switch (fmt & SND_SOC_DAIFMT_FORMAT_MASK) {
	case SND_SOC_DAIFMT_DSP_A:
		i2sctl |= SGTL5000_I2S_MODE_PCM << SGTL5000_I2S_MODE_SHIFT;
		break;
	case SND_SOC_DAIFMT_DSP_B:
		i2sctl |= SGTL5000_I2S_MODE_PCM << SGTL5000_I2S_MODE_SHIFT;
		i2sctl |= SGTL5000_I2S_LRALIGN;
		break;
	case SND_SOC_DAIFMT_I2S:
		i2sctl |= SGTL5000_I2S_MODE_I2S_LJ << SGTL5000_I2S_MODE_SHIFT;
		break;
	case SND_SOC_DAIFMT_RIGHT_J:
		i2sctl |= SGTL5000_I2S_MODE_RJ << SGTL5000_I2S_MODE_SHIFT;
		i2sctl |= SGTL5000_I2S_LRPOL;
		break;
	case SND_SOC_DAIFMT_LEFT_J:
		i2sctl |= SGTL5000_I2S_MODE_I2S_LJ << SGTL5000_I2S_MODE_SHIFT;
		i2sctl |= SGTL5000_I2S_LRALIGN;
		break;
	default:
		return -EINVAL;
	}

	sgtl5000->fmt = fmt & SND_SOC_DAIFMT_FORMAT_MASK;

	/* Clock inversion */
	switch (fmt & SND_SOC_DAIFMT_INV_MASK) {
	case SND_SOC_DAIFMT_NB_NF:
		break;
	case SND_SOC_DAIFMT_IB_NF:
		i2sctl |= SGTL5000_I2S_SCLK_INV;
		break;
	default:
		return -EINVAL;
	}

	snd_soc_component_write(component, SGTL5000_CHIP_I2S_CTRL, i2sctl);

	return 0;
}

/* set codec sysclk */
static int sgtl5000_set_dai_sysclk(struct snd_soc_dai *codec_dai,
				   int clk_id, unsigned int freq, int dir)
{
	struct snd_soc_component *component = codec_dai->component;
	struct sgtl5000_priv *sgtl5000 = snd_soc_component_get_drvdata(component);

	switch (clk_id) {
	case SGTL5000_SYSCLK:
		sgtl5000->sysclk = freq;
		break;
	default:
		return -EINVAL;
	}

	return 0;
}

/*
 * set clock according to i2s frame clock,
 * sgtl5000 provides 2 clock sources:
 * 1. sys_mclk: sample freq can only be configured to
 *	1/256, 1/384, 1/512 of sys_mclk.
 * 2. pll: can derive any audio clocks.
 *
 * clock setting rules:
 * 1. in slave mode, only sys_mclk can be used
 * 2. as constraint by sys_mclk, sample freq should be set to 32 kHz, 44.1 kHz
 * and above.
 * 3. usage of sys_mclk is preferred over pll to save power.
 */
static int sgtl5000_set_clock(struct snd_soc_component *component, int frame_rate)
{
	struct sgtl5000_priv *sgtl5000 = snd_soc_component_get_drvdata(component);
	int clk_ctl = 0;
	int sys_fs;	/* sample freq */

	/*
	 * sample freq should be divided by frame clock,
	 * if frame clock is lower than 44.1 kHz, sample freq should be set to
	 * 32 kHz or 44.1 kHz.
	 */
	switch (frame_rate) {
	case 8000:
	case 16000:
		sys_fs = 32000;
		break;
	case 11025:
	case 22050:
		sys_fs = 44100;
		break;
	default:
		sys_fs = frame_rate;
		break;
	}

	/* set divided factor of frame clock */
	switch (sys_fs / frame_rate) {
	case 4:
		clk_ctl |= SGTL5000_RATE_MODE_DIV_4 << SGTL5000_RATE_MODE_SHIFT;
		break;
	case 2:
		clk_ctl |= SGTL5000_RATE_MODE_DIV_2 << SGTL5000_RATE_MODE_SHIFT;
		break;
	case 1:
		clk_ctl |= SGTL5000_RATE_MODE_DIV_1 << SGTL5000_RATE_MODE_SHIFT;
		break;
	default:
		return -EINVAL;
	}

	/* set the sys_fs according to frame rate */
	switch (sys_fs) {
	case 32000:
		clk_ctl |= SGTL5000_SYS_FS_32k << SGTL5000_SYS_FS_SHIFT;
		break;
	case 44100:
		clk_ctl |= SGTL5000_SYS_FS_44_1k << SGTL5000_SYS_FS_SHIFT;
		break;
	case 48000:
		clk_ctl |= SGTL5000_SYS_FS_48k << SGTL5000_SYS_FS_SHIFT;
		break;
	case 96000:
		clk_ctl |= SGTL5000_SYS_FS_96k << SGTL5000_SYS_FS_SHIFT;
		break;
	default:
		dev_err(component->dev, "frame rate %d not supported\n",
			frame_rate);
		return -EINVAL;
	}

	/*
	 * calculate the divider of mclk/sample_freq,
	 * factor of freq = 96 kHz can only be 256, since mclk is in the range
	 * of 8 MHz - 27 MHz
	 */
	switch (sgtl5000->sysclk / frame_rate) {
	case 256:
		clk_ctl |= SGTL5000_MCLK_FREQ_256FS <<
			SGTL5000_MCLK_FREQ_SHIFT;
		break;
	case 384:
		clk_ctl |= SGTL5000_MCLK_FREQ_384FS <<
			SGTL5000_MCLK_FREQ_SHIFT;
		break;
	case 512:
		clk_ctl |= SGTL5000_MCLK_FREQ_512FS <<
			SGTL5000_MCLK_FREQ_SHIFT;
		break;
	default:
		/* if mclk does not satisfy the divider, use pll */
		if (sgtl5000->master) {
			clk_ctl |= SGTL5000_MCLK_FREQ_PLL <<
				SGTL5000_MCLK_FREQ_SHIFT;
		} else {
			dev_err(component->dev,
				"PLL not supported in slave mode\n");
			dev_err(component->dev, "%d ratio is not supported. "
				"SYS_MCLK needs to be 256, 384 or 512 * fs\n",
				sgtl5000->sysclk / frame_rate);
			return -EINVAL;
		}
	}

	/* if using pll, please check manual 6.4.2 for detail */
	if ((clk_ctl & SGTL5000_MCLK_FREQ_MASK) == SGTL5000_MCLK_FREQ_PLL) {
		u64 out, t;
		int div2;
		int pll_ctl;
		unsigned int in, int_div, frac_div;

		if (sgtl5000->sysclk > 17000000) {
			div2 = 1;
			in = sgtl5000->sysclk / 2;
		} else {
			div2 = 0;
			in = sgtl5000->sysclk;
		}
		if (sys_fs == 44100)
			out = 180633600;
		else
			out = 196608000;
		t = do_div(out, in);
		int_div = out;
		t *= 2048;
		do_div(t, in);
		frac_div = t;
		pll_ctl = int_div << SGTL5000_PLL_INT_DIV_SHIFT |
		    frac_div << SGTL5000_PLL_FRAC_DIV_SHIFT;

		snd_soc_component_write(component, SGTL5000_CHIP_PLL_CTRL, pll_ctl);
		if (div2)
			snd_soc_component_update_bits(component,
				SGTL5000_CHIP_CLK_TOP_CTRL,
				SGTL5000_INPUT_FREQ_DIV2,
				SGTL5000_INPUT_FREQ_DIV2);
		else
			snd_soc_component_update_bits(component,
				SGTL5000_CHIP_CLK_TOP_CTRL,
				SGTL5000_INPUT_FREQ_DIV2,
				0);

		/* power up pll */
		snd_soc_component_update_bits(component, SGTL5000_CHIP_ANA_POWER,
			SGTL5000_PLL_POWERUP | SGTL5000_VCOAMP_POWERUP,
			SGTL5000_PLL_POWERUP | SGTL5000_VCOAMP_POWERUP);

		/* if using pll, clk_ctrl must be set after pll power up */
		snd_soc_component_write(component, SGTL5000_CHIP_CLK_CTRL, clk_ctl);
	} else {
		/* otherwise, clk_ctrl must be set before pll power down */
		snd_soc_component_write(component, SGTL5000_CHIP_CLK_CTRL, clk_ctl);

		/* power down pll */
		snd_soc_component_update_bits(component, SGTL5000_CHIP_ANA_POWER,
			SGTL5000_PLL_POWERUP | SGTL5000_VCOAMP_POWERUP,
			0);
	}

	return 0;
}

/*
 * Set PCM DAI bit size and sample rate.
 * input: params_rate, params_fmt
 */
static int sgtl5000_pcm_hw_params(struct snd_pcm_substream *substream,
				  struct snd_pcm_hw_params *params,
				  struct snd_soc_dai *dai)
{
	struct snd_soc_component *component = dai->component;
	struct sgtl5000_priv *sgtl5000 = snd_soc_component_get_drvdata(component);
	int channels = params_channels(params);
	int i2s_ctl = 0;
	int stereo;
	int ret;

	/* sysclk should already set */
	if (!sgtl5000->sysclk) {
		dev_err(component->dev, "%s: set sysclk first!\n", __func__);
		return -EFAULT;
	}

	if (substream->stream == SNDRV_PCM_STREAM_PLAYBACK)
		stereo = SGTL5000_DAC_STEREO;
	else
		stereo = SGTL5000_ADC_STEREO;

	/* set mono to save power */
	snd_soc_component_update_bits(component, SGTL5000_CHIP_ANA_POWER, stereo,
			channels == 1 ? 0 : stereo);

	/* set codec clock base on lrclk */
	ret = sgtl5000_set_clock(component, params_rate(params));
	if (ret)
		return ret;

	/* set i2s data format */
	switch (params_width(params)) {
	case 16:
		if (sgtl5000->fmt == SND_SOC_DAIFMT_RIGHT_J)
			return -EINVAL;
		i2s_ctl |= SGTL5000_I2S_DLEN_16 << SGTL5000_I2S_DLEN_SHIFT;
		i2s_ctl |= SGTL5000_I2S_SCLKFREQ_32FS <<
		    SGTL5000_I2S_SCLKFREQ_SHIFT;
		break;
	case 20:
		i2s_ctl |= SGTL5000_I2S_DLEN_20 << SGTL5000_I2S_DLEN_SHIFT;
		i2s_ctl |= SGTL5000_I2S_SCLKFREQ_64FS <<
		    SGTL5000_I2S_SCLKFREQ_SHIFT;
		break;
	case 24:
		i2s_ctl |= SGTL5000_I2S_DLEN_24 << SGTL5000_I2S_DLEN_SHIFT;
		i2s_ctl |= SGTL5000_I2S_SCLKFREQ_64FS <<
		    SGTL5000_I2S_SCLKFREQ_SHIFT;
		break;
	case 32:
		if (sgtl5000->fmt == SND_SOC_DAIFMT_RIGHT_J)
			return -EINVAL;
		i2s_ctl |= SGTL5000_I2S_DLEN_32 << SGTL5000_I2S_DLEN_SHIFT;
		i2s_ctl |= SGTL5000_I2S_SCLKFREQ_64FS <<
		    SGTL5000_I2S_SCLKFREQ_SHIFT;
		break;
	default:
		return -EINVAL;
	}

	snd_soc_component_update_bits(component, SGTL5000_CHIP_I2S_CTRL,
			    SGTL5000_I2S_DLEN_MASK | SGTL5000_I2S_SCLKFREQ_MASK,
			    i2s_ctl);

	return 0;
}

/*
 * set dac bias
 * common state changes:
 * startup:
 * off --> standby --> prepare --> on
 * standby --> prepare --> on
 *
 * stop:
 * on --> prepare --> standby
 */
static int sgtl5000_set_bias_level(struct snd_soc_component *component,
				   enum snd_soc_bias_level level)
{
	switch (level) {
	case SND_SOC_BIAS_ON:
	case SND_SOC_BIAS_PREPARE:
	case SND_SOC_BIAS_STANDBY:
		snd_soc_component_update_bits(component, SGTL5000_CHIP_ANA_POWER,
				    SGTL5000_REFTOP_POWERUP,
				    SGTL5000_REFTOP_POWERUP);
		break;
	case SND_SOC_BIAS_OFF:
		snd_soc_component_update_bits(component, SGTL5000_CHIP_ANA_POWER,
				    SGTL5000_REFTOP_POWERUP, 0);
		break;
	}

	return 0;
}

#define SGTL5000_FORMATS (SNDRV_PCM_FMTBIT_S16_LE |\
			SNDRV_PCM_FMTBIT_S20_3LE |\
			SNDRV_PCM_FMTBIT_S24_LE |\
			SNDRV_PCM_FMTBIT_S32_LE)

static const struct snd_soc_dai_ops sgtl5000_ops = {
	.hw_params = sgtl5000_pcm_hw_params,
	.digital_mute = sgtl5000_digital_mute,
	.set_fmt = sgtl5000_set_dai_fmt,
	.set_sysclk = sgtl5000_set_dai_sysclk,
};

static struct snd_soc_dai_driver sgtl5000_dai = {
	.name = "sgtl5000",
	.playback = {
		.stream_name = "Playback",
		.channels_min = 1,
		.channels_max = 2,
		/*
		 * only support 8~48K + 96K,
		 * TODO modify hw_param to support more
		 */
		.rates = SNDRV_PCM_RATE_8000_48000 | SNDRV_PCM_RATE_96000,
		.formats = SGTL5000_FORMATS,
	},
	.capture = {
		.stream_name = "Capture",
		.channels_min = 1,
		.channels_max = 2,
		.rates = SNDRV_PCM_RATE_8000_48000 | SNDRV_PCM_RATE_96000,
		.formats = SGTL5000_FORMATS,
	},
	.ops = &sgtl5000_ops,
	.symmetric_rates = 1,
};

static bool sgtl5000_volatile(struct device *dev, unsigned int reg)
{
	switch (reg) {
	case SGTL5000_CHIP_ID:
	case SGTL5000_CHIP_ADCDAC_CTRL:
	case SGTL5000_CHIP_ANA_STATUS:
		return true;
	}

	return false;
}

static bool sgtl5000_readable(struct device *dev, unsigned int reg)
{
	switch (reg) {
	case SGTL5000_CHIP_ID:
	case SGTL5000_CHIP_DIG_POWER:
	case SGTL5000_CHIP_CLK_CTRL:
	case SGTL5000_CHIP_I2S_CTRL:
	case SGTL5000_CHIP_SSS_CTRL:
	case SGTL5000_CHIP_ADCDAC_CTRL:
	case SGTL5000_CHIP_DAC_VOL:
	case SGTL5000_CHIP_PAD_STRENGTH:
	case SGTL5000_CHIP_ANA_ADC_CTRL:
	case SGTL5000_CHIP_ANA_HP_CTRL:
	case SGTL5000_CHIP_ANA_CTRL:
	case SGTL5000_CHIP_LINREG_CTRL:
	case SGTL5000_CHIP_REF_CTRL:
	case SGTL5000_CHIP_MIC_CTRL:
	case SGTL5000_CHIP_LINE_OUT_CTRL:
	case SGTL5000_CHIP_LINE_OUT_VOL:
	case SGTL5000_CHIP_ANA_POWER:
	case SGTL5000_CHIP_PLL_CTRL:
	case SGTL5000_CHIP_CLK_TOP_CTRL:
	case SGTL5000_CHIP_ANA_STATUS:
	case SGTL5000_CHIP_SHORT_CTRL:
	case SGTL5000_CHIP_ANA_TEST2:
	case SGTL5000_DAP_CTRL:
	case SGTL5000_DAP_PEQ:
	case SGTL5000_DAP_BASS_ENHANCE:
	case SGTL5000_DAP_BASS_ENHANCE_CTRL:
	case SGTL5000_DAP_AUDIO_EQ:
	case SGTL5000_DAP_SURROUND:
	case SGTL5000_DAP_FLT_COEF_ACCESS:
	case SGTL5000_DAP_COEF_WR_B0_MSB:
	case SGTL5000_DAP_COEF_WR_B0_LSB:
	case SGTL5000_DAP_EQ_BASS_BAND0:
	case SGTL5000_DAP_EQ_BASS_BAND1:
	case SGTL5000_DAP_EQ_BASS_BAND2:
	case SGTL5000_DAP_EQ_BASS_BAND3:
	case SGTL5000_DAP_EQ_BASS_BAND4:
	case SGTL5000_DAP_MAIN_CHAN:
	case SGTL5000_DAP_MIX_CHAN:
	case SGTL5000_DAP_AVC_CTRL:
	case SGTL5000_DAP_AVC_THRESHOLD:
	case SGTL5000_DAP_AVC_ATTACK:
	case SGTL5000_DAP_AVC_DECAY:
	case SGTL5000_DAP_COEF_WR_B1_MSB:
	case SGTL5000_DAP_COEF_WR_B1_LSB:
	case SGTL5000_DAP_COEF_WR_B2_MSB:
	case SGTL5000_DAP_COEF_WR_B2_LSB:
	case SGTL5000_DAP_COEF_WR_A1_MSB:
	case SGTL5000_DAP_COEF_WR_A1_LSB:
	case SGTL5000_DAP_COEF_WR_A2_MSB:
	case SGTL5000_DAP_COEF_WR_A2_LSB:
		return true;

	default:
		return false;
	}
}

/*
 * This precalculated table contains all (vag_val * 100 / lo_calcntrl) results
 * to select an appropriate lo_vol_* in SGTL5000_CHIP_LINE_OUT_VOL
 * The calculatation was done for all possible register values which
 * is the array index and the following formula: 10^((idx−15)/40) * 100
 */
static const u8 vol_quot_table[] = {
	42, 45, 47, 50, 53, 56, 60, 63,
	67, 71, 75, 79, 84, 89, 94, 100,
	106, 112, 119, 126, 133, 141, 150, 158,
	168, 178, 188, 200, 211, 224, 237, 251
};

/*
 * sgtl5000 has 3 internal power supplies:
 * 1. VAG, normally set to vdda/2
 * 2. charge pump, set to different value
 *	according to voltage of vdda and vddio
 * 3. line out VAG, normally set to vddio/2
 *
 * and should be set according to:
 * 1. vddd provided by external or not
 * 2. vdda and vddio voltage value. > 3.1v or not
 */
static int sgtl5000_set_power_regs(struct snd_soc_component *component)
{
	int vddd;
	int vdda;
	int vddio;
	u16 ana_pwr;
	u16 lreg_ctrl;
	int vag;
	int lo_vag;
	int vol_quot;
	int lo_vol;
	size_t i;
	struct sgtl5000_priv *sgtl5000 = snd_soc_component_get_drvdata(component);

	vdda  = regulator_get_voltage(sgtl5000->supplies[VDDA].consumer);
	vddio = regulator_get_voltage(sgtl5000->supplies[VDDIO].consumer);
	vddd  = (sgtl5000->num_supplies > VDDD)
		? regulator_get_voltage(sgtl5000->supplies[VDDD].consumer)
		: LDO_VOLTAGE;

	vdda  = vdda / 1000;
	vddio = vddio / 1000;
	vddd  = vddd / 1000;

	if (vdda <= 0 || vddio <= 0 || vddd < 0) {
		dev_err(component->dev, "regulator voltage not set correctly\n");

		return -EINVAL;
	}

	/* according to datasheet, maximum voltage of supplies */
	if (vdda > 3600 || vddio > 3600 || vddd > 1980) {
		dev_err(component->dev,
			"exceed max voltage vdda %dmV vddio %dmV vddd %dmV\n",
			vdda, vddio, vddd);

		return -EINVAL;
	}

	/* reset value */
	ana_pwr = snd_soc_component_read32(component, SGTL5000_CHIP_ANA_POWER);
	ana_pwr |= SGTL5000_DAC_STEREO |
			SGTL5000_ADC_STEREO |
			SGTL5000_REFTOP_POWERUP;
	lreg_ctrl = snd_soc_component_read32(component, SGTL5000_CHIP_LINREG_CTRL);

	if (vddio < 3100 && vdda < 3100) {
		/* enable internal oscillator used for charge pump */
		snd_soc_component_update_bits(component, SGTL5000_CHIP_CLK_TOP_CTRL,
					SGTL5000_INT_OSC_EN,
					SGTL5000_INT_OSC_EN);
		/* Enable VDDC charge pump */
		ana_pwr |= SGTL5000_VDDC_CHRGPMP_POWERUP;
	} else if (vddio >= 3100 && vdda >= 3100) {
		ana_pwr &= ~SGTL5000_VDDC_CHRGPMP_POWERUP;
		/* VDDC use VDDIO rail */
		lreg_ctrl |= SGTL5000_VDDC_ASSN_OVRD;
		lreg_ctrl |= SGTL5000_VDDC_MAN_ASSN_VDDIO <<
			    SGTL5000_VDDC_MAN_ASSN_SHIFT;
	}

	snd_soc_component_write(component, SGTL5000_CHIP_LINREG_CTRL, lreg_ctrl);

	snd_soc_component_write(component, SGTL5000_CHIP_ANA_POWER, ana_pwr);

	/*
	 * set ADC/DAC VAG to vdda / 2,
	 * should stay in range (0.8v, 1.575v)
	 */
	vag = vdda / 2;
	if (vag <= SGTL5000_ANA_GND_BASE)
		vag = 0;
	else if (vag >= SGTL5000_ANA_GND_BASE + SGTL5000_ANA_GND_STP *
		 (SGTL5000_ANA_GND_MASK >> SGTL5000_ANA_GND_SHIFT))
		vag = SGTL5000_ANA_GND_MASK >> SGTL5000_ANA_GND_SHIFT;
	else
		vag = (vag - SGTL5000_ANA_GND_BASE) / SGTL5000_ANA_GND_STP;

	snd_soc_component_update_bits(component, SGTL5000_CHIP_REF_CTRL,
			SGTL5000_ANA_GND_MASK, vag << SGTL5000_ANA_GND_SHIFT);

	/* set line out VAG to vddio / 2, in range (0.8v, 1.675v) */
	lo_vag = vddio / 2;
	if (lo_vag <= SGTL5000_LINE_OUT_GND_BASE)
		lo_vag = 0;
	else if (lo_vag >= SGTL5000_LINE_OUT_GND_BASE +
		SGTL5000_LINE_OUT_GND_STP * SGTL5000_LINE_OUT_GND_MAX)
		lo_vag = SGTL5000_LINE_OUT_GND_MAX;
	else
		lo_vag = (lo_vag - SGTL5000_LINE_OUT_GND_BASE) /
		    SGTL5000_LINE_OUT_GND_STP;

	snd_soc_component_update_bits(component, SGTL5000_CHIP_LINE_OUT_CTRL,
			SGTL5000_LINE_OUT_CURRENT_MASK |
			SGTL5000_LINE_OUT_GND_MASK,
			lo_vag << SGTL5000_LINE_OUT_GND_SHIFT |
			SGTL5000_LINE_OUT_CURRENT_360u <<
				SGTL5000_LINE_OUT_CURRENT_SHIFT);

	/*
	 * Set lineout output level in range (0..31)
	 * the same value is used for right and left channel
	 *
	 * Searching for a suitable index solving this formula:
	 * idx = 40 * log10(vag_val / lo_cagcntrl) + 15
	 */
	vol_quot = (vag * 100) / lo_vag;
	lo_vol = 0;
	for (i = 0; i < ARRAY_SIZE(vol_quot_table); i++) {
		if (vol_quot >= vol_quot_table[i])
			lo_vol = i;
		else
			break;
	}

	snd_soc_component_update_bits(component, SGTL5000_CHIP_LINE_OUT_VOL,
		SGTL5000_LINE_OUT_VOL_RIGHT_MASK |
		SGTL5000_LINE_OUT_VOL_LEFT_MASK,
		lo_vol << SGTL5000_LINE_OUT_VOL_RIGHT_SHIFT |
		lo_vol << SGTL5000_LINE_OUT_VOL_LEFT_SHIFT);

	return 0;
}

static int sgtl5000_enable_regulators(struct i2c_client *client)
{
	int ret;
	int i;
	int external_vddd = 0;
	struct regulator *vddd;
	struct sgtl5000_priv *sgtl5000 = i2c_get_clientdata(client);

	for (i = 0; i < ARRAY_SIZE(sgtl5000->supplies); i++)
		sgtl5000->supplies[i].supply = supply_names[i];

	vddd = regulator_get_optional(&client->dev, "VDDD");
	if (IS_ERR(vddd)) {
		/* See if it's just not registered yet */
		if (PTR_ERR(vddd) == -EPROBE_DEFER)
			return -EPROBE_DEFER;
	} else {
		external_vddd = 1;
		regulator_put(vddd);
	}

	sgtl5000->num_supplies = ARRAY_SIZE(sgtl5000->supplies)
				 - 1 + external_vddd;
	ret = regulator_bulk_get(&client->dev, sgtl5000->num_supplies,
				 sgtl5000->supplies);
	if (ret)
		return ret;

	ret = regulator_bulk_enable(sgtl5000->num_supplies,
				    sgtl5000->supplies);
	if (!ret)
		usleep_range(10, 20);
	else
		regulator_bulk_free(sgtl5000->num_supplies,
				    sgtl5000->supplies);

	return ret;
}

static int sgtl5000_probe(struct snd_soc_component *component)
{
	int ret;
	u16 reg;
	struct sgtl5000_priv *sgtl5000 = snd_soc_component_get_drvdata(component);

	/* power up sgtl5000 */
	ret = sgtl5000_set_power_regs(component);
	if (ret)
		goto err;

	/* enable small pop, introduce 400ms delay in turning off */
	snd_soc_component_update_bits(component, SGTL5000_CHIP_REF_CTRL,
				SGTL5000_SMALL_POP, 1);

	/* disable short cut detector */
	snd_soc_component_write(component, SGTL5000_CHIP_SHORT_CTRL, 0);

	/*
	 * set i2s as default input of sound switch
	 * TODO: add sound switch to control and dapm widge.
	 */
	snd_soc_component_write(component, SGTL5000_CHIP_SSS_CTRL,
			SGTL5000_DAC_SEL_I2S_IN << SGTL5000_DAC_SEL_SHIFT);
	snd_soc_component_write(component, SGTL5000_CHIP_DIG_POWER,
			SGTL5000_ADC_EN | SGTL5000_DAC_EN);

	/* enable dac volume ramp by default */
	snd_soc_component_write(component, SGTL5000_CHIP_ADCDAC_CTRL,
			SGTL5000_DAC_VOL_RAMP_EN |
			SGTL5000_DAC_MUTE_RIGHT |
			SGTL5000_DAC_MUTE_LEFT);

	reg = ((sgtl5000->lrclk_strength) << SGTL5000_PAD_I2S_LRCLK_SHIFT | 0x5f);
	snd_soc_component_write(component, SGTL5000_CHIP_PAD_STRENGTH, reg);

	snd_soc_component_write(component, SGTL5000_CHIP_ANA_CTRL,
			SGTL5000_HP_ZCD_EN |
			SGTL5000_ADC_ZCD_EN);

	snd_soc_component_update_bits(component, SGTL5000_CHIP_MIC_CTRL,
			SGTL5000_BIAS_R_MASK,
			sgtl5000->micbias_resistor << SGTL5000_BIAS_R_SHIFT);

	snd_soc_component_update_bits(component, SGTL5000_CHIP_MIC_CTRL,
			SGTL5000_BIAS_VOLT_MASK,
			sgtl5000->micbias_voltage << SGTL5000_BIAS_VOLT_SHIFT);
	/*
	 * disable DAP
	 * TODO:
	 * Enable DAP in kcontrol and dapm.
	 */
	snd_soc_component_write(component, SGTL5000_DAP_CTRL, 0);

	/* Unmute DAC after start */
	snd_soc_update_bits(codec, SGTL5000_CHIP_ADCDAC_CTRL,
		SGTL5000_DAC_MUTE_LEFT | SGTL5000_DAC_MUTE_RIGHT, 0);

	return 0;

err:
	return ret;
}

static const struct snd_soc_component_driver sgtl5000_driver = {
	.probe			= sgtl5000_probe,
	.set_bias_level		= sgtl5000_set_bias_level,
	.controls		= sgtl5000_snd_controls,
	.num_controls		= ARRAY_SIZE(sgtl5000_snd_controls),
	.dapm_widgets		= sgtl5000_dapm_widgets,
	.num_dapm_widgets	= ARRAY_SIZE(sgtl5000_dapm_widgets),
	.dapm_routes		= sgtl5000_dapm_routes,
	.num_dapm_routes	= ARRAY_SIZE(sgtl5000_dapm_routes),
	.suspend_bias_off	= 1,
	.idle_bias_on		= 1,
	.use_pmdown_time	= 1,
	.endianness		= 1,
	.non_legacy_dai_naming	= 1,
};

static const struct regmap_config sgtl5000_regmap = {
	.reg_bits = 16,
	.val_bits = 16,
	.reg_stride = 2,

	.max_register = SGTL5000_MAX_REG_OFFSET,
	.volatile_reg = sgtl5000_volatile,
	.readable_reg = sgtl5000_readable,

	.cache_type = REGCACHE_RBTREE,
	.reg_defaults = sgtl5000_reg_defaults,
	.num_reg_defaults = ARRAY_SIZE(sgtl5000_reg_defaults),
};

/*
 * Write all the default values from sgtl5000_reg_defaults[] array into the
 * sgtl5000 registers, to make sure we always start with the sane registers
 * values as stated in the datasheet.
 *
 * Since sgtl5000 does not have a reset line, nor a reset command in software,
 * we follow this approach to guarantee we always start from the default values
 * and avoid problems like, not being able to probe after an audio playback
 * followed by a system reset or a 'reboot' command in Linux
 */
static void sgtl5000_fill_defaults(struct i2c_client *client)
{
	struct sgtl5000_priv *sgtl5000 = i2c_get_clientdata(client);
	int i, ret, val, index;

	for (i = 0; i < ARRAY_SIZE(sgtl5000_reg_defaults); i++) {
		val = sgtl5000_reg_defaults[i].def;
		index = sgtl5000_reg_defaults[i].reg;
		ret = regmap_write(sgtl5000->regmap, index, val);
		if (ret)
			dev_err(&client->dev,
				"%s: error %d setting reg 0x%02x to 0x%04x\n",
				__func__, ret, index, val);
	}
}

static int sgtl5000_i2c_probe(struct i2c_client *client,
			      const struct i2c_device_id *id)
{
	struct sgtl5000_priv *sgtl5000;
	int ret, reg, rev;
	struct device_node *np = client->dev.of_node;
	u32 value;
	u16 ana_pwr;

	sgtl5000 = devm_kzalloc(&client->dev, sizeof(*sgtl5000), GFP_KERNEL);
	if (!sgtl5000)
		return -ENOMEM;

	i2c_set_clientdata(client, sgtl5000);

	ret = sgtl5000_enable_regulators(client);
	if (ret)
		return ret;

	sgtl5000->regmap = devm_regmap_init_i2c(client, &sgtl5000_regmap);
	if (IS_ERR(sgtl5000->regmap)) {
		ret = PTR_ERR(sgtl5000->regmap);
		dev_err(&client->dev, "Failed to allocate regmap: %d\n", ret);
		goto disable_regs;
	}

	sgtl5000->mclk = devm_clk_get(&client->dev, NULL);
	if (IS_ERR(sgtl5000->mclk)) {
		ret = PTR_ERR(sgtl5000->mclk);
		/* Defer the probe to see if the clk will be provided later */
		if (ret == -ENOENT)
			ret = -EPROBE_DEFER;

		if (ret != -EPROBE_DEFER)
			dev_err(&client->dev, "Failed to get mclock: %d\n",
				ret);
		goto disable_regs;
	}

	ret = clk_prepare_enable(sgtl5000->mclk);
	if (ret) {
		dev_err(&client->dev, "Error enabling clock %d\n", ret);
		goto disable_regs;
	}

	/* Need 8 clocks before I2C accesses */
	udelay(1);

	/* read chip information */
	ret = regmap_read(sgtl5000->regmap, SGTL5000_CHIP_ID, &reg);
	if (ret) {
		dev_err(&client->dev, "Error reading chip id %d\n", ret);
		goto disable_clk;
	}

	if (((reg & SGTL5000_PARTID_MASK) >> SGTL5000_PARTID_SHIFT) !=
	    SGTL5000_PARTID_PART_ID) {
		dev_err(&client->dev,
			"Device with ID register %x is not a sgtl5000\n", reg);
		ret = -ENODEV;
		goto disable_clk;
	}

	rev = (reg & SGTL5000_REVID_MASK) >> SGTL5000_REVID_SHIFT;
	dev_info(&client->dev, "sgtl5000 revision 0x%x\n", rev);
	sgtl5000->revision = rev;

	/* reconfigure the clocks in case we're using the PLL */
	ret = regmap_write(sgtl5000->regmap,
			   SGTL5000_CHIP_CLK_CTRL,
			   SGTL5000_CHIP_CLK_CTRL_DEFAULT);
	if (ret)
		dev_err(&client->dev,
			"Error %d initializing CHIP_CLK_CTRL\n", ret);

	/* Follow section 2.2.1.1 of AN3663 */
	ana_pwr = SGTL5000_ANA_POWER_DEFAULT;
	if (sgtl5000->num_supplies <= VDDD) {
		/* internal VDDD at 1.2V */
		ret = regmap_update_bits(sgtl5000->regmap,
					 SGTL5000_CHIP_LINREG_CTRL,
					 SGTL5000_LINREG_VDDD_MASK,
					 LINREG_VDDD);
		if (ret)
			dev_err(&client->dev,
				"Error %d setting LINREG_VDDD\n", ret);

		ana_pwr |= SGTL5000_LINEREG_D_POWERUP;
		dev_info(&client->dev,
			 "Using internal LDO instead of VDDD: check ER1 erratum\n");
	} else {
		/* using external LDO for VDDD
		 * Clear startup powerup and simple powerup
		 * bits to save power
		 */
		ana_pwr &= ~(SGTL5000_STARTUP_POWERUP
			     | SGTL5000_LINREG_SIMPLE_POWERUP);
		dev_dbg(&client->dev, "Using external VDDD\n");
	}
	ret = regmap_write(sgtl5000->regmap, SGTL5000_CHIP_ANA_POWER, ana_pwr);
	if (ret)
		dev_err(&client->dev,
			"Error %d setting CHIP_ANA_POWER to %04x\n",
			ret, ana_pwr);

	if (np) {
		if (!of_property_read_u32(np,
			"micbias-resistor-k-ohms", &value)) {
			switch (value) {
			case SGTL5000_MICBIAS_OFF:
				sgtl5000->micbias_resistor = 0;
				break;
			case SGTL5000_MICBIAS_2K:
				sgtl5000->micbias_resistor = 1;
				break;
			case SGTL5000_MICBIAS_4K:
				sgtl5000->micbias_resistor = 2;
				break;
			case SGTL5000_MICBIAS_8K:
				sgtl5000->micbias_resistor = 3;
				break;
			default:
				sgtl5000->micbias_resistor = 2;
				dev_err(&client->dev,
					"Unsuitable MicBias resistor\n");
			}
		} else {
			/* default is 4Kohms */
			sgtl5000->micbias_resistor = 2;
		}
		if (!of_property_read_u32(np,
			"micbias-voltage-m-volts", &value)) {
			/* 1250mV => 0 */
			/* steps of 250mV */
			if ((value >= 1250) && (value <= 3000))
				sgtl5000->micbias_voltage = (value / 250) - 5;
			else {
				sgtl5000->micbias_voltage = 0;
				dev_err(&client->dev,
					"Unsuitable MicBias voltage\n");
			}
		} else {
			sgtl5000->micbias_voltage = 0;
		}
	}

	sgtl5000->lrclk_strength = I2S_LRCLK_STRENGTH_LOW;
	if (!of_property_read_u32(np, "lrclk-strength", &value)) {
		if (value > I2S_LRCLK_STRENGTH_HIGH)
			value = I2S_LRCLK_STRENGTH_LOW;
		sgtl5000->lrclk_strength = value;
	}

	/* Ensure sgtl5000 will start with sane register values */
	sgtl5000_fill_defaults(client);

	ret = devm_snd_soc_register_component(&client->dev,
			&sgtl5000_driver, &sgtl5000_dai, 1);
	if (ret)
		goto disable_clk;

	return 0;

disable_clk:
	clk_disable_unprepare(sgtl5000->mclk);

disable_regs:
	regulator_bulk_disable(sgtl5000->num_supplies, sgtl5000->supplies);
	regulator_bulk_free(sgtl5000->num_supplies, sgtl5000->supplies);

	return ret;
}

static int sgtl5000_i2c_remove(struct i2c_client *client)
{
	struct sgtl5000_priv *sgtl5000 = i2c_get_clientdata(client);

	clk_disable_unprepare(sgtl5000->mclk);
	regulator_bulk_disable(sgtl5000->num_supplies, sgtl5000->supplies);
	regulator_bulk_free(sgtl5000->num_supplies, sgtl5000->supplies);

	return 0;
}

static const struct i2c_device_id sgtl5000_id[] = {
	{"sgtl5000", 0},
	{},
};

MODULE_DEVICE_TABLE(i2c, sgtl5000_id);

static const struct of_device_id sgtl5000_dt_ids[] = {
	{ .compatible = "fsl,sgtl5000", },
	{ /* sentinel */ }
};
MODULE_DEVICE_TABLE(of, sgtl5000_dt_ids);

static struct i2c_driver sgtl5000_i2c_driver = {
	.driver = {
		   .name = "sgtl5000",
		   .of_match_table = sgtl5000_dt_ids,
		   },
	.probe = sgtl5000_i2c_probe,
	.remove = sgtl5000_i2c_remove,
	.id_table = sgtl5000_id,
};

module_i2c_driver(sgtl5000_i2c_driver);

MODULE_DESCRIPTION("Freescale SGTL5000 ALSA SoC Codec Driver");
MODULE_AUTHOR("Zeng Zhaoming <zengzm.kernel@gmail.com>");
MODULE_LICENSE("GPL");<|MERGE_RESOLUTION|>--- conflicted
+++ resolved
@@ -528,14 +528,7 @@
 /* mute the codec used by alsa core */
 static int sgtl5000_digital_mute(struct snd_soc_dai *codec_dai, int mute)
 {
-<<<<<<< HEAD
 	struct snd_soc_component *component = codec_dai->component;
-	u16 adcdac_ctrl = SGTL5000_DAC_MUTE_LEFT | SGTL5000_DAC_MUTE_RIGHT;
-
-	snd_soc_component_update_bits(component, SGTL5000_CHIP_ADCDAC_CTRL,
-			adcdac_ctrl, mute ? adcdac_ctrl : 0);
-=======
-	struct snd_soc_codec *codec = codec_dai->codec;
 	u16 i2s_pwr = SGTL5000_I2S_IN_POWERUP;
 
 	/*
@@ -543,9 +536,8 @@
 	 * because LINE_IN would be muted aswell. We want to mute
 	 * only I2S block - this can be done by powering it off
 	 */
-	snd_soc_update_bits(codec, SGTL5000_CHIP_DIG_POWER,
+	snd_soc_component_update_bits(component, SGTL5000_CHIP_DIG_POWER,
 			i2s_pwr, mute ? 0 : i2s_pwr);
->>>>>>> c5489f9f
 
 	return 0;
 }
@@ -1251,7 +1243,7 @@
 	snd_soc_component_write(component, SGTL5000_DAP_CTRL, 0);
 
 	/* Unmute DAC after start */
-	snd_soc_update_bits(codec, SGTL5000_CHIP_ADCDAC_CTRL,
+	snd_soc_component_update_bits(component, SGTL5000_CHIP_ADCDAC_CTRL,
 		SGTL5000_DAC_MUTE_LEFT | SGTL5000_DAC_MUTE_RIGHT, 0);
 
 	return 0;
