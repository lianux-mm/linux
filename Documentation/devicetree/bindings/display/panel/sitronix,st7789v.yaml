--- conflicted
+++ resolved
@@ -20,12 +20,9 @@
       - inanbo,t28cp45tn89-v17
       - jasonic,jt240mhqs-hwt-ek-e3
       - sitronix,st7789v
-<<<<<<< HEAD
-=======
 
   reg:
     maxItems: 1
->>>>>>> 0c383648
 
   reset-gpios: true
   power-supply: true
