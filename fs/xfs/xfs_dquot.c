--- conflicted
+++ resolved
@@ -87,14 +87,9 @@
 	}
 	spin_unlock(&qlip->qli_lock);
 	if (bp) {
-<<<<<<< HEAD
-		list_del_init(&qlip->qli_item.li_bio_list);
-		xfs_buf_rele(bp);
-=======
 		xfs_buf_lock(bp);
 		list_del_init(&qlip->qli_item.li_bio_list);
 		xfs_buf_relse(bp);
->>>>>>> 2737dee1
 	}
 }
 
